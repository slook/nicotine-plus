# COPYRIGHT (C) 2021-2022 Nicotine+ Contributors
#
# GNU GENERAL PUBLIC LICENSE
#    Version 3, 29 June 2007
#
# This program is free software: you can redistribute it and/or modify
# it under the terms of the GNU General Public License as published by
# the Free Software Foundation, either version 3 of the License, or
# (at your option) any later version.
#
# This program is distributed in the hope that it will be useful,
# but WITHOUT ANY WARRANTY; without even the implied warranty of
# MERCHANTABILITY or FITNESS FOR A PARTICULAR PURPOSE.  See the
# GNU General Public License for more details.
#
# You should have received a copy of the GNU General Public License
# along with this program.  If not, see <http://www.gnu.org/licenses/>.

import sys
import time

from pynicotine.cli import cli
from pynicotine.config import config
from pynicotine.core import core
from pynicotine.events import events
from pynicotine.logfacility import log


class Application:

    def __init__(self):

        sys.excepthook = self.exception_hook

        for log_level in ("download", "upload"):
            log.add_log_level(log_level, is_permanent=False)

<<<<<<< HEAD
        for event_name, callback in (
            ("confirm-quit", self.on_confirm_quit),
        ):
            events.connect(event_name, callback)
=======
        events.connect("shares-unavailable", self.on_shares_unavailable)
>>>>>>> ac0e17da

    def run(self):

        core.start()
        core.connect()

        # Main loop, process events from threads
        while not core.shutdown:
            events.process_thread_events()
            time.sleep(1 / 60)

        # Shut down with exit code 0 (success)
        config.write_configuration()
        return 0

    def exception_hook(self, _exc_type, exc_value, _exc_traceback, *_unused):
        core.quit()
        raise exc_value

<<<<<<< HEAD
    def on_confirm_quit(self, _remember):
        # Not implemented.
        log.add("Headless was asked to quit")  # TODO: Need Y/N prompt

        # FIXME: The prompt doesn't appear until after something is entered...
        choice = input("Test try entering something with the keyboard (Y/N):")

        print(f"You entered {choice}")

        if choice in ("Y", "y"):
            core.quit()
=======
    def on_shares_unavailable_response(self, user_input):

        if user_input == "test":
            log.add("works")
            return

        log.add("no")

    def on_shares_unavailable(self, _shares):
        cli.prompt("Enter some text: ", callback=self.on_shares_unavailable_response)
>>>>>>> ac0e17da
<|MERGE_RESOLUTION|>--- conflicted
+++ resolved
@@ -35,14 +35,11 @@
         for log_level in ("download", "upload"):
             log.add_log_level(log_level, is_permanent=False)
 
-<<<<<<< HEAD
         for event_name, callback in (
             ("confirm-quit", self.on_confirm_quit),
+            ("shares-unavailable", self.on_shares_unavailable)
         ):
             events.connect(event_name, callback)
-=======
-        events.connect("shares-unavailable", self.on_shares_unavailable)
->>>>>>> ac0e17da
 
     def run(self):
 
@@ -62,19 +59,13 @@
         core.quit()
         raise exc_value
 
-<<<<<<< HEAD
+    def on_confirm_quit_response(self, user_input):
+        if user_input.lower().startswith("y"):
+            core.quit()
+
     def on_confirm_quit(self, _remember):
-        # Not implemented.
-        log.add("Headless was asked to quit")  # TODO: Need Y/N prompt
+        cli.prompt("Do you really want to quit Nicotine+ (Y/N)?: ", callback=self.on_confirm_quit_response)
 
-        # FIXME: The prompt doesn't appear until after something is entered...
-        choice = input("Test try entering something with the keyboard (Y/N):")
-
-        print(f"You entered {choice}")
-
-        if choice in ("Y", "y"):
-            core.quit()
-=======
     def on_shares_unavailable_response(self, user_input):
 
         if user_input == "test":
@@ -84,5 +75,4 @@
         log.add("no")
 
     def on_shares_unavailable(self, _shares):
-        cli.prompt("Enter some text: ", callback=self.on_shares_unavailable_response)
->>>>>>> ac0e17da
+        cli.prompt("Enter some text: ", callback=self.on_shares_unavailable_response)