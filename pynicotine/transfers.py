# COPYRIGHT (C) 2020-2022 Nicotine+ Team
# COPYRIGHT (C) 2016-2017 Michael Labouebe <gfarmerfr@free.fr>
# COPYRIGHT (C) 2016 Mutnick <muhing@yahoo.com>
# COPYRIGHT (C) 2013 eL_vErDe <gandalf@le-vert.net>
# COPYRIGHT (C) 2008-2012 Quinox <quinox@users.sf.net>
# COPYRIGHT (C) 2009 Hedonist <ak@sensi.org>
# COPYRIGHT (C) 2006-2009 Daelstorm <daelstorm@gmail.com>
# COPYRIGHT (C) 2003-2004 Hyriand <hyriand@thegraveyard.org>
# COPYRIGHT (C) 2001-2003 Alexander Kanavin
#
# GNU GENERAL PUBLIC LICENSE
#    Version 3, 29 June 2007
#
# This program is free software: you can redistribute it and/or modify
# it under the terms of the GNU General Public License as published by
# the Free Software Foundation, either version 3 of the License, or
# (at your option) any later version.
#
# This program is distributed in the hope that it will be useful,
# but WITHOUT ANY WARRANTY; without even the implied warranty of
# MERCHANTABILITY or FITNESS FOR A PARTICULAR PURPOSE.  See the
# GNU General Public License for more details.
#
# You should have received a copy of the GNU General Public License
# along with this program.  If not, see <http://www.gnu.org/licenses/>.

""" This module contains classes that deal with file transfers:
the transfer manager.
"""

import json
import os
import os.path
import re
import stat
import threading
import time

from collections import defaultdict
from collections import deque
from collections import OrderedDict

from pynicotine import slskmessages
from pynicotine.logfacility import log
from pynicotine.utils import execute_command
from pynicotine.utils import clean_file
from pynicotine.utils import clean_path
from pynicotine.utils import get_result_bitrate_length
from pynicotine.utils import human_length
from pynicotine.utils import load_file
from pynicotine.utils import write_file_and_backup


class Transfer:
    """ This class holds information about a single transfer """

    __slots__ = ("sock", "user", "filename",
                 "path", "token", "size", "file", "start_time", "last_update",
                 "current_byte_offset", "last_byte_offset", "speed", "time_elapsed",
                 "time_left", "modifier", "queue_position", "bitrate", "length",
                 "iterator", "status", "legacy_attempt")

    def __init__(self, user=None, filename=None, path=None, status=None, token=None, size=None,
                 file=None, current_byte_offset=None, queue_position=0, bitrate=None, length=None):
        self.user = user
        self.filename = filename
        self.path = path
        self.size = size
        self.file = file
        self.status = status
        self.token = token
        self.current_byte_offset = current_byte_offset
        self.queue_position = queue_position
        self.bitrate = bitrate
        self.length = length

        self.sock = None
        self.modifier = None
        self.start_time = None
        self.last_update = None
        self.last_byte_offset = None
        self.speed = None
        self.time_elapsed = None
        self.time_left = None
        self.iterator = None
        self.legacy_attempt = False


class Transfers:
    """ This is the transfers manager """

    def __init__(self, core, config, queue, network_callback, ui_callback=None):

        self.core = core
        self.config = config
        self.queue = queue
        self.initialized = False
        self.downloads = deque()
        self.uploads = deque()
        self.privileged_users = set()
        self.requested_folders = defaultdict(dict)
        self.transfer_request_times = {}
        self.user_update_times = {}
        self.upload_speed = 0
        self.token = 100

        self.downloads_file_name = os.path.join(self.config.data_dir, 'downloads.json')
        self.uploads_file_name = os.path.join(self.config.data_dir, 'uploads.json')

        self.network_callback = network_callback
        self.download_queue_timer_count = -1
        self.downloadsview = None
        self.uploadsview = None

        if hasattr(ui_callback, "downloads"):
            self.downloadsview = ui_callback.downloads

        if hasattr(ui_callback, "uploads"):
            self.uploadsview = ui_callback.uploads

        self.update_download_filters()

    def init_transfers(self):

        self.add_stored_transfers("downloads")
        self.add_stored_transfers("uploads")

        if self.downloadsview:
            self.downloadsview.init_transfers(self.downloads)

        if self.uploadsview:
            self.uploadsview.init_transfers(self.uploads)

        self.initialized = True

    def server_login(self):

        self.requested_folders.clear()
        self.update_limits()
        self.watch_stored_downloads()

        # Check for transfer timeouts
        thread = threading.Thread(target=self._check_transfer_timeouts)
        thread.name = "TransferTimeoutTimer"
        thread.daemon = True
        thread.start()

        # Check for failed downloads (1 min delay)
        thread = threading.Thread(target=self._check_download_queue_timer)
        thread.name = "DownloadQueueTimer"
        thread.daemon = True
        thread.start()

        # Check if queued uploads can be started
        thread = threading.Thread(target=self._check_upload_queue_timer)
        thread.name = "UploadQueueTimer"
        thread.daemon = True
        thread.start()

        if self.downloadsview:
            self.downloadsview.server_login()

        if self.uploadsview:
            self.uploadsview.server_login()

    """ Load Transfers """

    def get_download_queue_file_name(self):

        data_dir = self.config.data_dir
        downloads_file_json = os.path.join(data_dir, 'downloads.json')
        downloads_file_1_4_2 = os.path.join(data_dir, 'config.transfers.pickle')
        downloads_file_1_4_1 = os.path.join(data_dir, 'transfers.pickle')

        if os.path.exists(downloads_file_json):
            # New file format
            return downloads_file_json

        if os.path.exists(downloads_file_1_4_2):
            # Nicotine+ 1.4.2+
            return downloads_file_1_4_2

        if os.path.exists(downloads_file_1_4_1):
            # Nicotine <=1.4.1
            return downloads_file_1_4_1

        # Fall back to new file format
        return downloads_file_json

    def get_upload_list_file_name(self):

        data_dir = self.config.data_dir
        uploads_file_json = os.path.join(data_dir, 'uploads.json')

        return uploads_file_json

    @staticmethod
    def load_transfers_file(transfers_file):
        """ Loads a file of transfers in json format """

        if not os.path.isfile(transfers_file):
            return None

        with open(transfers_file, encoding="utf-8") as handle:
            return json.load(handle)

    @staticmethod
    def load_legacy_transfers_file(transfers_file):
        """ Loads a download queue file in pickle format (legacy) """

        if not os.path.isfile(transfers_file):
            return None

        with open(transfers_file, "rb") as handle:
            from pynicotine.utils import RestrictedUnpickler
            return RestrictedUnpickler(handle, encoding="utf-8").load()

    def load_transfers(self, transfer_type):

        load_func = self.load_transfers_file

        if transfer_type == "uploads":
            transfers_file = self.get_upload_list_file_name()
        else:
            transfers_file = self.get_download_queue_file_name()

        if transfer_type == "downloads" and not transfers_file.endswith("downloads.json"):
            load_func = self.load_legacy_transfers_file

        return load_file(transfers_file, load_func)

    def add_stored_transfers(self, transfer_type):

        transfers = self.load_transfers(transfer_type)

        if not transfers:
            return

        if transfer_type == "uploads":
            transfer_list = self.uploads
        else:
            transfer_list = self.downloads

        for i in transfers:
            loaded_status = size = current_byte_offset = bitrate = length = None

            try:
                loaded_status = i[3]
            except Exception:
                pass

            try:
                size = int(i[4])
            except Exception:
                pass

            try:
                current_byte_offset = int(i[5])
            except Exception:
                pass

            try:
                bitrate = i[6]
            except Exception:
                pass

            try:
                length = i[7]
            except Exception:
                pass

            if loaded_status in ("Aborted", "Paused"):
                status = "Paused"

            elif loaded_status in ("Filtered", "Finished"):
                status = loaded_status

            elif current_byte_offset is not None and size is not None and current_byte_offset >= size:
                status = "Finished"

            else:
                status = "User logged off"

            if transfer_type == "uploads" and status != "Finished":
                # Only finished uploads are supposed to be restored
                continue

            transfer_list.appendleft(Transfer(
                user=i[0], filename=i[1], path=i[2], status=status, size=size,
                current_byte_offset=current_byte_offset, bitrate=bitrate, length=length
            ))

        log.add_transfer("Loaded %(count)i of %(total)i stored %(items)s", {
            "count": len(transfer_list),
            "total": len(transfers),
            "items": transfer_type
        })

    def watch_stored_downloads(self):
        """ When logging in, we request to watch the status of our downloads """

        users = set()

        for i in self.downloads:
            users.add(i.user)

            if i.status in ("Aborted", "Paused"):
                i.status = "Paused"

            elif i.status in ("Filtered", "Finished"):
                continue

            else:
                i.status = "Getting status"

        for user in users:
            self.core.watch_user(user)

    """ Privileges """

    def set_privileged_users(self, user_list):
        for user in user_list:
            self.add_to_privileged(user)

    def add_to_privileged(self, user):
        self.privileged_users.add(user)

    def remove_from_privileged(self, user):
        if user in self.privileged_users:
            self.privileged_users.remove(user)

    def is_privileged(self, user):

        if not user:
            return False

        if user in self.privileged_users:
            return True

        return self.is_buddy_prioritized(user)

    def is_buddy_prioritized(self, user):

        if not user:
            return False

        for row in self.config.sections["server"]["userlist"]:
            if not row or not isinstance(row, list):
                continue

            if user == str(row[0]):
                # All users
                if self.config.sections["transfers"]["preferfriends"]:
                    return True

                # Only explicitly prioritized users
                try:
                    return bool(row[3])  # Prioritized column
                except IndexError:
                    return False

        return False

    """ File Actions """

    @staticmethod
    def get_file_size(filename):

        try:
            size = os.path.getsize(filename)
        except Exception:
            # file doesn't exist (remote files are always this)
            size = 0

        return size

    @staticmethod
    def close_file(file_handle, transfer):

        transfer.file = None

        if file_handle is None:
            return

        try:
            file_handle.close()

        except Exception as error:
            log.add_transfer("Disk I/O Error: Failed to close file %(filename)s: %(error)s", {
                "filename": file_handle.name,
                "error": error
            })

    """ Limits """

    def _update_regular_limits(self):
        """ Sends the regular speed limits to the networking thread """

        uselimit = self.config.sections["transfers"]["uselimit"]
        uploadlimit = self.config.sections["transfers"]["uploadlimit"]
        limitby = self.config.sections["transfers"]["limitby"]

        self.queue.append(slskmessages.SetUploadLimit(uselimit, uploadlimit, limitby))
        self.queue.append(slskmessages.SetDownloadLimit(self.config.sections["transfers"]["downloadlimit"]))

    def _update_alt_limits(self):
        """ Sends the alternative speed limits to the networking thread """

        uselimit = True
        uploadlimit = self.config.sections["transfers"]["uploadlimitalt"]
        limitby = self.config.sections["transfers"]["limitby"]

        self.queue.append(slskmessages.SetUploadLimit(uselimit, uploadlimit, limitby))
        self.queue.append(slskmessages.SetDownloadLimit(self.config.sections["transfers"]["downloadlimitalt"]))

    def update_limits(self):

        if self.config.sections["transfers"]["usealtlimits"]:
            self._update_alt_limits()
            return

        self._update_regular_limits()

    def queue_limit_reached(self, user):

        queue_size_limit = self.config.sections["transfers"]["queuelimit"] * 1024 * 1024

        if not queue_size_limit:
            return False

        queue_size = 0

        for i in self.uploads:
            if i.user == user and i.status == "Queued":
                queue_size += i.size

                if queue_size >= queue_size_limit:
                    return True

        return False

    def file_limit_reached(self, user):

        file_limit = self.config.sections["transfers"]["filelimit"]

        if not file_limit:
            return False

        num_files = 0

        for i in self.uploads:
            if i.user == user and i.status == "Queued":
                num_files += 1

                if num_files >= file_limit:
                    return True

        return False

    def slot_limit_reached(self):

        upload_slot_limit = self.config.sections["transfers"]["uploadslots"]

        if upload_slot_limit <= 0:
            upload_slot_limit = 1

        num_in_progress = 0
        active_statuses = ("Getting status", "Establishing connection", "Transferring")

        for i in self.uploads:
            if i.status in active_statuses:
                num_in_progress += 1

                if num_in_progress >= upload_slot_limit:
                    return True

        return False

    def bandwidth_limit_reached(self):

        bandwidth_limit = self.config.sections["transfers"]["uploadbandwidth"] * 1024

        if not bandwidth_limit:
            return False

        bandwidth_sum = 0

        for i in self.uploads:
            if i.speed is not None and i.conn is not None:
                bandwidth_sum += i.speed

                if bandwidth_sum >= bandwidth_limit:
                    return True

        return False

    def allow_new_uploads(self):

        if self.config.sections["transfers"]["useupslots"]:
            # Limit by upload slots
            if self.slot_limit_reached():
                return False

        else:
            # Limit by maximum bandwidth
            if self.bandwidth_limit_reached():
                return False

        # No limits
        return True

    def file_is_upload_queued(self, user, filename):

        for i in self.uploads:
            if i.user == user and i.filename == filename and i.status in ("Queued", "Transferring"):
                return True

        return False

    """ Network Events """

    def get_user_status(self, msg):
        """ We get a status of a user and if he's online, we request a file from him """

        download_statuses = ("Queued", "Getting status", "Establishing connection", "Too many files",
                             "Too many megabytes", "Pending shutdown.", "User logged off", "Connection closed by peer",
                             "Cannot connect", "Remote file error")

        upload_statuses = ("Getting status", "Establishing connection", "Disallowed extension",
                           "User logged off", "Cannot connect", "Cancelled")

        for i in reversed(self.downloads.copy()):
            if msg.user == i.user and (i.status in download_statuses or i.status.startswith("User limit of")):
                if msg.status <= 0:
                    i.status = "User logged off"
                    self.abort_transfer(i)

                    if self.downloadsview:
                        self.downloadsview.update(i)

                elif i.status in ("Getting status", "User logged off", "Connection closed by peer", "Cannot connect"):
                    self.get_file(i.user, i.filename, i.path, i)

        # We need a copy due to upload auto-clearing modifying the deque during iteration
        for i in reversed(self.uploads.copy()):
            if msg.user == i.user and i.status in upload_statuses:
                if msg.status <= 0:
                    i.status = "User logged off"
                    self.abort_transfer(i)

                    if not self.auto_clear_upload(i) and self.uploadsview:
                        self.uploadsview.update(i)

                elif i.status == "User logged off":
                    i.status = "Cancelled"

                    if not self.auto_clear_upload(i) and self.uploadsview:
                        self.uploadsview.update(i)

    def get_cant_connect_request(self, token):
        """ We can't connect to the user, either way (FileRequest, TransferRequest). """

        for i in self.downloads:
            if i.token == token:
                self._get_cant_connect_download(i)
                break

        for i in self.uploads:
            if i.token == token:
                self._get_cant_connect_upload(i)
                break

    def get_cant_connect_queue_file(self, username, filename):
        """ We can't connect to the user, either way (QueueUpload). """

        for i in self.downloads:
            if i.user == username and i.filename == filename:
                self._get_cant_connect_download(i)
                break

    def _get_cant_connect_download(self, i):

        i.status = "Cannot connect"
        i.token = None

        if self.downloadsview:
            self.downloadsview.update(i)

        self.core.watch_user(i.user)

    def _get_cant_connect_upload(self, i):

        i.status = "Cannot connect"
        i.token = None
        i.queue_position = 0

        self.user_update_times[i.user] = time.time()

        if self.uploadsview:
            self.uploadsview.update(i)

        self.core.watch_user(i.user)
        self.check_upload_queue()

    def folder_contents_response(self, msg):
        """ When we got a contents of a folder, get all the files in it, but
        skip the files in subfolders """

        username = msg.init.target_user
        file_list = msg.list

        log.add_transfer("Received response for folder content request from user %s", username)

        for i in file_list:
            for directory in file_list[i]:
                if os.path.commonprefix([i, directory]) != directory:
                    continue

                files = file_list[i][directory][:]
                destination = self.get_folder_destination(username, directory)

                if self.config.sections["transfers"]["reverseorder"]:
                    files.sort(key=lambda x: x[1], reverse=True)

                log.add_transfer("Attempting to download folder %(folder)s from user %(user)s to %(destination)s", {
                    "folder": directory,
                    "user": username,
                    "destination": destination
                })

                for file in files:
                    virtualpath = directory.rstrip('\\') + '\\' + file[1]
                    size = file[2]
                    h_bitrate, _bitrate, h_length, _length = get_result_bitrate_length(size, file[4])

                    self.get_file(
                        username, virtualpath, destination,
                        size=size, bitrate=h_bitrate, length=h_length)

                if directory in self.requested_folders.get(username, []):
                    del self.requested_folders[username][directory]

    def queue_upload(self, msg):
        """ Peer remotely queued a download (upload here). This is the modern replacement to
        a TransferRequest with direction 0 (download request). We will initiate the upload of
        the queued file later. """

        user = msg.init.target_user

        if self.file_is_upload_queued(user, msg.file):
            return

        if self.config.sections["transfers"]["friendsnolimits"]:
            queue_limits = not user in (i[0] for i in self.config.sections["server"]["userlist"])
        else:
            queue_limits = True

        real_path = self.core.shares.virtual2real(msg.file)
        checkuser, reason = self.core.network_filter.check_user(user, msg.init.addr)

        if not checkuser:
            # reason = "Banned"
            self.queue.append(slskmessages.UploadDenied(msg.init, msg.file, reason))

        elif queue_limits and self.queue_limit_reached(user):
            reason = "Too many megabytes"
            self.queue.append(slskmessages.UploadDenied(msg.init, msg.file, reason))

        elif queue_limits and self.file_limit_reached(user):
            reason = "Too many files"
            self.queue.append(slskmessages.UploadDenied(msg.init, msg.file, reason))

        elif self.core.shares.file_is_shared(user, msg.file, real_path):
            reason = "Queued"
            newupload = Transfer(
                user=user, filename=msg.file, path=os.path.dirname(real_path),
                status=reason, size=self.get_file_size(real_path)
            )
            self._append_upload(user, msg.file, newupload)

            if self.uploadsview:
                self.uploadsview.update(newupload)

            self.core.pluginhandler.upload_queued_notification(user, msg.file, real_path)
            self.check_upload_queue()

        else:
            self.queue.append(slskmessages.UploadDenied(msg.init, msg.file, "File not shared."))

        log.add_transfer("Queued upload request for user %(user)s (%(reason)s), %(msg)s", {
            "user": user,
            "reason": reason,
            "msg": str(vars(msg))  # To be removed
        })

    def transfer_request(self, msg):

        user = msg.init.target_user
        response = None

        log.add_transfer("Received %(task)s request %(token)s from user %(user)s for file: %(filename)s", {
            "task": ("upload") if msg.direction == 1 else ("download"),
            "token": msg.token,
            "user": user,
            "filename": msg.file
        })

        if msg.direction == 1:
            response = self.transfer_request_downloads(msg)
        else:
            response = self.transfer_request_uploads(msg)

        log.add_transfer("Responding to user %(user)s with %(task)s request %(token)s: %(allowed)s", {
            "task": ("upload") if msg.direction == 1 else ("download"),
            "token": response.token,
            "user": user,
            "allowed": ("Allowed") if response.allowed else ("Denied")
        })

        self.core.send_message_to_peer(user, response)

    def transfer_request_downloads(self, msg):

        user = msg.init.target_user
        filename = msg.file
        size = msg.filesize

        cancel_reason = "Cancelled"
        accepted = True

        for i in self.downloads:
            if i.filename == filename and user == i.user:
                status = i.status

                if status == "Finished":
                    # SoulseekQt sends "Complete" as the reason for rejecting the download if it exists
                    cancel_reason = "Complete"
                    accepted = False
                    break

                if status in ("Paused", "Filtered"):
                    accepted = False
                    break

                # Remote peer is signaling a transfer is ready, attempting to download it

                # If the file is larger than 2GB, the SoulseekQt client seems to
                # send a malformed file size (0 bytes) in the TransferRequest response.
                # In that case, we rely on the cached, correct file size we received when
                # we initially added the download.

                if msg.filesize > 0:
                    i.size = size

                i.token = msg.token
                i.status = "Getting status"
                self.transfer_request_times[i] = time.time()

                if self.downloadsview:
                    self.downloadsview.update(i)

                response = slskmessages.TransferResponse(None, 1, token=i.token)
                return response

        # Check if download exists in our default download folder
        if self.get_existing_download_path(user, filename, "", size):
            cancel_reason = "Complete"
            accepted = False

        # If this file is not in your download queue, then it must be
        # a remotely initiated download and someone is manually uploading to you
        if accepted and self.can_upload(user):
            path = ""
            if self.config.sections["transfers"]["uploadsinsubdirs"]:
                parentdir = msg.file.replace('/', '\\').split('\\')[-2]
                path = os.path.join(self.config.sections["transfers"]["uploaddir"], user, parentdir)

            transfer = Transfer(
                user=user, filename=msg.file, path=path,
                status="Queued", size=msg.filesize, token=msg.token
            )
            self.downloads.appendleft(transfer)
            self.core.watch_user(user)

            response = slskmessages.TransferResponse(None, 0, reason="Queued", token=transfer.token)

            if self.downloadsview:
                self.downloadsview.update(transfer)

        elif not accepted:
            response = slskmessages.TransferResponse(None, 0, reason=cancel_reason, token=msg.token)

            log.add_transfer("Denied file request %(token)s: %(reason)s (user %(user)s, file %(file)s, %(msg)s)", {
                "token": msg.token,
                "reason": cancel_reason,
                "user": user,
                "file": filename,
                'msg': str(vars(msg))
            })

        return response

    def transfer_request_uploads(self, msg):
        """ Remote peer is requesting to download a file through your upload queue.
        Note that the QueueUpload peer message has replaced this method of requesting
        a download in most clients. """

        response = self._transfer_request_uploads(msg)
        log.add_transfer("Legacy TransferRequest upload request: %(req)s Response: %(resp)s", {
            'req': str(vars(msg)),
            'resp': response
        })
        return response

    def _transfer_request_uploads(self, msg):

        # Is user allowed to download?
        user = msg.init.target_user
        checkuser, reason = self.core.network_filter.check_user(user, msg.init.addr)

        if not checkuser:
            return slskmessages.TransferResponse(None, 0, reason=reason, token=msg.token)

        # Do we actually share that file with the world?
        real_path = self.core.shares.virtual2real(msg.file)

        if not self.core.shares.file_is_shared(user, msg.file, real_path):
            return slskmessages.TransferResponse(None, 0, reason="File not shared.", token=msg.token)

        # Is that file already in the queue?
        if self.file_is_upload_queued(user, msg.file):
            return slskmessages.TransferResponse(None, 0, reason="Queued", token=msg.token)

        # Has user hit queue limit?
        limits = True

        if self.config.sections["transfers"]["friendsnolimits"]:
            friend = user in (i[0] for i in self.config.sections["server"]["userlist"])

            if friend:
                limits = False

        if limits and self.queue_limit_reached(user):
            return slskmessages.TransferResponse(None, 0, reason="Too many megabytes", token=msg.token)

        if limits and self.file_limit_reached(user):
            return slskmessages.TransferResponse(None, 0, reason="Too many files", token=msg.token)

        # All checks passed, user can queue file!
        self.core.pluginhandler.upload_queued_notification(user, msg.file, real_path)

        # Is user already downloading/negotiating a download?
        already_downloading = False
        active_statuses = ("Getting status", "Establishing connection", "Transferring")

        for i in self.uploads:
            if i.user != user:
                continue

            if i.status in active_statuses:
                already_downloading = True
                break

        if not self.allow_new_uploads() or already_downloading:

            response = slskmessages.TransferResponse(None, 0, reason="Queued", token=msg.token)
            newupload = Transfer(
                user=user, filename=msg.file,
                path=os.path.dirname(real_path), status="Queued",
                size=self.get_file_size(real_path)
            )
            self._append_upload(user, msg.file, newupload)

            if self.uploadsview:
                self.uploadsview.update(newupload)

            return response

        # All checks passed, starting a new upload.
        size = self.get_file_size(real_path)
        response = slskmessages.TransferResponse(None, 1, token=msg.token, filesize=size)

        transferobj = Transfer(
            user=user, filename=msg.file,
            path=os.path.dirname(real_path), status="Getting status",
            token=msg.token, size=size
        )

        self.transfer_request_times[transferobj] = time.time()
        self._append_upload(user, msg.file, transferobj)

        if self.uploadsview:
            self.uploadsview.update(transferobj)

        return response

    def transfer_response(self, msg):
        """ Received a response to the file request from the peer """

        log.add_transfer("Received response for transfer request %(token)s: %(allowed)s%(reason)s", {
            "token": msg.token,
            "allowed": "Allowed" if msg.allowed else "Denied",
            "reason": " (" + msg.reason + ")" if msg.reason is not None else "",
        })

        if msg.reason is not None:

            for i in self.uploads:
                if i.token != msg.token:
                    continue

                i.status = msg.reason
                i.token = None
                i.queue_position = 0

                if self.uploadsview:
                    self.uploadsview.update(i)

                if i in self.transfer_request_times:
                    del self.transfer_request_times[i]

                self.user_update_times[i.user] = time.time()

                if msg.reason == "Complete":
                    # A complete download of this file already exists on the user's end
                    self.upload_finished(i)

                elif msg.reason in ("Cancelled", "Disallowed extension"):
                    self.auto_clear_upload(i)

                self.check_upload_queue()
                break

        else:
            for i in self.uploads:
                if i.token != msg.token:
                    continue

                i.status = "Establishing connection"
                self.core.send_message_to_peer(i.user, slskmessages.FileRequest(None, msg.token))

                if self.uploadsview:
                    self.uploadsview.update(i)

                self.check_upload_queue()
                break
            else:
                log.add_transfer("Got unknown transfer response for request %s: %s", (msg.token, str(vars(msg))))

    def transfer_timeout(self, msg):

        transfer = msg.transfer

        if transfer.status == "Transferring":
            # Check if the transfer has started since the timeout callback was initiated
            return

        log.add_transfer("Transfer %(filename)s with request %(token)s for user %(user)s timed out", {
            "filename": transfer.filename,
            "token": transfer.token,
            "user": transfer.user
        })

        transfer.status = "Cannot connect"
        transfer.token = None

        self.core.watch_user(transfer.user)

        if transfer in self.downloads and self.downloadsview:
            self.downloadsview.update(transfer)

        elif transfer in self.uploads:
            transfer.queue_position = 0
            self.user_update_times[transfer.user] = time.time()

            if self.uploadsview:
                self.uploadsview.update(transfer)

        if transfer in self.transfer_request_times:
            del self.transfer_request_times[transfer]

        self.check_upload_queue()

    def file_error(self, msg):
        """ Networking thread encountered a local file error """

        for i in self.downloads + self.uploads:

            if i.sock != msg.sock:
                continue

            self.abort_transfer(i)
            i.status = "Local file error"

            log.add(_("I/O error: %s"), msg.strerror)

            if i in self.downloads and self.downloadsview:
                self.downloadsview.update(i)

            elif i in self.uploads:
                if self.uploadsview:
                    self.uploadsview.update(i)

                self.check_upload_queue()

    def file_request(self, msg):
        """ Got an incoming file request. Could be an upload request or a
        request to get the file that was previously queued """

        token = msg.token

        log.add_transfer("Received file request %(token)s", {"token": token})

        for i in self.downloads:
            if token == i.token:
                self._file_request_download(msg, i)
                return

        for i in self.uploads:
            if token == i.token:
                self._file_request_upload(msg, i)
                return

        self.queue.append(slskmessages.ConnClose(msg.init.sock))

    def _file_request_download(self, msg, i):

        log.add_transfer("Received file upload request %(token)s from user %(user)s for file %(filename)s", {
            "token": msg.token,
            "user": i.user,
            "filename": i.filename
        })

        incompletedir = self.config.sections["transfers"]["incompletedir"]
        needupdate = True

        if i.sock is None and i.size is not None:
            i.sock = msg.init.sock
            i.token = None

            if i in self.transfer_request_times:
                del self.transfer_request_times[i]

            if not incompletedir:
                if i.path:
                    incompletedir = i.path
                else:
                    incompletedir = self.get_default_download_folder(i.user)

            try:
                if not os.access(incompletedir, os.F_OK):
                    os.makedirs(incompletedir)
                if not os.access(incompletedir, os.R_OK | os.W_OK | os.X_OK):
                    raise OSError("Download directory %s Permissions error.\nDir Permissions: %s" %
                                  (incompletedir, oct(os.stat(incompletedir)[stat.ST_MODE] & 0o777)))

            except OSError as error:
                log.add(_("OS error: %s"), error)
                self.download_folder_error(i, error)

            else:
                file_handle = None
                base_name = clean_file(i.filename.replace('/', '\\').split('\\')[-1])

                try:
                    from hashlib import md5
                    md5sum = md5()
                    md5sum.update((i.filename + i.user).encode('utf-8'))

                    incomplete_name = os.path.join(incompletedir, "INCOMPLETE" + md5sum.hexdigest() + base_name)
                    file_handle = open(incomplete_name, 'ab+')

                    if self.config.sections["transfers"]["lock"]:
                        try:
                            import fcntl
                            try:
                                fcntl.lockf(file_handle, fcntl.LOCK_EX | fcntl.LOCK_NB)
<<<<<<< HEAD
                            except IOError as error:
                                log.add(_("Disk I/O warning: Failed to get exclusive lock on file %(file)s, %(err)s"), {
                                    "file": base_name,
                                    "err": error
                                })
=======
                            except OSError as error:
                                log.add(_("Can't get an exclusive lock on file - I/O error: %s"), error)
>>>>>>> 688a8f6b
                        except ImportError:
                            log.add_debug("OS warning: Exclusive lock not possible while opening file %s", i.filename)
                            pass

                    file_handle.seek(0, 2)
                    offset = file_handle.tell()

                except OSError as error:
                    log.add(_("Download I/O error: %s"), error)

                    self.abort_transfer(i)
                    i.status = "Local file error"

                else:
                    i.file = file_handle
                    i.last_byte_offset = offset
                    i.queue_position = 0

                    self.core.statistics.append_stat_value("started_downloads", 1)
                    self.core.pluginhandler.download_started_notification(i.user, i.filename, incomplete_name)

                    if i.size > offset:
                        i.status = "Transferring"
                        i.legacy_attempt = False
                        self.queue.append(slskmessages.DownloadFile(i.sock, file_handle))
                        self.queue.append(slskmessages.FileOffset(msg.init, i.size, offset))

                        log.add_download(_("Started download: user %(user)s, file %(file)s"), {
                            "user": i.user,
                            "file": base_name
                        })
                    else:
                        self.download_finished(file_handle, i)
                        needupdate = False

            if self.downloadsview:
                self.downloadsview.new_transfer_notification()

                if needupdate:
                    self.downloadsview.update(i)

        else:
            log.add_transfer("Download error: Unknown file request (user %(user)s, file %(file)s, %(msg)s)", {
                "user": i.user,
                "file": i.filename,
                "msg": str(vars(msg))
            })
            self.queue.append(slskmessages.ConnClose(msg.init.sock))

    def _file_request_upload(self, msg, i):

        log.add_transfer("Received file download request %(token)s for file %(filename)s from user %(user)s", {
            "token": msg.token,
            "filename": i.filename,
            "user": i.user
        })
        needupdate = True

        if i.sock is None:
            i.sock = msg.init.sock
            i.token = None
            file_handle = None

            if i in self.transfer_request_times:
                del self.transfer_request_times[i]

            try:
                # Open File
                real_path = self.core.shares.virtual2real(i.filename)
                file_handle = open(real_path, "rb")
                offset = file_handle.tell()

            except OSError as error:
                log.add(_("Upload I/O error: %s"), error)

                self.abort_transfer(i)
                i.status = "Local file error"
                self.check_upload_queue()

            else:
                i.file = file_handle
                i.last_byte_offset = offset
                i.queue_position = 0

                self.core.statistics.append_stat_value("started_uploads", 1)
                self.core.pluginhandler.upload_started_notification(i.user, i.filename, real_path)

                if i.size > offset:
                    i.status = "Transferring"
                    self.queue.append(slskmessages.UploadFile(i.sock, file=file_handle, size=i.size))

                    log.add_upload(_("Started upload: user %(user)s at %(address)s, file %(file)s"), {
                        "user": i.user,
                        "address": msg.init.addr[0],
                        "file": i.filename
                    })
                else:
                    self.upload_finished(i, file_handle=file_handle)
                    needupdate = False

            if self.uploadsview:
                self.uploadsview.new_transfer_notification()

                if needupdate:
                    self.uploadsview.update(i)

        else:
            log.add_transfer("Upload error: Unknown file request (user %(user)s, file %(file)s,  %(msg)s)", {
                "user": i.user,
                "file": i.filename,
                "msg": str(vars(msg))
            })

            self.queue.append(slskmessages.ConnClose(msg.init.sock))

    def upload_denied(self, msg):

        user = msg.init.target_user

        for i in self.downloads:
            if i.user != user or i.filename != msg.file:
                continue

            if msg.reason in ("File not shared.", "File not shared", "Remote file error") and not i.legacy_attempt:
                # The peer is possibly using an old client that doesn't support Unicode (Soulseek NS)

                log.add_transfer("User %(user)s responded with '%(reason)s' on download request for file %(file)s", {
                    "user": user,
                    "reason": msg.reason,
                    "file": i.filename
                })
                log.add_transfer("Attempting legacy transfer with file name encoded using non-unicode latin-1")

                self.abort_transfer(i)  # , reason=msg.reason)  # ?
                i.legacy_attempt = True
                self.get_file(i.user, i.filename, i.path, i)
                break

            if i.status != "Paused":
                if i.status == "Transferring":
                    self.abort_transfer(i, reason=msg.reason)

                i.status = msg.reason

                if self.downloadsview:
                    self.downloadsview.update(i)

                log.add_transfer("Download request denied by user %(user)s for file %(filename)s. Reason: %(reason)s", {
                    "user": user,
                    "filename": i.filename,
                    "reason": msg.reason
                })
                break

    def upload_failed(self, msg):

        user = msg.init.target_user

        for i in self.downloads:
            if i.user != user or i.filename != msg.file:
                continue

            if i.status in ("Paused", "Download folder error", "Local file error", "User logged off"):
                continue

            if not i.legacy_attempt:
                # Attempt to request file name encoded as latin-1 once

                self.abort_transfer(i)  # , reason=i.status)  # ?
                i.legacy_attempt = True
                self.get_file(i.user, i.filename, i.path, i)
                break

            # Already failed once previously, give up
            i.status = "Remote file error"

            log.add_transfer("Upload attempt by user %(user)s for file %(filename)s failed. Reason: %(reason)s", {
                "filename": i.filename,
                "user": user,
                "reason": i.status
            })

            if self.downloadsview:
                self.downloadsview.update(i)

    def file_download(self, msg):
        """ A file download is in progress """

        needupdate = True

        for i in self.downloads:

            if i.sock != msg.sock:
                continue

            try:
                if i in self.transfer_request_times:
                    del self.transfer_request_times[i]

                current_time = time.time()
                i.current_byte_offset = msg.file.tell()

                if i.start_time is None:
                    i.start_time = current_time

                i.status = "Transferring"
                oldelapsed = i.time_elapsed
                i.time_elapsed = current_time - i.start_time
                byte_difference = i.current_byte_offset - i.last_byte_offset

                if byte_difference:
                    self.core.statistics.append_stat_value("downloaded_size", byte_difference)

                if i.size > i.current_byte_offset:
                    if current_time > i.start_time and i.current_byte_offset > i.last_byte_offset:
                        i.speed = int(max(0, byte_difference // max(1, current_time - i.last_update)))

                        if i.speed <= 0:
                            i.time_left = "∞"
                        else:
                            i.time_left = human_length((i.size - i.current_byte_offset) / i.speed)

                    if oldelapsed == i.time_elapsed:
                        needupdate = False
                else:
                    self.download_finished(msg.file, i)
                    needupdate = False

                i.last_byte_offset = i.current_byte_offset
                i.last_update = current_time

            except OSError as error:
                log.add(_("Download I/O error: %s"), error)

                self.abort_transfer(i)  # , reason=)  # ?
                i.status = "Local file error"

            if needupdate and self.downloadsview:
                self.downloadsview.update(i)

            break

    def file_upload(self, msg):
        """ A file upload is in progress """

        needupdate = True

        for i in self.uploads:

            if i.sock != msg.sock:
                continue

            if i in self.transfer_request_times:
                del self.transfer_request_times[i]

            current_time = time.time()
            i.current_byte_offset = msg.offset + msg.sentbytes

            if i.start_time is None:
                i.start_time = current_time

            i.status = "Transferring"
            oldelapsed = i.time_elapsed
            i.time_elapsed = current_time - i.start_time
            byte_difference = i.current_byte_offset - i.last_byte_offset

            if byte_difference:
                self.core.statistics.append_stat_value("uploaded_size", byte_difference)

            if i.size > i.current_byte_offset:
                if current_time > i.start_time and i.current_byte_offset > i.last_byte_offset:
                    i.speed = int(max(0, byte_difference // max(1, current_time - i.last_update)))

                    if i.speed <= 0:
                        i.time_left = "∞"
                    else:
                        i.time_left = human_length((i.size - i.current_byte_offset) / i.speed)

                if oldelapsed == i.time_elapsed:
                    needupdate = False
            else:
                self.upload_finished(i, file_handle=msg.file)
                needupdate = False

            i.last_byte_offset = i.current_byte_offset
            i.last_update = current_time

            if needupdate and self.uploadsview:
                self.uploadsview.update(i)

            break

    def conn_close(self, sock):
        """ The remote user has closed the connection either because they logged off, or
        because there's a network problem """

        for i in self.downloads:
            if i.sock == sock:
                self._conn_close(i, "download")
                return

        # We need a copy due to upload auto-clearing modifying the deque during iteration
        for i in self.uploads.copy():
            if i.sock == sock:
                self._conn_close(i, "upload")
                return

    def _conn_close(self, i, transfer_type):

        self.abort_transfer(i)
        auto_clear = False

        if i.status != "Finished":
            if transfer_type == "download":
                if self.user_logged_out(i.user):
                    i.status = "User logged off"
                else:
                    i.status = "Connection closed by peer"

            elif transfer_type == "upload":
                if self.user_logged_out(i.user):
                    i.status = "User logged off"
                else:
                    i.status = "Cancelled"

                    # Transfer ended abruptly. Tell the peer to re-queue the file. If the transfer was
                    # intentionally cancelled, the peer should ignore this message.
                    self.core.send_message_to_peer(i.user, slskmessages.UploadFailed(None, i.filename))

                auto_clear = True

        if transfer_type == "download" and self.downloadsview:
            self.downloadsview.update(i)

        elif transfer_type == "upload":
            if auto_clear and self.auto_clear_upload(i):
                # Upload cleared
                pass
            elif self.uploadsview:
                self.uploadsview.update(i)

            self.check_upload_queue()

    def place_in_queue_request(self, msg):

        user = msg.init.target_user
        privileged_user = self.is_privileged(user)
        queue_position = 0
        transfer = None

        if self.config.sections["transfers"]["fifoqueue"]:
            for i in reversed(self.uploads):
                # Ignore non-queued files
                if i.status != "Queued":
                    continue

                if not privileged_user or self.is_privileged(i.user):
                    queue_position += 1

                # Stop counting on the matching file
                if i.user == user and i.filename == msg.file:
                    transfer = i
                    break

        else:
            num_queued_users = len(self.user_update_times)

            for i in reversed(self.uploads):
                if i.user != user:
                    continue

                # Ignore non-queued files
                if i.status != "Queued":
                    continue

                queue_position += num_queued_users

                # Stop counting on the matching file
                if i.filename == msg.file:
                    transfer = i
                    break

        if queue_position > 0:
            self.queue.append(slskmessages.PlaceInQueue(msg.init, msg.file, queue_position))

        if transfer is None:
            return

        # Update queue position in our list of uploads
        transfer.queue_position = queue_position

        if self.uploadsview:
            self.uploadsview.update(transfer)

    def place_in_queue(self, msg):
        """ The peer tells us our place in queue for a particular transfer """

        username = msg.init.target_user
        filename = msg.filename

        for i in self.downloads:
            if i.user == username and i.filename == filename and i.status not in ("Finished", "Paused", "Filtered"):
                i.queue_position = msg.place

                if self.downloadsview:
                    self.downloadsview.update(i)

                return

    """ Transfer Actions """

    def get_folder(self, user, folder):
        self.core.send_message_to_peer(user, slskmessages.FolderContentsRequest(None, folder))

    def get_file(self, user, filename, path="", transfer=None, size=None, bitrate=None, length=None):

        path = clean_path(path, absolute=True)

        if transfer is None:
            for i in self.downloads:
                if i.user == user and i.filename == filename and i.path == path:
                    if i.status == "Finished":
                        # Duplicate finished download found, verify that it's still present on disk later
                        transfer = i
                        break

                    # Duplicate active/cancelled download found, stop here
                    return

            else:
                transfer = Transfer(
                    user=user, filename=filename, path=path,
                    status="Queued", size=size, bitrate=bitrate,
                    length=length
                )
                self.downloads.appendleft(transfer)
        else:
            transfer.filename = filename
            transfer.status = "Queued"

        self.core.watch_user(user)

        if self.config.sections["transfers"]["enablefilters"]:
            try:
                downloadregexp = re.compile(self.config.sections["transfers"]["downloadregexp"], re.I)

                if downloadregexp.search(filename) is not None:
                    log.add_transfer("Filtering: %s", filename)
                    self.abort_transfer(transfer)
                    # The string to be displayed on the GUI
                    transfer.status = "Filtered"

                    if self.auto_clear_download(transfer):
                        return

            except Exception:
                pass

        if self.user_logged_out(user):
            transfer.status = "User logged off"

        elif transfer.status != "Filtered":
            download_path = self.get_existing_download_path(user, filename, path, size)

            if download_path:
                transfer.status = "Finished"
                transfer.size = transfer.current_byte_offset = size

                log.add_transfer("File already downloaded: %s", download_path)
                log.add_download(_("File already downloaded: %(filename)s"), {"filename": filename})

            else:
                log.add_transfer("Adding file %(filename)s from user %(user)s to download queue", {
                    "filename": filename,
                    "user": user
                })
                self.core.send_message_to_peer(
                    user, slskmessages.QueueUpload(None, filename, transfer.legacy_attempt))

        if self.downloadsview:
            self.downloadsview.update(transfer)

    def push_file(self, user, filename, size, path="", transfer=None, bitrate=None, length=None, locally_queued=False):

        if not self.core.logged_in:
            return

        real_path = self.core.shares.virtual2real(filename)
        size_attempt = self.get_file_size(real_path)

        if size_attempt > 0:
            size = size_attempt

        if transfer is None:
            transfer = Transfer(
                user=user, filename=filename, path=path,
                status="Queued", size=size, bitrate=bitrate,
                length=length
            )
            self._append_upload(user, filename, transfer)
        else:
            transfer.filename = filename
            transfer.size = size
            transfer.status = "Queued"

        log.add_transfer("Initializing upload request for file %(file)s to user %(user)s", {
            "file": filename,
            "user": user
        })

        self.core.watch_user(user)

        if self.user_logged_out(user):
            transfer.status = "User logged off"

        elif not locally_queued:
            self.token += 1
            transfer.token = self.token  # YYMMDDHHMM0101  # ?
            transfer.status = "Getting status"
            self.transfer_request_times[transfer] = time.time()  # + token  # ?

            log.add_transfer("Requesting to upload file %(file)s to user %(user)s with transfer request %(token)s", {
                "file": filename,
                "user": user,
                "token": transfer.token
            })

            self.core.send_message_to_peer(
                user, slskmessages.TransferRequest(None, 1, transfer.token, filename, size, real_path))

        if self.uploadsview:
            self.uploadsview.update(transfer)

    def _append_upload(self, user, filename, transferobj):

        previously_queued = False
        old_index = 0

        if self.is_privileged(user):
            transferobj.modifier = "privileged" if user in self.privileged_users else "prioritized"

        for i in self.uploads:
            if i.user == user and i.filename == filename:
                if i.status == "Queued":
                    # This upload was queued previously
                    # Use the previous queue position and time
                    transferobj.queue_position = i.queue_position
                    previously_queued = True

                if i in self.transfer_request_times:
                    del self.transfer_request_times[i]

                self.uploads.remove(i)

                if self.uploadsview:
                    self.uploadsview.remove_specific(i, True)

                break

            old_index += 1

        if previously_queued:
            self.uploads.insert(old_index, transferobj)
            return

        if user not in self.user_update_times:
            self.user_update_times[user] = time.time()

        self.uploads.appendleft(transferobj)

    def can_upload(self, user):

        transfers = self.config.sections["transfers"]

        if transfers["remotedownloads"]:

            if transfers["uploadallowed"] == 0:
                # No One can sent files to you
                return False

            if transfers["uploadallowed"] == 1:
                # Everyone can sent files to you
                return True

            if (transfers["uploadallowed"] == 2
                    and user in (i[0] for i in self.config.sections["server"]["userlist"])):
                # Users in userlist
                return True

            if transfers["uploadallowed"] == 3:
                # Trusted buddies
                for row in self.config.sections["server"]["userlist"]:
                    if row[0] == user and row[4]:
                        return True

        return False

    def user_logged_out(self, user):
        """ Check if a user who previously queued a file has logged out since """

        if not self.core.logged_in:
            return True

        try:
            return self.core.user_statuses[user] <= 0

        except (KeyError, TypeError):
            return False

    def get_folder_destination(self, user, directory):

        # Check if a custom download location was specified
        if (user in self.requested_folders and directory in self.requested_folders[user]
                and self.requested_folders[user][directory]):
            download_location = self.requested_folders[user][directory]

        else:
            download_location = self.get_default_download_folder(user)

        # Get the last folder in directory path
        target_name = directory.rstrip('\\').split('\\')[-1]

        # Merge download path with target folder name
        destination = os.path.join(download_location, target_name)

        return destination

    def get_total_uploads_allowed(self):

        if self.config.sections["transfers"]["useupslots"]:
            maxupslots = self.config.sections["transfers"]["uploadslots"]

            if maxupslots <= 0:
                maxupslots = 1

            return maxupslots

        lstlen = sum(1 for i in self.uploads if i.sock is not None)

        if self.allow_new_uploads():
            return lstlen + 1

        return lstlen

    def get_upload_queue_size(self, username=None):

        if self.is_privileged(username):
            queue_size = 0

            for i in self.uploads:
                if i.status == "Queued" and self.is_privileged(i.user):
                    queue_size += 1

            return queue_size

        return sum(1 for i in self.uploads if i.status == "Queued")

    def get_default_download_folder(self, user):

        downloaddir = self.config.sections["transfers"]["downloaddir"]

        # Check if username subfolders should be created for downloads
        if self.config.sections["transfers"]["usernamesubfolders"]:
            try:
                downloaddir = os.path.join(downloaddir, user)

                if not os.path.isdir(downloaddir):
                    os.makedirs(downloaddir)

            except Exception as error:
                log.add(_("Unable to save download to username subfolder, falling back "
                          "to default download folder. Error: %s") % error)

        return downloaddir

    def get_download_destination(self, user, virtual_path, target_path):
        """ Returns the download destination of a virtual file path """

        folder_path = target_path if target_path else self.get_default_download_folder(user)
        basename = clean_file(virtual_path.replace('/', '\\').split('\\')[-1])

        return folder_path, basename

    def get_existing_download_path(self, user, virtual_path, target_path, size):
        """ Returns the download path of a previous download, if available """

        folder, basename = self.get_download_destination(user, virtual_path, target_path)
        basename_root, extension = os.path.splitext(basename)
        download_path = os.path.join(folder, basename)
        counter = 1

        while os.path.isfile(download_path):
            if os.stat(download_path).st_size == size:
                # Found a previous download with a matching file size
                return download_path

            basename = basename_root + " (" + str(counter) + ")" + extension
            download_path = os.path.join(folder, basename)
            counter += 1

        return None

    @staticmethod
    def get_renamed(name):
        """ When a transfer is finished, we remove INCOMPLETE~ or INCOMPLETE
        prefix from the file's name.

        Checks if a file with the same name already exists, and adds a number
        to the file name if that's the case. """

        filename, extension = os.path.splitext(name)
        counter = 1

        while os.path.exists(name):
            name = filename + " (" + str(counter) + ")" + extension
            counter += 1

        return name

    def file_downloaded_actions(self, user, filepath):

        config = self.config.sections

        if config["notifications"]["notification_popup_file"]:
            self.core.notifications.new_text_notification(
                _("%(file)s downloaded from %(user)s") % {
                    "user": user,
                    "file": filepath.rsplit(os.sep, 1)[1]
                },
                title=_("File downloaded")
            )

        if config["transfers"]["afterfinish"]:
            if not execute_command(config["transfers"]["afterfinish"], filepath):
                log.add(_("Trouble executing '%s'"), config["transfers"]["afterfinish"])
            else:
                log.add(_("Executed: %s"), config["transfers"]["afterfinish"])

    def folder_downloaded_actions(self, user, folderpath):

        # walk through downloads and break if any file in the same folder exists, else execute
        for i in self.downloads:
            if i.status not in ("Finished", "Paused", "Filtered") and i.path == folderpath:
                return

        config = self.config.sections

        if not folderpath:
            return

        if config["notifications"]["notification_popup_folder"]:
            self.core.notifications.new_text_notification(
                _("%(folder)s downloaded from %(user)s") % {
                    "user": user,
                    "folder": folderpath
                },
                title=_("Folder downloaded")
            )

        if config["transfers"]["afterfolder"]:
            if not execute_command(config["transfers"]["afterfolder"], folderpath):
                log.add(_("Trouble executing on folder: %s"), config["transfers"]["afterfolder"])
            else:
                log.add(_("Executed on folder: %s"), config["transfers"]["afterfolder"])

    def download_folder_error(self, transfer, error):

        self.abort_transfer(transfer)
        transfer.status = "Download folder error"

        self.core.notifications.new_text_notification(
            _("OS error: %s") % error, title=_("Download folder error"))

    def download_finished(self, file, i):

        self.close_file(file, i)

        folder, basename = self.get_download_destination(i.user, i.filename, i.path)
        newname = self.get_renamed(os.path.join(folder, basename))

        try:
            if not os.access(folder, os.F_OK):
                os.makedirs(folder)

            import shutil
            shutil.move(file.name, newname)

<<<<<<< HEAD
        except (IOError, OSError) as inst:
            log.add(_("Couldn't move '%(tempfile)s' to '%(file)s': %(error)s"), {
                "tempfile": "%s" % file.name,
                "file": newname,
                "error": inst
            })
=======
        except OSError as inst:
            log.add(
                _("Couldn't move '%(tempfile)s' to '%(file)s': %(error)s"), {
                    'tempfile': "%s" % file.name,
                    'file': newname,
                    'error': inst
                }
            )
>>>>>>> 688a8f6b
            self.download_folder_error(i, inst)

            if self.downloadsview:
                self.downloadsview.update(i)

            return

        i.status = "Finished"
        i.current_byte_offset = i.size
        i.speed = None
        i.time_left = ""
        i.sock = None

        self.core.statistics.append_stat_value("completed_downloads", 1)

        # Attempt to show notification and execute commands
        self.file_downloaded_actions(i.user, newname)
        self.folder_downloaded_actions(i.user, i.path)

        if self.downloadsview:
            # Main tab highlight (bright)
            self.downloadsview.new_transfer_notification(finished=True)

            # Attempt to autoclear this download, if configured
            if not self.auto_clear_download(i):
                self.downloadsview.update(i)

        self.core.pluginhandler.download_finished_notification(i.user, i.filename, newname)
        self.save_transfers("downloads")

        log.add_download(_("Download finished: user %(user)s, file %(file)s"), {
            "user": i.user,
            "file": i.filename
        })

    def upload_finished(self, i, file_handle=None):

        if i.speed is not None:
            # Inform the server about the last upload speed for this transfer
            self.upload_speed = i.speed
            self.queue.append(slskmessages.SendUploadSpeed(i.speed))

        self.close_file(file_handle, i)

        ip_address = None
        if i.sock is not None:
            try:
                ip_address = i.sock.getpeername()
            except OSError:
                # Connection already closed
                pass

        i.status = "Finished"
        i.current_byte_offset = i.size
        i.speed = None
        i.time_left = ""
        i.sock = None

        self.user_update_times[i.user] = time.time()

        log.add_upload(_("Upload finished: user %(user)s at %(address)s, file %(file)s"), {
            "user": i.user,
            "address": ip_address,
            "file": i.filename
        })

        self.core.statistics.append_stat_value("completed_uploads", 1)

        # Autoclear this upload
        if not self.auto_clear_upload(i) and self.uploadsview:
            self.uploadsview.update(i)

        real_path = self.core.shares.virtual2real(i.filename)
        self.core.pluginhandler.upload_finished_notification(i.user, i.filename, real_path)

        self.save_transfers("uploads")
        self.check_upload_queue()

    def auto_clear_download(self, transfer):
        if self.config.sections["transfers"]["autoclear_downloads"]:
            self.downloads.remove(transfer)

            if self.downloadsview:
                self.downloadsview.remove_specific(transfer, True)

            return True

        return False

    def auto_clear_upload(self, transfer):
        if self.config.sections["transfers"]["autoclear_uploads"]:
            self.uploads.remove(transfer)

            if self.uploadsview:
                self.uploadsview.remove_specific(transfer, True)

            return True

        return False

    def _check_transfer_timeouts(self):

        while True:
            current_time = time.time()

            if self.transfer_request_times:
                for transfer, start_time in self.transfer_request_times.copy().items():
                    if (current_time - start_time) >= 30:
                        self.network_callback([slskmessages.TransferTimeout(transfer)])

            if self.core.protothread.exit.wait(1):
                # Event set, we're exiting
                return

    def _check_upload_queue_timer(self):

        while True:
            self.network_callback([slskmessages.CheckUploadQueue()])

            if self.core.protothread.exit.wait(10):
                # Event set, we're exiting
                return

    def _check_download_queue_timer(self):

        self.download_queue_timer_count = -1

        while True:
            self.download_queue_timer_count += 1
            self.network_callback([slskmessages.CheckDownloadQueue()])

            if self.core.protothread.exit.wait(180):
                # Event set, we're exiting
                return

    # Find failed or stuck downloads and attempt to queue them.
    # Also ask for the queue position of downloads.
    def check_download_queue(self):

        statuslist_failed = ("Cannot connect", "Connection closed by peer", "Local file error", "Remote file error")
        statuslist_limited = ("Too many files", "Too many megabytes")
        reset_count = False

        for transfer in reversed(self.downloads):
            status = transfer.status

            if (self.download_queue_timer_count >= 4
                    and (status in statuslist_limited or status.startswith("User limit of"))):
                # Re-queue limited downloads every 12 minutes
                reset_count = True

                log.add_transfer("Re-queuing file %(filename)s from user %(user)s in download queue", {
                    "filename": transfer.filename,
                    "user": transfer.user
                })
                self.abort_transfer(transfer)
                self.get_file(transfer.user, transfer.filename, transfer.path, transfer)

            if status in statuslist_failed:
                # Retry failed downloads every 3 minutes

                self.abort_transfer(transfer)
                self.get_file(transfer.user, transfer.filename, transfer.path, transfer)

            if status == "Queued":
                # Request queue position every 3 minutes

                self.core.send_message_to_peer(
                    transfer.user,
                    slskmessages.PlaceInQueueRequest(None, transfer.filename, transfer.legacy_attempt)
                )

        if reset_count:
            self.download_queue_timer_count = 0

    def get_upload_candidate(self):
        """ Retrieve a suitable queued transfer for uploading.
        Round Robin: Get the first queued item from the oldest user
        FIFO: Get the first queued item in the list """

        round_robin_queue = not self.config.sections["transfers"]["fifoqueue"]
        active_statuses = ("Getting status", "Establishing connection", "Transferring")
        privileged_queue = False

        first_queued_transfers = OrderedDict()
        queued_users = {}
        uploading_users = set()

        for i in reversed(self.uploads):
            if i.status == "Queued":
                user = i.user

                if user not in first_queued_transfers and user not in uploading_users:
                    first_queued_transfers[user] = i

                if user in queued_users:
                    continue

                privileged = self.is_privileged(user)
                queued_users[user] = privileged

                if privileged:
                    privileged_queue = True

            elif i.status in active_statuses:
                # We're currently uploading a file to the user
                user = i.user

                uploading_users.add(user)

                if user in first_queued_transfers:
                    del first_queued_transfers[user]

        oldest_time = None
        target_user = None

        if not round_robin_queue:
            # skip the looping below (except the cleanup) and get the first
            # user of the highest priority we saw above
            for user in first_queued_transfers:
                if privileged_queue and not queued_users[user]:
                    continue

                target_user = user
                break

        for user, update_time in list(self.user_update_times.items()):
            # some cleanup, should probably log a warning as this case is
            # probably a logic bug
            if user not in queued_users:
                del self.user_update_times[user]
                continue

            if not round_robin_queue or user in uploading_users:
                continue

            if privileged_queue and not queued_users[user]:
                continue

            if not oldest_time:
                oldest_time = update_time + 1

            if update_time < oldest_time:
                target_user = user
                oldest_time = update_time

        if not target_user:
            return None

        return first_queued_transfers[target_user]

    def check_upload_queue(self):
        """ Find next file to upload """

        while True:
            if not self.uploads:
                # No uploads exist
                return

            if not self.allow_new_uploads():
                return

            upload_candidate = self.get_upload_candidate()

            if upload_candidate is None:
                return

            user = upload_candidate.user

            log.add_transfer("Checked upload queue, attempting to upload file %(file)s to user %(user)s", {
                "file": upload_candidate.filename,
                "user": user
            })

            if self.user_logged_out(user):
                upload_candidate.status = "User logged off"
                self.abort_transfer(upload_candidate)

                if not self.auto_clear_upload(upload_candidate) and self.uploadsview:
                    self.uploadsview.update(upload_candidate)

                # Check queue again
                continue

            self.push_file(
                user=user, filename=upload_candidate.filename, size=upload_candidate.size, transfer=upload_candidate
            )
            return

    def ban_user(self, user, ban_message=None):
        """ Ban a user, cancel all the user's uploads, send a 'Banned'
        message via the transfers, and clear the transfers from the
        uploads list. """

        if ban_message:
            banmsg = "Banned (%s)" % ban_message
        elif self.config.sections["transfers"]["usecustomban"]:
            banmsg = "Banned (%s)" % self.config.sections["transfers"]["customban"]
        else:
            banmsg = "Banned"

        for upload in self.uploads.copy():
            if upload.user != user:
                continue

            self.abort_transfer(upload, reason=banmsg, send_fail_message=True)

            if self.uploadsview:
                self.uploadsview.remove_specific(upload)

        self.core.network_filter.ban_user(user)

    def retry_download(self, transfer):

        if transfer.status == "Finished":
            return

        user = transfer.user

        if self.user_logged_out(user):
            transfer.status = "User logged off"
            self.abort_transfer(transfer)

            if self.downloadsview:
                self.downloadsview.update(transfer)

            return

        self.abort_transfer(transfer)
        self.get_file(user, transfer.filename, transfer.path, transfer)

    def retry_upload(self, transfer):

        active_statuses = ["Getting status", "Establishing connection", "Transferring"]

        if transfer.status in active_statuses + ["Finished"]:
            # Don't retry active or finished uploads
            return

        user = transfer.user

        for i in self.uploads:
            if i.user != user:
                continue

            if i.status in active_statuses:
                # User already has an active upload, queue the retry attempt
                if transfer.status != "Queued":
                    transfer.status = "Queued"

                    if self.uploadsview:
                        self.uploadsview.update(transfer)
                return

        if self.user_logged_out(user):
            transfer.status = "User logged off"
            self.abort_transfer(transfer)

            if not self.auto_clear_upload(transfer) and self.uploadsview:
                self.uploadsview.update(transfer)
            return

        self.push_file(user, transfer.filename, transfer.size, transfer.path, transfer=transfer)

    def abort_transfer(self, transfer, reason="Cancelled", send_fail_message=False):

        transfer.legacy_attempt = False
        transfer.token = None
        transfer.speed = None
        transfer.queue_position = 0
        transfer.time_left = ""

        if transfer.sock is not None:
            self.queue.append(slskmessages.ConnClose(transfer.sock))
            transfer.sock = None

        if transfer in self.transfer_request_times:
            del self.transfer_request_times[transfer]

        if transfer.file is not None:
            self.close_file(transfer.file, transfer)

            if transfer in self.uploads:
                self.user_update_times[transfer.user] = time.time()
                self.check_upload_queue()
                log.add_upload(_("Aborted upload (%(reason)s): user %(user)s, file %(file)s"), {
                    "reason": reason,
                    "user": transfer.user,
                    "file": transfer.filename
                })
            else:
                log.add_download(_("Aborted download (%(reason)s): user %(user)s, file %(file)s"), {
                    "reason": reason,
                    "user": transfer.user,
                    "file": transfer.filename,
                })
                # ToDo: Bug when disconnecting or exiting, active downloads are still "Transferring"

        elif send_fail_message and transfer in self.uploads and transfer.status == "Queued":
            self.core.send_message_to_peer(
                transfer.user, slskmessages.UploadDenied(None, file=transfer.filename, reason=reason))

    """ Filters """

    def update_download_filters(self):

        proccessedfilters = []
        outfilter = "(\\\\("
        failed = {}
        download_filters = sorted(self.config.sections["transfers"]["downloadfilters"])
        # Get Filters from config file and check their escaped status
        # Test if they are valid regular expressions and save error messages

        for item in download_filters:
            dfilter, escaped = item
            if escaped:
                dfilter = re.escape(dfilter)
                dfilter = dfilter.replace("\\*", ".*")
            else:
                # Avoid "Nothing to repeat" error
                dfilter = dfilter.replace("*", "\\*").replace("+", "\\+")

            try:
                re.compile("(" + dfilter + ")")
                outfilter += dfilter
                proccessedfilters.append(dfilter)

            except Exception as error:
                failed[dfilter] = error

            proccessedfilters.append(dfilter)

            if item is not download_filters[-1]:
                outfilter += "|"

        # Crop trailing pipes
        while outfilter[-1] == "|":
            outfilter = outfilter[:-1]

        outfilter += ")$)"
        try:
            re.compile(outfilter)
            self.config.sections["transfers"]["downloadregexp"] = outfilter
            # Send error messages for each failed filter to log window
            if failed:
                errors = ""

                for dfilter, error in failed.items():
                    errors += "Filter: %s Error: %s " % (dfilter, error)

                log.add(_("Error: %(num)d Download filters failed! %(error)s "), {"num": len(failed), "error": errors})

        except Exception as error:
            # Strange that individual filters _and_ the composite filter both fail
            log.add(_("Error: Download Filter failed! Verify your filters. Reason: %s"), error)
            self.config.sections["transfers"]["downloadregexp"] = ""

    """ Exit """

    def abort_transfers(self, reason="User logged off"):
        """ Stop all transfers on disconnect/shutdown """

        num_down = num_up = 0

        for i in self.downloads:
            if i.status not in ("Finished", "Filtered", "Paused", "User logged off"):
                self.abort_transfer(i)  # , reason=reason)
                i.status = "User logged off"  # reason  # ToDo: Bug when exiting, status not set
                num_down += 1

                if self.downloadsview:
                    self.downloadsview.update(i)

        for i in self.uploads.copy():
            if i.status != "Finished":
                self.uploads.remove(i)  # ToDo: why not use abort_transfer(i)?
                num_up += 1

                if self.uploadsview:
                    self.uploadsview.remove_specific(i, True)

        if (num_down + num_up) > 0:
            log.add_transfer("Paused %(num_down)i downloads, Aborted %(num_up)i uploads. %(reason)s", {
                "num_down": num_down,
                "num_up": num_up,
                "reason": reason
            })

        self.privileged_users.clear()
        self.requested_folders.clear()
        self.transfer_request_times.clear()
        self.user_update_times.clear()

        self.save_transfers("downloads")
        self.save_transfers("uploads")

    def get_downloads(self):
        """ Get a list of downloads """
        return [[i.user, i.filename, i.path, i.status, i.size, i.current_byte_offset, i.bitrate, i.length]
                for i in reversed(self.downloads)]

    def get_uploads(self):
        """ Get a list of finished uploads """
        return [[i.user, i.filename, i.path, i.status, i.size, i.current_byte_offset, i.bitrate, i.length]
                for i in reversed(self.uploads)]

    def save_downloads_callback(self, filename):
        json.dump(self.get_downloads(), filename, ensure_ascii=False)

    def save_uploads_callback(self, filename):
        json.dump(self.get_uploads(), filename, ensure_ascii=False)

    def save_transfers(self, transfer_type):
        """ Save list of transfers """

        if not self.initialized:
            # Don't save if transfers didn't load properly!
            return

        self.config.create_data_folder()

        if transfer_type == "uploads":
            transfers_file = self.uploads_file_name
            callback = self.save_uploads_callback

        elif transfer_type == "downloads":
            transfers_file = self.downloads_file_name
            callback = self.save_downloads_callback

        write_file_and_backup(transfers_file, callback)

        log.add_transfer("Stored list of %(count)i %(transfers)s to %(file)s", {
            "count": len(self.uploads),
            "transfers": transfer_type,
            "file": self.uploads_file_name
        })

    def server_disconnect(self):

        self.abort_transfers()

        if self.downloadsview:
            self.downloadsview.server_disconnect()

        if self.uploadsview:
            self.uploadsview.server_disconnect()


class Statistics:

    def __init__(self, config, ui_callback=None):

        self.config = config
        self.ui_callback = ui_callback
        self.session_stats = {}

        if hasattr(ui_callback, "statistics"):
            self.ui_callback = ui_callback.statistics

        for stat_id in self.config.defaults["statistics"]:
            self.session_stats[stat_id] = 0

    def append_stat_value(self, stat_id, stat_value):

        self.session_stats[stat_id] += stat_value
        self.config.sections["statistics"][stat_id] += stat_value
        self.update_ui(stat_id)

    def update_ui(self, stat_id):

        if self.ui_callback:
            stat_value = self.session_stats[stat_id]
            self.ui_callback.update_stat_value(stat_id, stat_value)

    def reset_stats(self):

        for stat_id in self.config.defaults["statistics"]:
            self.session_stats[stat_id] = 0
            self.config.sections["statistics"][stat_id] = 0

            self.update_ui(stat_id)<|MERGE_RESOLUTION|>--- conflicted
+++ resolved
@@ -1075,16 +1075,10 @@
                             import fcntl
                             try:
                                 fcntl.lockf(file_handle, fcntl.LOCK_EX | fcntl.LOCK_NB)
-<<<<<<< HEAD
-                            except IOError as error:
-                                log.add(_("Disk I/O warning: Failed to get exclusive lock on file %(file)s, %(err)s"), {
-                                    "file": base_name,
-                                    "err": error
-                                })
-=======
+
                             except OSError as error:
                                 log.add(_("Can't get an exclusive lock on file - I/O error: %s"), error)
->>>>>>> 688a8f6b
+
                         except ImportError:
                             log.add_debug("OS warning: Exclusive lock not possible while opening file %s", i.filename)
                             pass
@@ -1872,23 +1866,12 @@
             import shutil
             shutil.move(file.name, newname)
 
-<<<<<<< HEAD
-        except (IOError, OSError) as inst:
-            log.add(_("Couldn't move '%(tempfile)s' to '%(file)s': %(error)s"), {
+        except OSError as inst:
+            log.add(_("Disk I/O Error: Failed to move '%(tempfile)s' to '%(file)s': %(error)s"), {
                 "tempfile": "%s" % file.name,
                 "file": newname,
                 "error": inst
             })
-=======
-        except OSError as inst:
-            log.add(
-                _("Couldn't move '%(tempfile)s' to '%(file)s': %(error)s"), {
-                    'tempfile': "%s" % file.name,
-                    'file': newname,
-                    'error': inst
-                }
-            )
->>>>>>> 688a8f6b
             self.download_folder_error(i, inst)
 
             if self.downloadsview:
