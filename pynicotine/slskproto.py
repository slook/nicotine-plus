--- conflicted
+++ resolved
@@ -386,17 +386,9 @@
         93: DistribServerSearch
     }
 
-<<<<<<< HEAD
     IN_PROGRESS_STALE_AFTER = 5
     CONNECTION_MAX_IDLE = 5
-=======
-    IN_PROGRESS_STALE_AFTER = 30
-    # The value of 30 was pulled out of thin air. When we let the OS handle this:
-    # - Linux seems okay, stale in progress conns get killed after a minute or two
-    # - With Windows, based on #473, it would seem these connections are never removed
-    CONNECTION_MAX_IDLE = 60
     CONNCOUNT_UI_INTERVAL = 0.5
->>>>>>> c91c89a5
 
     def __init__(self, ui_callback, queue, bindip, port, config, eventprocessor):
         """ ui_callback is a UI callback function to be called with messages
