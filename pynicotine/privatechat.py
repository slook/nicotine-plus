# SPDX-FileCopyrightText: 2020-2025 Nicotine+ Contributors
# SPDX-License-Identifier: GPL-3.0-or-later

import pynicotine
from pynicotine.config import config
from pynicotine.core import core
from pynicotine.events import events
from pynicotine.logfacility import log
from pynicotine.slskmessages import MessageAcked
from pynicotine.slskmessages import MessageUser
from pynicotine.slskmessages import MessageUsers
from pynicotine.slskmessages import SayChatroom
from pynicotine.slskmessages import UserStatus
from pynicotine.utils import censor_text
from pynicotine.utils import find_whole_word


class PrivateChat:
    __slots__ = ("completions", "private_message_queue", "away_message_users", "users")

<<<<<<< HEAD
=======
    CTCP_VERSION = "\x01VERSION\x01"
    SERVER_USERNAME = "server"

>>>>>>> 5aa502e3
    def __init__(self):

        self.completions = set()
        self.private_message_queue = {}
        self.away_message_users = set()
        self.users = set()

        for event_name, callback in (
            ("message-user", self._message_user),
            ("peer-address", self._get_peer_address),
            ("quit", self._quit),
            ("server-login", self._server_login),
            ("server-disconnect", self._server_disconnect),
            ("start", self._start),
            ("user-status", self._user_status)
        ):
            events.connect(event_name, callback)

    def _start(self):

        if not config.sections["privatechat"]["store"]:
            # Clear list of previously open chats if we don't want to restore them
            config.sections["privatechat"]["users"].clear()
            return

        for username in config.sections["privatechat"]["users"]:
            if isinstance(username, str) and username not in self.users:
                self.show_user(username, switch_page=False, remembered=True)

        self.update_completions()

    def _quit(self):
        self.remove_all_users(is_permanent=False)
        self.completions.clear()

    def _server_login(self, msg):

        if not msg.success:
            return

        for username in self.users:
            core.users.watch_user(username, context="privatechat")  # Get notified of user status

    def _server_disconnect(self, _msg):

        self.private_message_queue.clear()
        self.away_message_users.clear()
        self.update_completions()

    def add_user(self, username):

        if username in self.users:
            return

        self.users.add(username)

        if username not in config.sections["privatechat"]["users"]:
            config.sections["privatechat"]["users"].insert(0, username)

    def remove_user(self, username, is_permanent=True):

        if is_permanent and username in config.sections["privatechat"]["users"]:
            config.sections["privatechat"]["users"].remove(username)

        self.users.remove(username)
        core.users.unwatch_user(username, context="privatechat")
        events.emit("private-chat-remove-user", username)

    def remove_all_users(self, is_permanent=True):
        for username in self.users.copy():
            self.remove_user(username, is_permanent)

    def show_user(self, username, switch_page=True, remembered=False):

        self.add_user(username)
        events.emit("private-chat-show-user", username, switch_page, remembered)
        core.users.watch_user(username, context="privatechat")

    def clear_private_messages(self, username):
        events.emit("clear-private-messages", username)

    def private_message_queue_add(self, msg):
        """Queue a private message until we've received a user's IP address."""

        username = msg.user

        if username not in self.private_message_queue:
            self.private_message_queue[username] = [msg]
        else:
            self.private_message_queue[username].append(msg)

    def send_automatic_message(self, username, message):
        self.send_message(username, f"[Automatic Message] {message}")

    def echo_message(self, username, message, message_type="local"):
        events.emit("echo-private-message", username, message, message_type)

    def send_message(self, username, message):

        user_text = core.pluginhandler.outgoing_private_chat_event(username, message)
        if user_text is None:
            return

        username, message = user_text

<<<<<<< HEAD
        if message.startswith("\x01") and message.endswith("\x01"):
            ui_message = f"CTCP {message[1:-1]}"
        else:
            message = ui_message = self.auto_replace(message)
=======
        if config.sections["words"]["replacewords"] and message != self.CTCP_VERSION:
            for word, replacement in config.sections["words"]["autoreplaced"].items():
                message = message.replace(str(word), str(replacement))
>>>>>>> 5aa502e3

        core.send_message_to_server(MessageUser(username, message))
        core.pluginhandler.outgoing_private_chat_notification(username, message)

        events.emit("message-user", MessageUser(username, message))

    def send_message_users(self, target, message):

        if not message:
            return

        users = None

        if target == "buddies":
            users = set(core.buddies.users)

        elif target == "downloading":
            users = core.uploads.get_downloading_users()

        if users:
            core.send_message_to_server(MessageUsers(users, message))

    def _get_peer_address(self, msg):
        """Server code 3.

        Received a user's IP address, process any queued private
        messages and check if the IP is ignored
        """

        username = msg.user

        if username not in self.private_message_queue:
            return

        for queued_msg in self.private_message_queue[username][:]:
            self.private_message_queue[username].remove(queued_msg)
            queued_msg.user = username
            events.emit("message-user", queued_msg, queued_message=True)

    def _user_status(self, msg):
        """Server code 7."""

        if msg.user == core.users.login_username and msg.status != UserStatus.AWAY:
            # Reset list of users we've sent away messages to when the away session ends
            self.away_message_users.clear()

        if msg.status == UserStatus.OFFLINE:
            self.private_message_queue.pop(msg.user, None)

    def get_message_type(self, text, is_outgoing_message):

        if text.startswith("/me "):
            return "action"

        if is_outgoing_message:
            return "local"

        if core.users.login_username and find_whole_word(core.users.login_username.lower(), text.lower()) > -1:
            return "hilite"

        return "remote"

    def _message_user(self, msg, queued_message=False):
        """Server code 22."""

        is_outgoing_message = (msg.message_id is None)

        username = msg.user
        tag_username = (core.users.login_username if is_outgoing_message else username)
        message = msg.message
        timestamp = msg.timestamp if not msg.is_new_message else None

        if not is_outgoing_message:
            if not queued_message:
                log.add_chat(_("Private message from user '%(user)s': %(message)s"), {
                    "user": username,
                    "message": message
                })

                core.send_message_to_server(MessageAcked(msg.message_id))

            if username == self.SERVER_USERNAME:
                # Redirect the following messages to chat room tab:
                # - The room you are trying to enter (name) is registered as private.
                # - Room (name) is registered as public.
                for start_str in (
                    "The room you are trying to enter (",
                    "Room ("
                ):
                    if message.startswith(start_str) and ") " in message:
                        msg.user = None
                        room = message[len(start_str):message.rfind(") ")]
                        events.emit("say-chat-room", SayChatroom(room=room, message=message, user=username))
                        return
            else:
                # Check ignore status for all other users except "server"
                if core.network_filter.is_user_ignored(username):
                    msg.user = None
                    return

                user_address = core.users.addresses.get(username)

                if user_address is not None:
                    if core.network_filter.is_user_ip_ignored(username):
                        msg.user = None
                        return

                elif not queued_message:
                    # Ask for user's IP address and queue the private message until we receive the address
                    if username not in self.private_message_queue:
                        core.users.request_ip_address(username)

                    self.private_message_queue_add(msg)
                    msg.user = None
                    return

            user_text = core.pluginhandler.incoming_private_chat_event(username, message)
            if user_text is None:
                msg.user = None
                return

            self.show_user(username, switch_page=False)

            _username, msg.message = user_text
            message = msg.message

<<<<<<< HEAD
        _user, msg.msg = user_text
        msg.msg = self.censor_chat(msg.msg)
        ctcp_query = ctcp_reply = ""

        if msg.msg.startswith("\x01") and msg.msg.endswith("\x01"):
            ctcp_query = msg.msg[1:-1].strip()
            msg.msg = f"CTCP {ctcp_query}"

            if ctcp_query == "VERSION":
                ctcp_reply = f"{ctcp_query}: {config.application_name} {config.version}"
            else:
                ctcp_reply = f"ERRMSG {ctcp_query}: Unknown query, available CTCP keywords are VERSION"
=======
        msg.message_type = self.get_message_type(message, is_outgoing_message)
        is_action_message = (msg.message_type == "action")
        is_ctcp_version = (message == self.CTCP_VERSION)

        # SEND CLIENT VERSION to user if the following string is sent
        if is_ctcp_version:
            msg.message = message = "CTCP VERSION"

        if is_action_message:
            msg.message = message = message.replace("/me ", "", 1)

        if not is_outgoing_message and config.sections["words"]["censorwords"]:
            message = censor_text(message, censored_patterns=config.sections["words"]["censored"])

        if config.sections["logging"]["privatechat"] or username in config.sections["logging"]["private_chats"]:
            if is_action_message:
                formatted_message = f"* {tag_username} {message}"
            else:
                formatted_message = f"[{tag_username}] {message}"

            log.write_log_file(
                folder_path=log.private_chat_folder_path,
                basename=username, text=formatted_message, timestamp=timestamp
            )

        if is_outgoing_message:
            return
>>>>>>> 5aa502e3

        core.pluginhandler.incoming_private_chat_notification(username, msg.message)

<<<<<<< HEAD
        if ctcp_reply and not config.sections["server"]["ctcpmsgs"]:
            self.send_message(user, ctcp_reply)
=======
        if is_ctcp_version and not config.sections["server"]["ctcpmsgs"]:
            self.send_message(username, f"{pynicotine.__application_name__} {pynicotine.__version__}")
>>>>>>> 5aa502e3

        if not msg.is_new_message:
            # Message was sent while offline, don't auto-reply
            return

        autoreply = config.sections["server"]["autoreply"]

        if (autoreply and core.users.login_status == UserStatus.AWAY
                and username not in self.away_message_users):
            self.send_automatic_message(username, autoreply)
            self.away_message_users.add(username)

    def update_completions(self):

        self.completions.clear()
        self.completions.add(config.sections["server"]["login"])

        if config.sections["words"]["roomnames"]:
            self.completions.update(core.chatrooms.server_rooms)

        if config.sections["words"]["buddies"]:
            self.completions.update(core.buddies.users)

        if config.sections["words"]["commands"]:
            self.completions.update(core.pluginhandler.get_command_list("private_chat"))

        events.emit("private-chat-completions", self.completions.copy())<|MERGE_RESOLUTION|>--- conflicted
+++ resolved
@@ -18,12 +18,8 @@
 class PrivateChat:
     __slots__ = ("completions", "private_message_queue", "away_message_users", "users")
 
-<<<<<<< HEAD
-=======
-    CTCP_VERSION = "\x01VERSION\x01"
     SERVER_USERNAME = "server"
 
->>>>>>> 5aa502e3
     def __init__(self):
 
         self.completions = set()
@@ -129,16 +125,9 @@
 
         username, message = user_text
 
-<<<<<<< HEAD
-        if message.startswith("\x01") and message.endswith("\x01"):
-            ui_message = f"CTCP {message[1:-1]}"
-        else:
-            message = ui_message = self.auto_replace(message)
-=======
-        if config.sections["words"]["replacewords"] and message != self.CTCP_VERSION:
+        if config.sections["words"]["replacewords"] and not message.startswith("\x01"):
             for word, replacement in config.sections["words"]["autoreplaced"].items():
                 message = message.replace(str(word), str(replacement))
->>>>>>> 5aa502e3
 
         core.send_message_to_server(MessageUser(username, message))
         core.pluginhandler.outgoing_private_chat_notification(username, message)
@@ -265,29 +254,15 @@
             _username, msg.message = user_text
             message = msg.message
 
-<<<<<<< HEAD
-        _user, msg.msg = user_text
-        msg.msg = self.censor_chat(msg.msg)
-        ctcp_query = ctcp_reply = ""
-
-        if msg.msg.startswith("\x01") and msg.msg.endswith("\x01"):
-            ctcp_query = msg.msg[1:-1].strip()
-            msg.msg = f"CTCP {ctcp_query}"
-
-            if ctcp_query == "VERSION":
-                ctcp_reply = f"{ctcp_query}: {config.application_name} {config.version}"
-            else:
-                ctcp_reply = f"ERRMSG {ctcp_query}: Unknown query, available CTCP keywords are VERSION"
-=======
         msg.message_type = self.get_message_type(message, is_outgoing_message)
         is_action_message = (msg.message_type == "action")
-        is_ctcp_version = (message == self.CTCP_VERSION)
-
-        # SEND CLIENT VERSION to user if the following string is sent
-        if is_ctcp_version:
-            msg.message = message = "CTCP VERSION"
-
-        if is_action_message:
+        ctcp_query = ""
+
+        if message.startswith("\x01") and message.endswith("\x01"):
+            ctcp_query = msg.message[1:-1].strip()
+            msg.message = message = f"CTCP {ctcp_query}"
+
+        elif is_action_message:
             msg.message = message = message.replace("/me ", "", 1)
 
         if not is_outgoing_message and config.sections["words"]["censorwords"]:
@@ -306,17 +281,16 @@
 
         if is_outgoing_message:
             return
->>>>>>> 5aa502e3
 
         core.pluginhandler.incoming_private_chat_notification(username, msg.message)
 
-<<<<<<< HEAD
-        if ctcp_reply and not config.sections["server"]["ctcpmsgs"]:
-            self.send_message(user, ctcp_reply)
-=======
-        if is_ctcp_version and not config.sections["server"]["ctcpmsgs"]:
-            self.send_message(username, f"{pynicotine.__application_name__} {pynicotine.__version__}")
->>>>>>> 5aa502e3
+        if ctcp_query and not config.sections["server"]["ctcpmsgs"]:
+            if ctcp_query == "VERSION":
+                ctcp_reply = f"{ctcp_query}: {pynicotine.__application_name__} {pynicotine.__version__}"
+            else:
+                ctcp_reply = f"ERRMSG {ctcp_query}: Unknown query, available CTCP keywords are VERSION"
+
+            self.send_message(username, ctcp_reply)
 
         if not msg.is_new_message:
             # Message was sent while offline, don't auto-reply
