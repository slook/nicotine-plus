# COPYRIGHT (C) 2020-2022 Nicotine+ Team
# COPYRIGHT (C) 2016-2018 Mutnick <mutnick@techie.com>
# COPYRIGHT (C) 2016-2017 Michael Labouebe <gfarmerfr@free.fr>
# COPYRIGHT (C) 2008-2011 Quinox <quinox@users.sf.net>
# COPYRIGHT (C) 2006-2009 Daelstorm <daelstorm@gmail.com>
# COPYRIGHT (C) 2003-2004 Hyriand <hyriand@thegraveyard.org>
#
# GNU GENERAL PUBLIC LICENSE
#    Version 3, 29 June 2007
#
# This program is free software: you can redistribute it and/or modify
# it under the terms of the GNU General Public License as published by
# the Free Software Foundation, either version 3 of the License, or
# (at your option) any later version.
#
# This program is distributed in the hope that it will be useful,
# but WITHOUT ANY WARRANTY; without even the implied warranty of
# MERCHANTABILITY or FITNESS FOR A PARTICULAR PURPOSE.  See the
# GNU General Public License for more details.
#
# You should have received a copy of the GNU General Public License
# along with this program.  If not, see <http://www.gnu.org/licenses/>.

import random

from itertools import islice

from pynicotine import slskmessages
from pynicotine.logfacility import log
from pynicotine.slskmessages import increment_token
from pynicotine.utils import PUNCTUATION


class Search:

    def __init__(self, core, config, queue, share_dbs, geoip, ui_callback=None):

        self.core = core
        self.config = config
        self.queue = queue
        self.ui_callback = None
        self.searches = {}
        self.token = int(random.random() * (2 ** 31 - 1))
        self.wishlist_interval = 0
        self.share_dbs = share_dbs
        self.geoip = geoip
        self.translatepunctuation = str.maketrans(dict.fromkeys(PUNCTUATION, ' '))

        # Create wishlist searches
        for term in config.sections["server"]["autosearch"]:
            self.token = increment_token(self.token)
            self.searches[self.token] = {"id": self.token, "term": term, "mode": "wishlist", "ignore": True}

        if hasattr(ui_callback, "search"):
            self.ui_callback = ui_callback.search

    def server_login(self):
        if self.ui_callback:
            self.ui_callback.server_login()

    def server_disconnect(self):

        self.wishlist_interval = 0

        if self.ui_callback:
            self.ui_callback.server_disconnect()

    def request_folder_download(self, user, folder, visible_files):

        # First queue the visible search results
        if self.config.sections["transfers"]["reverseorder"]:
            visible_files.sort(key=lambda x: x[1], reverse=True)

        for file in visible_files:
            user, fullpath, destination, size, bitrate, length = file

            self.core.transfers.get_file(
                user, fullpath, destination,
                size=size, bitrate=bitrate, length=length)

        # Ask for the rest of the files in the folder
        self.core.transfers.get_folder(user, folder)

    """ Outgoing search requests """

    @staticmethod
    def add_allowed_token(token):
        """ Allow parsing search result messages for a search ID """
        slskmessages.SEARCH_TOKENS_ALLOWED.add(token)

    @staticmethod
    def remove_allowed_token(token):
        """ Disallow parsing search result messages for a search ID """
        slskmessages.SEARCH_TOKENS_ALLOWED.discard(token)

    def add_search(self, term, mode, ignore):
        self.searches[self.token] = {"id": self.token, "term": term, "mode": mode, "ignore": ignore}
        self.add_allowed_token(self.token)

    def remove_search(self, token):

        self.remove_allowed_token(token)
        search = self.searches.get(token)

        if search is None:
            return

        if search["term"] in self.config.sections["server"]["autosearch"]:
            search["ignore"] = True
            return

        del self.searches[token]

    def process_search_term(self, text, mode, room, user):

        users = []
        feedback = None

        if mode == "global":
            if self.core:
                feedback = self.core.pluginhandler.outgoing_global_search_event(text)

                if feedback is not None:
                    text = feedback[0]

        elif mode == "rooms":
            if self.core:
                feedback = self.core.pluginhandler.outgoing_room_search_event(room, text)

                if feedback is not None:
                    room, text = feedback

        elif mode == "buddies" and self.core:
            feedback = self.core.pluginhandler.outgoing_buddy_search_event(text)

            if feedback is not None:
                text = feedback[0]

        elif mode == "user":
            if user:
                users = [user]
            else:
                return None

            if self.core:
                feedback = self.core.pluginhandler.outgoing_user_search_event(users, text)

                if feedback is not None:
                    users, text = feedback

        else:
            log.add("Unknown search mode, not using plugin system. Fix me!")

        return text, room, users

    def do_search(self, text, mode, room=None, user=None):

        # Validate search term and run it through plugins
        processed_search = self.process_search_term(text, mode, room, user)

        if not processed_search:
            return None

        text, room, users = processed_search

        # Get a new search token
        self.token = increment_token(self.token)

        # Get excluded words (starting with "-")
        searchterm_words = text.split()
        searchterm_words_special = (p for p in searchterm_words if p.startswith(('-', '*')) and len(p) > 1)

        # Remove words starting with "-", results containing these are excluded by us later
        searchterm_without_special = ' '.join(p for p in searchterm_words if not p.startswith(('-', '*')))

        if self.config.sections["searches"]["remove_special_chars"]:
            """
            Remove special characters from search term
            SoulseekQt doesn't seem to send search results if special characters are included (July 7, 2020)
            """
            stripped_searchterm = ' '.join(searchterm_without_special.translate(self.translatepunctuation).split())

            # Only modify search term if string also contains non-special characters
            if stripped_searchterm:
                searchterm_without_special = stripped_searchterm

        # Remove trailing whitespace
        searchterm = searchterm_without_special.strip()

        # Append excluded words
        for word in searchterm_words_special:
            searchterm += " " + word

        if self.config.sections["searches"]["enable_history"]:
            items = self.config.sections["searches"]["history"]

            if searchterm in items:
                items.remove(searchterm)

            items.insert(0, searchterm)

            # Clear old items
            del items[200:]
            self.config.write_configuration()

        if mode == "global":
            self.do_global_search(searchterm)

        elif mode == "rooms":
            self.do_rooms_search(searchterm, room)

        elif mode == "buddies":
            self.do_buddies_search(searchterm)

        elif mode == "user":
            self.do_peer_search(searchterm, users)

        self.add_search(searchterm, mode, ignore=False)

        if self.ui_callback:
            self.ui_callback.do_search(self.token, searchterm, mode, room, user)

        return (self.token, searchterm, searchterm_without_special)

    def do_global_search(self, text):
        self.queue.append(slskmessages.FileSearch(self.token, text))

        """ Request a list of related searches from the server.
        Seemingly non-functional since 2018 (always receiving empty lists). """

        # self.queue.append(slskmessages.RelatedSearch(text))

    def do_rooms_search(self, text, room=None):

        if room != _("Joined Rooms "):
            self.queue.append(slskmessages.RoomSearch(room, self.token, text))

        elif self.core.chatrooms.ui_callback is not None:
            for joined_room in self.core.chatrooms.ui_callback.pages:
                self.queue.append(slskmessages.RoomSearch(joined_room, self.token, text))

    def do_buddies_search(self, text):

        for row in self.config.sections["server"]["userlist"]:
            if row and isinstance(row, list):
                user = str(row[0])
                self.queue.append(slskmessages.UserSearch(user, self.token, text))

    def do_peer_search(self, text, users):
        for user in users:
            self.queue.append(slskmessages.UserSearch(user, self.token, text))

    def do_wishlist_search(self, token, text):
        self.add_allowed_token(token)
        self.queue.append(slskmessages.WishlistSearch(token, text))

    def do_wishlist_search_interval(self):

        if self.wishlist_interval == 0:
            log.add(_("Server does not permit performing wishlist searches at this time"))
            return False

        searches = self.config.sections["server"]["autosearch"]

        if not searches:
            return True

        # Search for a maximum of 1 item at each search interval
        term = searches.pop()
        searches.insert(0, term)

        for search in self.searches.values():
            if search["term"] == term and search["mode"] == "wishlist":
                search["ignore"] = False
                self.do_wishlist_search(search["id"], term)
                break

        return True

    def add_wish(self, wish):

        if not wish:
            return

        # Get a new search token
        self.token = increment_token(self.token)

        if wish not in self.config.sections["server"]["autosearch"]:
            self.config.sections["server"]["autosearch"].append(wish)

        self.add_search(wish, "wishlist", ignore=True)

        if self.ui_callback:
            self.ui_callback.add_wish(wish)

    def remove_wish(self, wish):

        if wish in self.config.sections["server"]["autosearch"]:
            self.config.sections["server"]["autosearch"].remove(wish)

            for search in self.searches.values():
                if search["term"] == wish and search["mode"] == "wishlist":
                    del search
                    break

        if self.ui_callback:
            self.ui_callback.remove_wish(wish)

    def is_wish(self, wish):
        return wish in self.config.sections["server"]["autosearch"]

    def set_wishlist_interval(self, msg):

        self.wishlist_interval = msg.seconds

        if self.ui_callback:
            self.ui_callback.set_wishlist_interval(msg)

        log.add_search(_("Wishlist wait period set to %s seconds"), msg.seconds)

    def file_search_result(self, msg):

        if not self.ui_callback or msg.token not in slskmessages.SEARCH_TOKENS_ALLOWED:
            return

        search = self.searches.get(msg.token)

        if search is None or search["ignore"]:
            return

        username = msg.init.target_user
        ip_address = msg.init.addr[0]

        if ip_address:
            country = self.geoip.get_country_code(ip_address)
        else:
            country = ""

        if country == "-":
            country = ""

        self.ui_callback.show_search_result(msg, username, country)

    """ Incoming search requests """

    @staticmethod
    def update_search_results(results, word_indices, exclude_word=False):
        """ Updates the search result list with indices for a new word """

        if word_indices is None:
            if exclude_word:
                # We don't care if an excluded word doesn't exist in our DB
                return results

            # Included word does not exist in our DB, no results
            return None

        if results is None:
            if exclude_word:
                # No results yet, but word is excluded. Bail.
                return set()

            # First match for included word, return results
            return set(word_indices)

        if exclude_word:
            # Remove results for excluded word
            results.difference_update(word_indices)
        else:
            # Only retain common results for all words so far
            results.intersection_update(word_indices)

        return results

    def create_search_result_list(self, searchterm, wordindex, excluded_words, partial_words):
        """ Returns a list of common file indices for each word in a search term """

        try:
            words = searchterm.split()
            original_length = len(words)
            results = None
            i = 0

            while i < len(words):
                word = words[i]
                exclude_word = False
                i += 1

                if word in excluded_words:
                    # Excluded search words (e.g. -hello)

                    if results is None and i < original_length:
                        # Re-append the word so we can re-process it once we've found a match
                        words.append(word)
                        continue

                    exclude_word = True

                elif word in partial_words:
                    # Partial search words (e.g. *ello)

                    partial_results = set()

                    for complete_word, indices in wordindex.items():
                        if complete_word.endswith(word):
                            partial_results.update(indices)

                    if partial_results:
                        results = self.update_search_results(results, partial_results)
                        continue

                results = self.update_search_results(results, wordindex.get(word), exclude_word)

                if results is None:
                    # No matches found
                    break

            return results

        except ValueError:
            log.add_debug("Error: DB closed during search, perhaps due to rescanning shares or closing the application")
            return None

<<<<<<< HEAD
    def process_search_request(self, searchterm, user, searchid, direct=False):
        """ Note: since this section is accessed every time a search request arrives several
            times per second, please keep it as optimized and memory sparse as possible! """
=======
    def process_search_request(self, searchterm, user, token, direct=False):
        """ Note: since this section is accessed every time a search request arrives,
        several times a second, please keep it as optimized and memory
        sparse as possible! """
>>>>>>> c55b21bc

        if not searchterm:
            return

        if not self.config.sections["searches"]["search_results"]:
            # Don't return _any_ results when this option is disabled
            return

        if not direct and user == self.core.login_username:
            # We shouldn't send a search response if we initiated the search request,
            # unless we're specifically searching our own username
            return

        maxresults = self.config.sections["searches"]["maxresults"]

        if maxresults == 0:
            return

        # Remember excluded/partial words for later
        excluded_words = []
        partial_words = []

        if '-' in searchterm or '*' in searchterm:
            for word in searchterm.split():
                if len(word) < 1:
                    continue

                if word.startswith('-'):
                    for subword in word.translate(self.translatepunctuation).split():
                        excluded_words.append(subword)

                elif word.startswith('*'):
                    for subword in word.translate(self.translatepunctuation).split():
                        partial_words.append(subword)

        # Strip punctuation
        searchterm_old = searchterm
        searchterm = searchterm.lower().translate(self.translatepunctuation).strip()

        if len(searchterm) < self.config.sections["searches"]["min_search_chars"]:
            # Don't send search response if search term contains too few characters
            return

        checkuser, _reason = self.core.network_filter.check_user(user, None)

        if not checkuser:
            return

        if checkuser == 2:
            wordindex = self.share_dbs.get("buddywordindex")
        else:
            wordindex = self.share_dbs.get("wordindex")

        if wordindex is None:
            return

        # Find common file matches for each word in search term
        resultlist = self.create_search_result_list(searchterm, wordindex, excluded_words, partial_words)

        if not resultlist:
            return

        if checkuser == 2:
            fileindex = self.share_dbs.get("buddyfileindex")
        else:
            fileindex = self.share_dbs.get("fileindex")

        if fileindex is None:
            return

        fileinfos = []
        numresults = min(len(resultlist), maxresults)

        for index in islice(resultlist, numresults):
            fileinfo = fileindex.get(repr(index))

            if fileinfo is not None:
                fileinfos.append(fileinfo)

        if numresults != len(fileinfos):
            log.add_debug(("Error: File index inconsistency while responding to search request \"%(query)s\". "
                           "Expected %(expected_num)i results, but found %(total_num)i results in database."), {
                "query": searchterm_old,
                "expected_num": numresults,
                "total_num": len(fileinfos)
            })
            numresults = len(fileinfos)

        if not numresults:
            return

        uploadspeed = self.core.transfers.upload_speed
        queuesize = self.core.transfers.get_upload_queue_size()
        slotsavail = self.core.transfers.allow_new_uploads()
        fifoqueue = self.config.sections["transfers"]["fifoqueue"]

        message = slskmessages.FileSearchResult(
            None, self.core.login_username,
            token, fileinfos, slotsavail, uploadspeed, queuesize, fifoqueue)

        self.core.send_message_to_peer(user, message)

        if direct:
            log.add_search(_("User %(user)s is directly searching for \"%(query)s\", found %(num)i results"), {
                'user': user,
                'query': searchterm_old,
                'num': numresults
            })
        else:
            log.add_search(_("User %(user)s is searching for \"%(query)s\", found %(num)i results"), {
                'user': user,
                'query': searchterm_old,
                'num': numresults
            })<|MERGE_RESOLUTION|>--- conflicted
+++ resolved
@@ -421,16 +421,9 @@
             log.add_debug("Error: DB closed during search, perhaps due to rescanning shares or closing the application")
             return None
 
-<<<<<<< HEAD
-    def process_search_request(self, searchterm, user, searchid, direct=False):
+    def process_search_request(self, searchterm, user, token, direct=False):
         """ Note: since this section is accessed every time a search request arrives several
             times per second, please keep it as optimized and memory sparse as possible! """
-=======
-    def process_search_request(self, searchterm, user, token, direct=False):
-        """ Note: since this section is accessed every time a search request arrives,
-        several times a second, please keep it as optimized and memory
-        sparse as possible! """
->>>>>>> c55b21bc
 
         if not searchterm:
             return
