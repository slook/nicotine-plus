# COPYRIGHT (C) 2020-2022 Nicotine+ Contributors
# COPYRIGHT (C) 2020-2022 Mathias <mail@mathias.is>
# COPYRIGHT (C) 2016-2017 Michael Labouebe <gfarmerfr@free.fr>
# COPYRIGHT (C) 2016 Mutnick <muhing@yahoo.com>
# COPYRIGHT (C) 2013 eL_vErDe <gandalf@le-vert.net>
# COPYRIGHT (C) 2008-2012 Quinox <quinox@users.sf.net>
# COPYRIGHT (C) 2009 Hedonist <ak@sensi.org>
# COPYRIGHT (C) 2006-2009 Daelstorm <daelstorm@gmail.com>
# COPYRIGHT (C) 2003-2004 Hyriand <hyriand@thegraveyard.org>
# COPYRIGHT (C) 2001-2003 Alexander Kanavin
#
# GNU GENERAL PUBLIC LICENSE
#    Version 3, 29 June 2007
#
# This program is free software: you can redistribute it and/or modify
# it under the terms of the GNU General Public License as published by
# the Free Software Foundation, either version 3 of the License, or
# (at your option) any later version.
#
# This program is distributed in the hope that it will be useful,
# but WITHOUT ANY WARRANTY; without even the implied warranty of
# MERCHANTABILITY or FITNESS FOR A PARTICULAR PURPOSE.  See the
# GNU General Public License for more details.
#
# You should have received a copy of the GNU General Public License
# along with this program.  If not, see <http://www.gnu.org/licenses/>.

"""
This is the actual client code. Actual GUI classes are in the separate modules
"""

import os
import signal
import sys
import time

from collections import deque

from pynicotine import slskmessages
from pynicotine import slskproto
from pynicotine.chatrooms import ChatRooms
from pynicotine.config import config
from pynicotine.geoip.geoip import GeoIP
from pynicotine.interests import Interests
from pynicotine.logfacility import log
from pynicotine.networkfilter import NetworkFilter
from pynicotine.notifications import Notifications
from pynicotine.nowplaying import NowPlaying
from pynicotine.pluginsystem import PluginHandler
from pynicotine.privatechat import PrivateChats
from pynicotine.search import Search
from pynicotine.shares import Shares
from pynicotine.transfers import Statistics
from pynicotine.transfers import Transfers
from pynicotine.upnp import UPnP
from pynicotine.userbrowse import UserBrowse
from pynicotine.userinfo import UserInfo
from pynicotine.userlist import UserList
from pynicotine.utils import unescape


class NicotineCore:
    """ NicotineCore contains handlers for various messages from the networking thread.
    This class links the networking thread and user interface. """

    def __init__(self, bindip, port):

        self.ui_callback = None
        self.network_callback = None
        self.network_filter = None
        self.statistics = None
        self.shares = None
        self.search = None
        self.transfers = None
        self.interests = None
        self.userbrowse = None
        self.userinfo = None
        self.userlist = None
        self.privatechats = None
        self.chatrooms = None
        self.pluginhandler = None
        self.now_playing = None
        self.protothread = None
        self.upnp = None
        self.geoip = None
        self.notifications = None

        # Handle Ctrl+C and "kill" exit gracefully
        for signal_type in (signal.SIGINT, signal.SIGTERM):
            signal.signal(signal_type, self.quit)

        self.bindip = bindip
        self.port = port

        self.shutdown = False
        self.away = False
        self.logged_in = False
        self.login_username = None  # Only present while logged in
        self.user_ip_address = None
        self.privileges_left = None
        self.ban_message = "You are banned from downloading my shared files. Ban message: \"%s\""

        self.queue = deque()
        self.user_statuses = {}
        self.watched_users = set()
        self.ip_requested = set()
        self.requested_info_times = {}
        self.requested_share_times = {}

        # Callback handlers for messages
        self.events = {
            slskmessages.ServerDisconnect: self.server_disconnect,
            slskmessages.Login: self.login,
            slskmessages.ChangePassword: self.change_password,
            slskmessages.MessageUser: self.message_user,
            slskmessages.PMessageUser: self.p_message_user,
            slskmessages.ExactFileSearch: self.dummy_message,
            slskmessages.RoomAdded: self.dummy_message,
            slskmessages.RoomRemoved: self.dummy_message,
            slskmessages.UserJoinedRoom: self.user_joined_room,
            slskmessages.SayChatroom: self.say_chat_room,
            slskmessages.JoinRoom: self.join_room,
            slskmessages.UserLeftRoom: self.user_left_room,
            slskmessages.CantCreateRoom: self.dummy_message,
            slskmessages.QueuedDownloads: self.dummy_message,
            slskmessages.GetPeerAddress: self.get_peer_address,
            slskmessages.UserInfoReply: self.user_info_reply,
            slskmessages.UserInfoRequest: self.user_info_request,
            slskmessages.PierceFireWall: self.dummy_message,
            slskmessages.ConnectToPeer: self.connect_to_peer,
            slskmessages.CantConnectToPeer: self.dummy_message,
            slskmessages.MessageProgress: self.message_progress,
            slskmessages.SharedFileList: self.shared_file_list,
            slskmessages.GetSharedFileList: self.get_shared_file_list,
            slskmessages.FileSearchRequest: self.dummy_message,
            slskmessages.FileSearchResult: self.file_search_result,
            slskmessages.GetUserStatus: self.get_user_status,
            slskmessages.GetUserStats: self.get_user_stats,
            slskmessages.Relogged: self.relogged,
            slskmessages.PeerInit: self.dummy_message,
            slskmessages.CheckDownloadQueue: self.check_download_queue,
            slskmessages.CheckUploadQueue: self.check_upload_queue,
            slskmessages.DownloadFile: self.file_download,
            slskmessages.UploadFile: self.file_upload,
            slskmessages.FileDownloadInit: self.file_download_init,
            slskmessages.FileUploadInit: self.file_upload_init,
            slskmessages.TransferRequest: self.transfer_request,
            slskmessages.TransferResponse: self.transfer_response,
            slskmessages.QueueUpload: self.queue_upload,
            slskmessages.UploadDenied: self.upload_denied,
            slskmessages.UploadFailed: self.upload_failed,
            slskmessages.PlaceInQueue: self.place_in_queue,
            slskmessages.DownloadFileError: self.download_file_error,
            slskmessages.UploadFileError: self.upload_file_error,
            slskmessages.DownloadConnClose: self.download_conn_close,
            slskmessages.UploadConnClose: self.upload_conn_close,
            slskmessages.FolderContentsResponse: self.folder_contents_response,
            slskmessages.FolderContentsRequest: self.folder_contents_request,
            slskmessages.RoomList: self.room_list,
            slskmessages.LeaveRoom: self.leave_room,
            slskmessages.GlobalUserList: self.dummy_message,
            slskmessages.AddUser: self.add_user,
            slskmessages.PrivilegedUsers: self.privileged_users,
            slskmessages.AddToPrivileged: self.add_to_privileged,
            slskmessages.CheckPrivileges: self.check_privileges,
            slskmessages.ServerPing: self.dummy_message,
            slskmessages.ParentMinSpeed: self.dummy_message,
            slskmessages.ParentSpeedRatio: self.dummy_message,
            slskmessages.ParentInactivityTimeout: self.dummy_message,
            slskmessages.SearchInactivityTimeout: self.dummy_message,
            slskmessages.MinParentsInCache: self.dummy_message,
            slskmessages.WishlistInterval: self.wishlist_interval,
            slskmessages.DistribAliveInterval: self.dummy_message,
            slskmessages.DistribChildDepth: self.dummy_message,
            slskmessages.DistribBranchLevel: self.dummy_message,
            slskmessages.DistribBranchRoot: self.dummy_message,
            slskmessages.AdminMessage: self.admin_message,
            slskmessages.TunneledMessage: self.dummy_message,
            slskmessages.PlaceholdUpload: self.dummy_message,
            slskmessages.PlaceInQueueRequest: self.place_in_queue_request,
            slskmessages.UploadQueueNotification: self.dummy_message,
            slskmessages.FileSearch: self.search_request,
            slskmessages.RoomSearch: self.search_request,
            slskmessages.UserSearch: self.search_request,
            slskmessages.RelatedSearch: self.dummy_message,
            slskmessages.PossibleParents: self.dummy_message,
            slskmessages.DistribAlive: self.dummy_message,
            slskmessages.DistribSearch: self.distrib_search,
            slskmessages.ResetDistributed: self.dummy_message,
            slskmessages.ServerTimeout: self.server_timeout,
            slskmessages.TransferTimeout: self.transfer_timeout,
            slskmessages.SetConnectionStats: self.set_connection_stats,
            slskmessages.GlobalRecommendations: self.global_recommendations,
            slskmessages.Recommendations: self.recommendations,
            slskmessages.ItemRecommendations: self.item_recommendations,
            slskmessages.SimilarUsers: self.similar_users,
            slskmessages.ItemSimilarUsers: self.item_similar_users,
            slskmessages.UserInterests: self.user_interests,
            slskmessages.RoomTickerState: self.room_ticker_state,
            slskmessages.RoomTickerAdd: self.room_ticker_add,
            slskmessages.RoomTickerRemove: self.room_ticker_remove,
            slskmessages.UserPrivileged: self.dummy_message,
            slskmessages.AckNotifyPrivileges: self.dummy_message,
            slskmessages.NotifyPrivileges: self.dummy_message,
            slskmessages.PrivateRoomUsers: self.private_room_users,
            slskmessages.PrivateRoomOwned: self.private_room_owned,
            slskmessages.PrivateRoomAddUser: self.private_room_add_user,
            slskmessages.PrivateRoomRemoveUser: self.private_room_remove_user,
            slskmessages.PrivateRoomAdded: self.private_room_added,
            slskmessages.PrivateRoomRemoved: self.private_room_removed,
            slskmessages.PrivateRoomDisown: self.private_room_disown,
            slskmessages.PrivateRoomToggle: self.private_room_toggle,
            slskmessages.PrivateRoomSomething: self.dummy_message,
            slskmessages.PrivateRoomOperatorAdded: self.private_room_operator_added,
            slskmessages.PrivateRoomOperatorRemoved: self.private_room_operator_removed,
            slskmessages.PrivateRoomAddOperator: self.private_room_add_operator,
            slskmessages.PrivateRoomRemoveOperator: self.private_room_remove_operator,
            slskmessages.PublicRoomMessage: self.public_room_message,
            slskmessages.ShowConnectionErrorMessage: self.show_connection_error_message,
            slskmessages.UnknownPeerMessage: self.ignore
        }

    def start(self, ui_callback, network_callback):

        self.ui_callback = ui_callback
        self.network_callback = network_callback
        script_dir = os.path.dirname(__file__)

        log.add(_("Loading %(program)s %(version)s"), {"program": "Python", "version": config.python_version})
        log.add_debug("Using %(program)s executable: %(exe)s", {"program": "Python", "exe": str(sys.executable)})
        log.add_debug("Using %(program)s executable: %(exe)s", {"program": config.application_name, "exe": script_dir})
        log.add(_("Loading %(program)s %(version)s"), {"program": config.application_name, "version": config.version})

        self.geoip = GeoIP(os.path.join(script_dir, "geoip/ipcountrydb.bin"))
        self.notifications = Notifications(config, ui_callback)
        self.network_filter = NetworkFilter(self, config, self.queue, self.geoip)
        self.now_playing = NowPlaying(config)
        self.statistics = Statistics(config, ui_callback)

        self.shares = Shares(self, config, self.queue, self.network_callback, ui_callback)
        self.search = Search(self, config, self.queue, self.shares.share_dbs, self.geoip, ui_callback)
        self.transfers = Transfers(self, config, self.queue, self.network_callback, ui_callback)
        self.interests = Interests(self, config, self.queue, ui_callback)
        self.userbrowse = UserBrowse(self, config, ui_callback)
        self.userinfo = UserInfo(self, config, self.queue, ui_callback)
        self.userlist = UserList(self, config, self.queue, ui_callback)
        self.privatechats = PrivateChats(self, config, self.queue, ui_callback)
        self.chatrooms = ChatRooms(self, config, self.queue, ui_callback)

        self.transfers.init_transfers()
        self.privatechats.load_users()

        port_range = config.sections["server"]["portrange"]
        interface = config.sections["server"]["interface"]
        self.protothread = slskproto.SlskProtoThread(
            self.network_callback, self.queue, self.bindip, interface, self.port, port_range, self)
        self.upnp = UPnP(self, config)
        self.pluginhandler = PluginHandler(self, config)

        self.set_connection_stats(slskmessages.SetConnectionStats())

    def quit(self, signal_type=None, _frame=None):

        log.add(_("Quitting %(program)s %(version)s, %(status)s…"), {
            "program": config.application_name,
            "version": config.version,
            "status": _("terminating") if signal_type == signal.SIGTERM else _("application closing")
        })

        # Indicate that a shutdown has started, to prevent UI callbacks from networking thread
        self.shutdown = True

        if self.pluginhandler:
            self.pluginhandler.quit()

        # Shut down networking thread
        if self.protothread:
            if not self.protothread.server_disconnected:
                self.protothread.manual_server_disconnect = True
                self.server_disconnect()

            self.protothread.abort()

        # Save download/upload list to file
        if self.transfers:
            self.transfers.quit()

        # Closing up all shelves db
        if self.shares:
            self.shares.quit()

        if self.ui_callback:
            self.ui_callback.quit()

        log.add(_("Quit %(program)s %(version)s, %(status)s!"), {
            "program": config.application_name,
            "version": config.version,
            "status": _("terminated") if signal_type == signal.SIGTERM else _("done")
        })

    def connect(self):

        if not self.protothread.server_disconnected:
            return True

        valid_network_interface = self.protothread.validate_network_interface()

        if not valid_network_interface:
            message = _(
                "The network interface you specified, '%s', does not exist. Change or remove the specified "
                "network interface and restart Nicotine+."
            )
            log.add_important_error(message, self.protothread.interface)
            return False

        valid_listen_port = self.protothread.validate_listen_port()

        if not valid_listen_port:
            message = _(
                "The range you specified for client connection ports was "
                "{}-{}, but none of these were usable. Increase and/or ".format(self.protothread.portrange[0],
                                                                                self.protothread.portrange[1])
                + "move the range and restart Nicotine+."
            )
            if self.protothread.portrange[0] < 1024:
                message += "\n\n" + _(
                    "Note that part of your range lies below 1024, this is usually not allowed on"
                    " most operating systems with the exception of Windows."
                )
            log.add_important_error(message)
            return False

        if config.need_config():
            log.add(_("You need to specify a username and password before connecting…"))
<<<<<<< HEAD

            if self.ui_callback:
                self.ui_callback.on_fast_configure()

            if config.need_config():
                return False
=======
            self.ui_callback.setup()
            return False
>>>>>>> 31792eda

        self.protothread.server_connect()

        # Clear any potential messages queued up while offline
        self.queue.clear()

        addr = config.sections["server"]["server"]
        login = config.sections["server"]["login"]
        password = config.sections["server"]["passw"]

        log.add(_("Connecting to %(host)s:%(port)s"), {'host': addr[0], 'port': addr[1]})
        self.queue.append(slskmessages.ServerConnect(addr, login=(login, password)))
        return True

    def disconnect(self):
        self.queue.append(slskmessages.ServerDisconnect())

    def server_disconnect(self, msg=None):

        self.logged_in = False

        # Clean up connections
        self.user_statuses.clear()
        self.watched_users.clear()

        self.pluginhandler.server_disconnect_notification(msg.manual_disconnect if msg else True)

        self.transfers.server_disconnect()
        self.search.server_disconnect()
        self.userlist.server_disconnect()
        self.chatrooms.server_disconnect()
        self.privatechats.server_disconnect()
        self.userinfo.server_disconnect()
        self.userbrowse.server_disconnect()
        self.interests.server_disconnect()
        self.ui_callback.server_disconnect()

        self.login_username = None

    def send_message_to_peer(self, user, message, address=None):
        """ Sends message to a peer. Used when we know the username of a peer,
        but don't have/know an active connection. """

        self.queue.append(slskmessages.SendNetworkMessage(user, message, address))

    def set_away_mode(self, is_away, save_state=False):

        if save_state:
            config.sections["server"]["away"] = is_away

        self.away = is_away
        self.request_set_status(is_away and 1 or 2)

        # Reset away message users
        self.privatechats.set_away_mode(is_away)
        self.ui_callback.set_away_mode(is_away)

    def request_change_password(self, password):
        self.queue.append(slskmessages.ChangePassword(password))

    def request_check_privileges(self):
        self.queue.append(slskmessages.CheckPrivileges())

    def request_give_privileges(self, user, days):
        self.queue.append(slskmessages.GivePrivileges(user, days))

    def request_ip_address(self, username):
        self.ip_requested.add(username)
        self.queue.append(slskmessages.GetPeerAddress(username))

    def request_set_status(self, status):
        self.queue.append(slskmessages.SetStatus(status))

    def get_user_country(self, user):
        """ Retrieve a user's country code if previously cached, otherwise request
        user's IP address to determine country """

        user_address = self.protothread.user_addresses.get(user)

        if user_address and user != self.protothread.server_username:
            ip_address, _port = user_address
            country_code = self.geoip.get_country_code(ip_address)
            return country_code

        if user not in self.ip_requested:
            self.queue.append(slskmessages.GetPeerAddress(user))

        return None

    def watch_user(self, user, force_update=False):
        """ Tell the server we want to be notified of status/stat updates
        for a user """

        if not isinstance(user, str):
            return

        if not force_update and user in self.watched_users:
            # Already being watched, and we don't need to re-fetch the status/stats
            return

        self.queue.append(slskmessages.AddUser(user))

        # Get privilege status
        self.queue.append(slskmessages.GetUserStatus(user))

    @staticmethod
    def dummy_message(msg):
        log.add_msg_contents(msg)

    def ignore(self, msg):
        # Ignore received message
        pass

    def network_event(self, msgs):

        for i in msgs:
            if self.shutdown:
                return

            if i.__class__ in self.events:
                self.events[i.__class__](i)

            else:
                log.add("No handler for class %s %s", (i.__class__, dir(i)))

        msgs.clear()

    def show_connection_error_message(self, msg):
        """ Request UI to show error messages related to connectivity """

        for i in msg.msgs:
            if i.__class__ in (slskmessages.TransferRequest, slskmessages.FileUploadInit):
                self.transfers.get_cant_connect_upload(i.token)

            elif i.__class__ is slskmessages.QueueUpload:
                self.transfers.get_cant_connect_queue_file(msg.user, i.file)

            elif i.__class__ is slskmessages.GetSharedFileList:
                self.userbrowse.show_connection_error(msg.user)

            elif i.__class__ is slskmessages.UserInfoRequest:
                self.userinfo.show_connection_error(msg.user)

    def message_progress(self, msg):

        if msg.msg_type is slskmessages.SharedFileList:
            self.userbrowse.message_progress(msg)

        elif msg.msg_type is slskmessages.UserInfoReply:
            self.userinfo.message_progress(msg)

    def server_timeout(self, *_args):
        if not config.need_config():
            self.connect()

    def check_download_queue(self, _msg):
        self.transfers.check_download_queue_callback()

    def check_upload_queue(self, _msg):
        self.transfers.check_upload_queue_callback()

    def file_download(self, msg):
        log.add_msg_contents(msg)
        self.transfers.file_download(msg)

    def file_upload(self, msg):
        log.add_msg_contents(msg)
        self.transfers.file_upload(msg)

    def download_file_error(self, msg):
        log.add_msg_contents(msg)
        self.transfers.download_file_error(msg)

    def upload_file_error(self, msg):
        log.add_msg_contents(msg)
        self.transfers.upload_file_error(msg)

    def download_conn_close(self, msg):
        log.add_msg_contents(msg)
        self.transfers.download_conn_close(msg)

    def upload_conn_close(self, msg):
        log.add_msg_contents(msg)
        self.transfers.upload_conn_close(msg)

    def transfer_timeout(self, msg):
        self.transfers.transfer_timeout(msg)

    def set_connection_stats(self, msg):
        self.ui_callback.set_connection_stats(msg)

    """
    Incoming Server Messages
    """

    def login(self, msg):
        """ Server code: 1 """

        log.add_msg_contents(msg)

        if msg.success:
            self.logged_in = True
            self.login_username = msg.username

            self.set_away_mode(config.sections["server"]["away"])
            self.watch_user(msg.username)

            if msg.ip_address is not None:
                self.user_ip_address = msg.ip_address

            self.transfers.server_login()
            self.search.server_login()
            self.userbrowse.server_login()
            self.userinfo.server_login()
            self.userlist.server_login()
            self.privatechats.server_login()
            self.chatrooms.server_login()
            self.ui_callback.server_login()

            if msg.banner:
                log.add(msg.banner)

            self.interests.server_login()
            self.shares.send_num_shared_folders_files()

            self.queue.append(slskmessages.PrivateRoomToggle(config.sections["server"]["private_chatrooms"]))
            self.pluginhandler.server_connect_notification()

        else:
            if msg.reason == "INVALIDPASS":
                self.ui_callback.invalid_password()
                return

            log.add(_("Unable to connect to the server. Reason: %s"), msg.reason)

    def get_peer_address(self, msg):
        """ Server code: 3 """

        log.add_msg_contents(msg)

        user = msg.user

        # User seems to be offline, don't update IP
        if msg.ip_address != "0.0.0.0":

            # If the IP address changed, make sure our IP block/ignore list reflects this
            self.network_filter.update_saved_user_ip_filters(user)

            if self.network_filter.block_unblock_user_ip_callback(user):
                return

            if self.network_filter.ignore_unignore_user_ip_callback(user):
                return

        country_code = self.geoip.get_country_code(msg.ip_address)

        self.chatrooms.set_user_country(user, country_code)
        self.userinfo.set_user_country(user, country_code)
        self.userlist.set_user_country(user, country_code)

        # From this point on all paths should call
        # self.pluginhandler.user_resolve_notification precisely once
        self.privatechats.private_message_queue_process(user)

        if user not in self.ip_requested:
            self.pluginhandler.user_resolve_notification(user, msg.ip_address, msg.port)
            return

        self.ip_requested.remove(user)
        self.pluginhandler.user_resolve_notification(user, msg.ip_address, msg.port, country_code)

        if country_code:
            country = " (%(cc)s / %(country)s)" % {
                'cc': country_code, 'country': self.geoip.country_code_to_name(country_code)}
        else:
            country = ""

        if msg.ip_address == "0.0.0.0":
            log.add(_("Cannot retrieve the IP of user %s, since this user is offline"), user)
            return

        log.add(_("IP address of user %(user)s is %(ip)s, port %(port)i%(country)s"), {
            'user': user,
            'ip': msg.ip_address,
            'port': msg.port,
            'country': country
        })

    def add_user(self, msg):
        """ Server code: 5 """

        log.add_msg_contents(msg)

        self.watched_users.add(msg.user)

        if msg.userexists and msg.status is None:
            # Legacy support (Soulfind server)
            self.queue.append(slskmessages.GetUserStatus(msg.user))

        if msg.files is not None:
            self.get_user_stats(msg, log_contents=False)

    def get_user_status(self, msg, log_contents=True):
        """ Server code: 7 """

        if log_contents:
            log.add_msg_contents(msg)

        if msg.status is None:
            msg.status = -1

        self.user_statuses[msg.user] = msg.status

        if msg.privileged == 1:
            self.transfers.add_to_privileged(msg.user)

        elif msg.privileged == 0:
            self.transfers.remove_from_privileged(msg.user)

        self.interests.get_user_status(msg)
        self.transfers.get_user_status(msg)
        self.userbrowse.get_user_status(msg)
        self.userinfo.get_user_status(msg)
        self.userlist.get_user_status(msg)
        self.privatechats.get_user_status(msg)
        self.chatrooms.get_user_status(msg)

        self.pluginhandler.user_status_notification(msg.user, msg.status, bool(msg.privileged))

    def say_chat_room(self, msg):
        """ Server code: 13 """

        log.add_msg_contents(msg)
        log.add_chat(_("Chat message from user '%(user)s' in room '%(room)s': %(message)s"), {
            "user": msg.user,
            "room": msg.room,
            "message": msg.msg
        })

        self.chatrooms.say_chat_room(msg)

    def join_room(self, msg):
        """ Server code: 14 """

        log.add_msg_contents(msg)
        self.chatrooms.join_room(msg)

    def leave_room(self, msg):
        """ Server code: 15 """

        log.add_msg_contents(msg)
        self.chatrooms.leave_room(msg)

    def user_joined_room(self, msg):
        """ Server code: 16 """

        log.add_msg_contents(msg)
        self.chatrooms.user_joined_room(msg)

    def user_left_room(self, msg):
        """ Server code: 17 """

        log.add_msg_contents(msg)
        self.chatrooms.user_left_room(msg)

    def connect_to_peer(self, msg):
        """ Server code: 18 """

        log.add_msg_contents(msg)

        if msg.privileged == 1:
            self.transfers.add_to_privileged(msg.user)

        elif msg.privileged == 0:
            self.transfers.remove_from_privileged(msg.user)

    def message_user(self, msg):
        """ Server code: 22 """

        log.add_msg_contents(msg)
        log.add_chat(_("Private message from user '%(user)s': %(message)s"), {
            "user": msg.user,
            "message": msg.msg
        })

        self.privatechats.message_user(msg)

    def search_request(self, msg):
        """ Server code: 26, 42 and 120 """

        log.add_msg_contents(msg)

        self.search.process_search_request(msg.searchterm, msg.user, msg.token, direct=True)
        self.pluginhandler.search_request_notification(msg.searchterm, msg.user, msg.token)

    def get_user_stats(self, msg, log_contents=True):
        """ Server code: 36 """

        if log_contents:
            log.add_msg_contents(msg)

        if msg.user == self.login_username:
            self.transfers.upload_speed = msg.avgspeed

        self.interests.get_user_stats(msg)
        self.userinfo.get_user_stats(msg)
        self.userlist.get_user_stats(msg)
        self.chatrooms.get_user_stats(msg)

        stats = {
            'avgspeed': msg.avgspeed,
            'uploadnum': msg.uploadnum,
            'files': msg.files,
            'dirs': msg.dirs,
        }

        self.pluginhandler.user_stats_notification(msg.user, stats)

    @staticmethod
    def relogged(_msg):
        """ Server code: 41 """

        log.add_important_info(_("Someone logged in to your Soulseek account elsewhere"))

    def recommendations(self, msg):
        """ Server code: 54 """

        log.add_msg_contents(msg)
        self.interests.recommendations(msg)

    def global_recommendations(self, msg):
        """ Server code: 56 """

        log.add_msg_contents(msg)
        self.interests.global_recommendations(msg)

    def user_interests(self, msg):
        """ Server code: 57 """

        log.add_msg_contents(msg)
        self.userinfo.user_interests(msg)

    def room_list(self, msg):
        """ Server code: 64 """

        log.add_msg_contents(msg)
        self.chatrooms.room_list(msg)

    @staticmethod
    def admin_message(msg):
        """ Server code: 66 """

        log.add_important_info(msg.msg)

    def privileged_users(self, msg):
        """ Server code: 69 """

        log.add_msg_contents(msg)
        self.transfers.set_privileged_users(msg.users)
        log.add(_("%i privileged users"), (len(msg.users)))

    def add_to_privileged(self, msg):
        """ Server code: 91 """
        """ DEPRECATED """

        log.add_msg_contents(msg)
        self.transfers.add_to_privileged(msg.user)

    def check_privileges(self, msg):
        """ Server code: 92 """

        log.add_msg_contents(msg)

        mins = msg.seconds // 60
        hours = mins // 60
        days = hours // 24

        if msg.seconds == 0:
            log.add(_("You have no privileges. Privileges are not required, but allow your downloads "
                      "to be queued ahead of non-privileged users."))
        else:
            log.add(_("%(days)i days, %(hours)i hours, %(minutes)i minutes, %(seconds)i seconds of "
                      "download privileges left."), {
                'days': days,
                'hours': hours % 24,
                'minutes': mins % 60,
                'seconds': msg.seconds % 60
            })

        self.privileges_left = msg.seconds

    def wishlist_interval(self, msg):
        """ Server code: 104 """

        log.add_msg_contents(msg)
        self.search.set_wishlist_interval(msg)

    def similar_users(self, msg):
        """ Server code: 110 """

        log.add_msg_contents(msg)
        self.interests.similar_users(msg)

    def item_recommendations(self, msg):
        """ Server code: 111 """

        log.add_msg_contents(msg)
        self.interests.item_recommendations(msg)

    def item_similar_users(self, msg):
        """ Server code: 112 """

        log.add_msg_contents(msg)
        self.interests.item_similar_users(msg)

    def room_ticker_state(self, msg):
        """ Server code: 113 """

        log.add_msg_contents(msg)
        self.chatrooms.ticker_set(msg)

    def room_ticker_add(self, msg):
        """ Server code: 114 """

        log.add_msg_contents(msg)
        self.chatrooms.ticker_add(msg)

    def room_ticker_remove(self, msg):
        """ Server code: 115 """

        log.add_msg_contents(msg)
        self.chatrooms.ticker_remove(msg)

    def private_room_users(self, msg):
        """ Server code: 133 """

        log.add_msg_contents(msg)
        self.chatrooms.private_room_users(msg)

    def private_room_add_user(self, msg):
        """ Server code: 134 """

        log.add_msg_contents(msg)
        self.chatrooms.private_room_add_user(msg)

    def private_room_remove_user(self, msg):
        """ Server code: 135 """

        log.add_msg_contents(msg)
        self.chatrooms.private_room_remove_user(msg)

    def private_room_disown(self, msg):
        """ Server code: 137 """

        log.add_msg_contents(msg)
        self.chatrooms.private_room_disown(msg)

    def private_room_added(self, msg):
        """ Server code: 139 """

        log.add_msg_contents(msg)
        self.chatrooms.private_room_added(msg)

    def private_room_removed(self, msg):
        """ Server code: 140 """

        log.add_msg_contents(msg)
        self.chatrooms.private_room_removed(msg)

    def private_room_toggle(self, msg):
        """ Server code: 141 """

        log.add_msg_contents(msg)
        self.chatrooms.private_room_toggle(msg)

    @staticmethod
    def change_password(msg):
        """ Server code: 142 """

        log.add_msg_contents(msg)

        password = msg.password
        config.sections["server"]["passw"] = password
        config.write_configuration()

        log.add_important_info(_("Your password has been changed"))

    def private_room_add_operator(self, msg):
        """ Server code: 143 """

        log.add_msg_contents(msg)
        self.chatrooms.private_room_add_operator(msg)

    def private_room_remove_operator(self, msg):
        """ Server code: 144 """

        log.add_msg_contents(msg)
        self.chatrooms.private_room_remove_operator(msg)

    def private_room_operator_added(self, msg):
        """ Server code: 145 """

        log.add_msg_contents(msg)
        self.chatrooms.private_room_operator_added(msg)

    def private_room_operator_removed(self, msg):
        """ Server code: 146 """

        log.add_msg_contents(msg)
        self.chatrooms.private_room_operator_removed(msg)

    def private_room_owned(self, msg):
        """ Server code: 148 """

        log.add_msg_contents(msg)
        self.chatrooms.private_room_owned(msg)

    def public_room_message(self, msg):
        """ Server code: 152 """

        log.add_msg_contents(msg)
        self.chatrooms.public_room_message(msg)

    """
    Incoming Peer Messages
    """

    def get_shared_file_list(self, msg):
        """ Peer code: 4 """

        log.add_msg_contents(msg)

        user = msg.init.target_user
        request_time = time.time()

        if user in self.requested_share_times and request_time < self.requested_share_times[user] + 0.4:
            # Ignoring request, because it's less than half a second since the
            # last one by this user
            return

        self.requested_share_times[user] = request_time

        log.add(_("User %(user)s is browsing your list of shared files"), {'user': user})

        ip_address, _port = msg.init.addr
        checkuser, reason = self.network_filter.check_user(user, ip_address)

        if not checkuser:
            message = self.ban_message % reason
            self.privatechats.send_automatic_message(user, message)

        shares_list = None

        if checkuser == 1:
            # Send Normal Shares
            shares_list = self.shares.get_compressed_shares_message("normal")

        elif checkuser == 2:
            # Send Buddy Shares
            shares_list = self.shares.get_compressed_shares_message("buddy")

        if not shares_list:
            # Nyah, Nyah
            shares_list = slskmessages.SharedFileList(msg.init, {})

        shares_list.init = msg.init
        self.queue.append(shares_list)

    def shared_file_list(self, msg):
        """ Peer code: 5 """

        username = msg.init.target_user
        self.userbrowse.shared_file_list(username, msg)

    def file_search_result(self, msg):
        """ Peer message: 9 """

        log.add_msg_contents(msg)
        self.search.file_search_result(msg)

    def user_info_request(self, msg):
        """ Peer code: 15 """

        log.add_msg_contents(msg)

        user = msg.init.target_user
        ip_address, _port = msg.init.addr
        request_time = time.time()

        if user in self.requested_info_times and request_time < self.requested_info_times[user] + 0.4:
            # Ignoring request, because it's less than half a second since the
            # last one by this user
            return

        self.requested_info_times[user] = request_time

        if self.login_username != user:
            log.add(_("User %(user)s is reading your user info"), {'user': user})

        status, reason = self.network_filter.check_user(user, ip_address)

        if not status:
            pic = None
            descr = self.ban_message % reason
            descr += "\n\n----------------------------------------------\n\n"
            descr += unescape(config.sections["userinfo"]["descr"])

        else:
            try:
                userpic = config.sections["userinfo"]["pic"]

                with open(userpic, 'rb') as file_handle:
                    pic = file_handle.read()

            except Exception:
                pic = None

            descr = unescape(config.sections["userinfo"]["descr"])

        totalupl = self.transfers.get_total_uploads_allowed()
        queuesize = self.transfers.get_upload_queue_size()
        slotsavail = self.transfers.allow_new_uploads()

        if config.sections["transfers"]["remotedownloads"]:
            uploadallowed = config.sections["transfers"]["uploadallowed"]
        else:
            uploadallowed = 0

        self.queue.append(
            slskmessages.UserInfoReply(msg.init, descr, pic, totalupl, queuesize, slotsavail, uploadallowed))

    def user_info_reply(self, msg):
        """ Peer code: 16 """

        log.add_msg_contents(msg)

        username = msg.init.target_user
        self.userinfo.user_info_reply(username, msg)

    def p_message_user(self, msg):
        """ Peer code: 22 """

        log.add_msg_contents(msg)

        username = msg.init.target_user

        if username != msg.user:
            msg.msg = _("(Warning: %(realuser)s is attempting to spoof %(fakeuser)s) ") % {
                "realuser": username, "fakeuser": msg.user} + msg.msg
            msg.user = username

        self.privatechats.message_user(msg)

    def folder_contents_request(self, msg):
        """ Peer code: 36 """

        log.add_msg_contents(msg)

        init = msg.init
        ip_address, _port = msg.init.addr
        username = msg.init.target_user
        checkuser, reason = self.network_filter.check_user(username, ip_address)

        if not checkuser:
            message = self.ban_message % reason
            self.privatechats.send_automatic_message(username, message)

        normalshares = self.shares.share_dbs.get("streams")
        buddyshares = self.shares.share_dbs.get("buddystreams")

        if checkuser == 1 and normalshares is not None:
            shares = normalshares

        elif checkuser == 2 and buddyshares is not None:
            shares = buddyshares

        else:
            shares = {}

        if checkuser:
            try:
                if msg.dir in shares:
                    self.queue.append(slskmessages.FolderContentsResponse(init, msg.dir, shares[msg.dir]))
                    return

                if msg.dir.rstrip('\\') in shares:
                    self.queue.append(slskmessages.FolderContentsResponse(init, msg.dir, shares[msg.dir.rstrip('\\')]))
                    return

            except Exception as error:
                log.add(_("Failed to fetch the shared folder %(folder)s: %(error)s"),
                        {"folder": msg.dir, "error": error})

            self.queue.append(slskmessages.FolderContentsResponse(init, msg.dir, None))

    def folder_contents_response(self, msg):
        """ Peer code: 37 """

        file_list = msg.list

        # Check for a large number of files
        many = False
        folder = ""

        for i in file_list:
            for j in file_list[i]:
                if os.path.commonprefix([i, j]) == j:
                    numfiles = len(file_list[i][j])
                    if numfiles > 100:
                        many = True
                        folder = j

        if many:
            username = msg.init.target_user
            self.transfers.downloadsview.download_large_folder(username, folder, numfiles, msg)
        else:
            self.transfers.folder_contents_response(msg)

    def transfer_request(self, msg):
        """ Peer code: 40 """

        log.add_msg_contents(msg)
        self.transfers.transfer_request(msg)

    def transfer_response(self, msg):
        """ Peer code: 41 """

        log.add_msg_contents(msg)
        self.transfers.transfer_response(msg)

    def queue_upload(self, msg):
        """ Peer code: 43 """

        log.add_msg_contents(msg)
        self.transfers.queue_upload(msg)

    def place_in_queue(self, msg):
        """ Peer code: 44 """

        log.add_msg_contents(msg)
        self.transfers.place_in_queue(msg)

    def upload_failed(self, msg):
        """ Peer code: 46 """

        log.add_msg_contents(msg)
        self.transfers.upload_failed(msg)

    def upload_denied(self, msg):
        """ Peer code: 50 """

        log.add_msg_contents(msg)
        self.transfers.upload_denied(msg)

    def place_in_queue_request(self, msg):
        """ Peer code: 51 """

        log.add_msg_contents(msg)
        self.transfers.place_in_queue_request(msg)

    """
    Incoming File Messages
    """

    def file_download_init(self, msg):
        log.add_msg_contents(msg)
        self.transfers.file_download_init(msg)

    def file_upload_init(self, msg):
        log.add_msg_contents(msg)
        self.transfers.file_upload_init(msg)

    """
    Incoming Distributed Messages
    """

    def distrib_search(self, msg):
        """ Distrib code: 3 """

        # Verbose: log.add_msg_contents(msg)

        self.search.process_search_request(msg.searchterm, msg.user, msg.token, direct=False)
        self.pluginhandler.distrib_search_notification(msg.searchterm, msg.user, msg.token)<|MERGE_RESOLUTION|>--- conflicted
+++ resolved
@@ -332,17 +332,8 @@
 
         if config.need_config():
             log.add(_("You need to specify a username and password before connecting…"))
-<<<<<<< HEAD
-
-            if self.ui_callback:
-                self.ui_callback.on_fast_configure()
-
-            if config.need_config():
-                return False
-=======
             self.ui_callback.setup()
             return False
->>>>>>> 31792eda
 
         self.protothread.server_connect()
 
