--- conflicted
+++ resolved
@@ -168,17 +168,13 @@
         self.transfers.init_transfers()
         self.privatechats.load_users()
 
-<<<<<<< HEAD
-        self.pluginhandler = PluginHandler(self, config)
+        self.pluginhandler = PluginHandler(self)
         self.pluginhandler.load_enabled()
 
         thread = threading.Thread(target=self.process_input)
         thread.name = "InputProcessor"
         thread.daemon = True
         thread.start()
-=======
-        self.pluginhandler = PluginHandler(self)
->>>>>>> 22021314
 
         # Callback handlers for messages
         self.events = {
