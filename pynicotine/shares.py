# COPYRIGHT (C) 2020-2022 Nicotine+ Contributors
# COPYRIGHT (C) 2016-2017 Michael Labouebe <gfarmerfr@free.fr>
# COPYRIGHT (C) 2016 Mutnick <muhing@yahoo.com>
# COPYRIGHT (C) 2009-2011 quinox <quinox@users.sf.net>
# COPYRIGHT (C) 2009 daelstorm <daelstorm@gmail.com>
#
# GNU GENERAL PUBLIC LICENSE
#    Version 3, 29 June 2007
#
# This program is free software: you can redistribute it and/or modify
# it under the terms of the GNU General Public License as published by
# the Free Software Foundation, either version 3 of the License, or
# (at your option) any later version.
#
# This program is distributed in the hope that it will be useful,
# but WITHOUT ANY WARRANTY; without even the implied warranty of
# MERCHANTABILITY or FITNESS FOR A PARTICULAR PURPOSE.  See the
# GNU General Public License for more details.
#
# You should have received a copy of the GNU General Public License
# along with this program.  If not, see <http://www.gnu.org/licenses/>.

import gc
import importlib.util
import os
import pickle
import shelve
import stat
import sys
import time

from threading import Thread

from pynicotine import slskmessages
from pynicotine.config import config
from pynicotine.logfacility import log
from pynicotine.slskmessages import UINT_LIMIT
from pynicotine.slskmessages import UserStatus
from pynicotine.utils import TRANSLATE_PUNCTUATION
from pynicotine.utils import encode_path
from pynicotine.utils import rename_process

""" Check if there's an appropriate (performant) database type for shelves """

if importlib.util.find_spec("_gdbm"):

    def shelve_open_gdbm(filename, flag='c', protocol=None, writeback=False):
        import _gdbm  # pylint: disable=import-error
        return shelve.Shelf(_gdbm.open(filename, flag), protocol, writeback)

    shelve.open = shelve_open_gdbm

elif importlib.util.find_spec("semidbm"):

    import semidbm  # pylint: disable=import-error
    try:
        # semidbm throws an exception when calling sync on a read-only dict, avoid this
        del semidbm.db._SemiDBMReadOnly.sync  # pylint: disable=protected-access

    except AttributeError:
        pass

    def shelve_open_semidbm(filename, flag='c', protocol=None, writeback=False):
        return shelve.Shelf(semidbm.open(filename, flag), protocol, writeback)

    shelve.open = shelve_open_semidbm

else:
    log.add(_("Cannot find %(option1)s or %(option2)s, please install either one.") % {
        "option1": "python3-gdbm",
        "option2": "semidbm"
    })
    sys.exit()


class Scanner:
    """ Separate process responsible for building shares. It handles scanning of
    folders and files, as well as building databases and writing them to disk. """

    def __init__(self, config_obj, queue, shared_folders, share_db_paths, init=False, rescan=True, rebuild=False):

        self.config = config_obj
        self.queue = queue
        self.shared_folders, self.shared_buddy_folders = shared_folders
        self.share_dbs = {}
        self.share_db_paths = share_db_paths
        self.init = init
        self.rescan = rescan
        self.rebuild = rebuild
        self.tinytag = None
        self.version = 2

    def run(self):

        try:
            rename_process(b'nicotine-scan')

            from pynicotine.metadata.tinytag import TinyTag
            self.tinytag = TinyTag()

            if not Shares.load_shares(self.share_dbs, self.share_db_paths, remove_failed=True):
                # Failed to load shares, rebuild
                self.rescan = self.rebuild = True

            if self.init:
                self.create_compressed_shares()

            if self.rescan:
                start_num_folders = len(list(self.share_dbs.get("buddyfiles", {})))

                self.queue.put((_("Rescanning shares…"), None, None))
                self.queue.put((_("%(num)s folders found before rescan, rebuilding…"),
                               {"num": start_num_folders}, None))

                new_mtimes, new_files, new_streams = self.rescan_dirs("normal", rebuild=self.rebuild)
                _new_mtimes, new_files, _new_streams = self.rescan_dirs("buddy", new_mtimes, new_files,
                                                                        new_streams, self.rebuild)

                self.queue.put((_("Rescan complete: %(num)s folders found"), {"num": len(new_files)}, None))

                self.create_compressed_shares()

        except Exception:
            from traceback import format_exc

            self.queue.put((
                _("Serious error occurred while rescanning shares. If this problem persists, "
                  "delete %(dir)s/*.db and try again. If that doesn't help, please file a bug "
                  "report with this stack trace included: %(trace)s"), {
                    "dir": self.config.data_dir,
                    "trace": "\n" + format_exc()
                }, None
            ))
            self.queue.put(Exception("Scanning failed"))

        finally:
            Shares.close_shares(self.share_dbs)

    def create_compressed_shares_message(self, share_type):
        """ Create a message that will later contain a compressed list of our shares """

        if share_type == "normal":
            streams = self.share_dbs.get("streams")
        else:
            streams = self.share_dbs.get("buddystreams")

        compressed_shares = slskmessages.SharedFileList(shares=streams)
        compressed_shares.make_network_message()
        compressed_shares.list = None
        compressed_shares.type = share_type

        self.queue.put(compressed_shares)

    def create_compressed_shares(self):
        self.create_compressed_shares_message("normal")
        self.create_compressed_shares_message("buddy")

    def create_db_file(self, destination):

        share_db = self.share_dbs.get(destination)

        if share_db is not None:
            share_db.close()

        db_path = os.path.join(self.config.data_dir, destination + ".db")
        self.remove_db_file(db_path)

        return shelve.open(db_path, flag='n', protocol=pickle.HIGHEST_PROTOCOL)

    @staticmethod
    def remove_db_file(db_path):

        db_path_encoded = encode_path(db_path)

        if os.path.isfile(db_path_encoded):
            os.remove(db_path_encoded)

        elif os.path.isdir(db_path_encoded):
            import shutil
            shutil.rmtree(db_path_encoded)

    def real2virtual(self, path):

        path = path.replace('/', '\\')

        for virtual, real, *_unused in Shares.virtual_mapping(self.config):
            # Remove slashes from share name to avoid path conflicts
            virtual = virtual.replace('/', '_').replace('\\', '_')

            real = real.replace('/', '\\')
            if path == real:
                return virtual

            # Use rstrip to remove trailing separator from root directories
            real = real.rstrip('\\') + '\\'

            if path.startswith(real):
                virtualpath = virtual + '\\' + path[len(real):]
                return virtualpath

        return "__INTERNAL_ERROR__" + path

    def set_shares(self, share_type, files=None, streams=None, mtimes=None, wordindex=None):

        self.config.create_data_folder()

        storable_objects = [
            (files, "files"),
            (streams, "streams"),
            (mtimes, "mtimes"),
            (wordindex, "wordindex")
        ]

        for source, destination in storable_objects:
            if source is None:
                continue

            try:
                if share_type == "buddy":
                    destination = "buddy" + destination

                self.share_dbs[destination] = share_db = self.create_db_file(destination)
                share_db.update(source)

            except Exception as error:
                self.queue.put((_("Can't save %(filename)s: %(error)s"),
                                {"filename": destination + ".db", "error": error}, None))
                return

    def rescan_dirs(self, share_type, mtimes=None, files=None, streams=None, rebuild=False):
        """
        Check for modified or new files via OS's last mtime on a directory,
        or, if rebuild is True, all directories
        """

        # Reset progress
        self.queue.put("indeterminate")

        if share_type == "buddy":
            shared_folders = (x[1] for x in self.shared_buddy_folders)
            prefix = "buddy"
        else:
            shared_folders = (x[1] for x in self.shared_folders)
            prefix = ""

        new_files = {}
        new_streams = {}
        new_mtimes = {}

        if files is not None:
            new_files = {**files, **new_files}

        if streams is not None:
            new_streams = {**streams, **new_streams}

        if mtimes is not None:
            new_mtimes = {**mtimes, **new_mtimes}

        old_mtimes = self.share_dbs.get(prefix + "mtimes")
        share_version = None

        if old_mtimes is not None:
            share_version = old_mtimes.get("__NICOTINE_SHARE_VERSION__")

        # Rebuild shares if share version is outdated
        if share_version is None or share_version < self.version:
            rebuild = True

        for folder in shared_folders:
            # Get mtimes for top-level shared folders, then every subfolder
            try:
                files, streams, mtimes = self.get_files_list(
                    folder, old_mtimes, self.share_dbs.get(prefix + "files"),
                    self.share_dbs.get(prefix + "streams"), rebuild
                )
                new_files = {**new_files, **files}
                new_streams = {**new_streams, **streams}
                new_mtimes = {**new_mtimes, **mtimes}

            except OSError as error:
                self.queue.put((_("Error while scanning folder %(path)s: %(error)s"), {
                    'path': folder,
                    'error': error
                }, None))

        # Save data to databases
        new_mtimes["__NICOTINE_SHARE_VERSION__"] = self.version
        self.set_shares(share_type, files=new_files, streams=new_streams, mtimes=new_mtimes)

        # Update Search Index
        # wordindex is a dict in format {word: [num, num, ..], ... } with num matching keys in newfileindex
        # fileindex is a dict in format { num: (path, size, (bitrate, vbr), length), ... }
        wordindex = self.get_files_index(new_files, prefix + "fileindex")

        # Save data to databases
        self.set_shares(share_type, wordindex=wordindex)

        del wordindex
        gc.collect()

        return new_mtimes, new_files, new_streams

    @staticmethod
    def is_hidden(folder, filename=None, entry_stat=None):
        """ Stop sharing any dot/hidden directories/files """

        # If the last folder in the path starts with a dot, we exclude it
        if filename is None:
            last_folder = os.path.basename(os.path.normpath(folder.replace('\\', '/')))

            if last_folder.startswith("."):
                return True

        # If we're asked to check a file we exclude it if it start with a dot
        if filename is not None and filename.startswith("."):
            return True

        # Check if file is marked as hidden on Windows
        if sys.platform == "win32":
            if len(folder) == 3 and folder[1] == ":" and folder[2] in ("\\", "/"):
                # Root directories are marked as hidden, but we allow scanning them
                return False

            if entry_stat is None:
                if filename is not None:
                    entry_stat = os.stat(encode_path(folder + '\\' + filename))
                else:
                    entry_stat = os.stat(encode_path(folder))

            return entry_stat.st_file_attributes & stat.FILE_ATTRIBUTE_HIDDEN

        return False

    def get_files_list(self, folder, oldmtimes, oldfiles, oldstreams, rebuild=False, folder_stat=None):
        """ Get a list of files with their filelength, bitrate and track length in seconds """

        if folder_stat is None:
            folder_stat = os.stat(encode_path(folder))

        folder_unchanged = False
        virtual_folder = self.real2virtual(folder)
        mtime = folder_stat.st_mtime

        file_list = []
        files = {}
        streams = {}
        mtimes = {folder: mtime}

        if not rebuild and folder in oldmtimes and mtime == oldmtimes[folder]:
            try:
                files[virtual_folder] = oldfiles[virtual_folder]
                streams[virtual_folder] = oldstreams[virtual_folder]
                folder_unchanged = True

            except KeyError:
                self.queue.put(("Inconsistent cache for '%(vdir)s', rebuilding '%(dir)s'", {
                    'vdir': virtual_folder,
                    'dir': folder
                }, "miscellaneous"))

        try:
            with os.scandir(encode_path(folder, prefix=False)) as entries:
                for entry in entries:
                    entry_stat = entry.stat()

                    if entry.is_file():
                        try:
                            if not folder_unchanged:
                                filename = entry.name.decode("utf-8", "replace")

                                if self.is_hidden(folder, filename, entry_stat):
                                    continue

                                # Get the metadata of the file
                                path = entry.path.decode("utf-8", "replace")
                                data = self.get_file_info(filename, path, self.tinytag, entry_stat)
                                file_list.append(data)

                        except Exception as error:
                            self.queue.put((_("Error while scanning file %(path)s: %(error)s"),
                                           {'path': entry.path, 'error': error}, None))

                        continue

                    path = entry.path.decode("utf-8", "replace").replace('\\', os.sep)

                    if self.is_hidden(path, entry_stat=entry_stat):
                        continue

                    dir_files, dir_streams, dir_mtimes = self.get_files_list(
                        path, oldmtimes, oldfiles, oldstreams, rebuild, entry_stat
                    )

                    files = {**files, **dir_files}
                    streams = {**streams, **dir_streams}
                    mtimes = {**mtimes, **dir_mtimes}

        except OSError as error:
            self.queue.put((_("Error while scanning folder %(path)s: %(error)s"),
                           {'path': folder, 'error': error}, None))

        if not folder_unchanged:
            files[virtual_folder] = file_list
            streams[virtual_folder] = self.get_dir_stream(file_list)

        return files, streams, mtimes

    def get_file_info(self, name, pathname, tinytag, file_stat=None):
        """ Get file metadata """

        audio = None
        audio_info = None
        duration = None

        if file_stat is None:
            file_stat = os.stat(encode_path(pathname))

        size = file_stat.st_size

        # We skip metadata scanning of files without meaningful content
        if size > 128:
            try:
                audio = tinytag.get(encode_path(pathname), size, tags=False)

            except Exception as error:
                self.queue.put((_("Error while scanning metadata for file %(path)s: %(error)s"),
                               {'path': pathname, 'error': error}, None))

        if audio is not None:
            bitrate = audio.bitrate
            samplerate = audio.samplerate
            bitdepth = audio.bitdepth
            duration = audio.duration

            if bitrate is not None:
                bitrate = int(bitrate + 0.5)  # Round the value with minimal performance loss

                if not UINT_LIMIT > bitrate >= 0:
                    bitrate = None

            if duration is not None:
                duration = int(duration)

                if not UINT_LIMIT > duration >= 0:
                    duration = None

            if samplerate is not None:
                samplerate = int(samplerate)

                if not UINT_LIMIT > samplerate >= 0:
                    samplerate = None

            if bitdepth is not None:
                bitdepth = int(bitdepth)

                if not UINT_LIMIT > bitdepth >= 0:
                    bitdepth = None

            audio_info = (bitrate, int(audio.is_vbr), samplerate, bitdepth)

        return [name, size, audio_info, duration]

    @staticmethod
    def get_dir_stream(folder):
        """ Pack all files and metadata in directory """

        message = slskmessages.FileSearchResult()
        stream = bytearray()
        stream.extend(message.pack_uint32(len(folder)))

        for fileinfo in folder:
            stream.extend(message.pack_file_info(fileinfo))

        return stream

    def get_files_index(self, shared_files, fileindex_dest):
        """ Update Search index with new files """

        """ We dump data directly into the file index database to save memory.
        For the word index db, we can't use the same approach, as we need to access
        dict elements frequently. This would take too long to access from disk. """

        self.share_dbs[fileindex_dest] = fileindex_db = self.create_db_file(fileindex_dest)

        wordindex = {}
        file_index = -1
        num_shared_files = len(shared_files)
        last_percent = 0.0

        for file_num, folder in enumerate(shared_files, start=1):
            # Truncate the percentage to two decimal places to avoid sending data to the GUI thread too often
            percent = float("%.2f" % (file_num / num_shared_files))

            if last_percent < percent <= 1.0:
                self.queue.put(percent)
                last_percent = percent

            for file_index, fileinfo in enumerate(shared_files[folder], start=file_index + 1):
                fileinfo = fileinfo[:]
                filename = fileinfo[0]

                # Add to file index
                fileinfo[0] = folder + '\\' + filename
                fileindex_db[repr(file_index)] = fileinfo

                # Collect words from filenames for Search index
                # Use set to prevent duplicates
                for k in set((folder + " " + filename).lower().translate(TRANSLATE_PUNCTUATION).split()):
                    try:
                        wordindex[k].append(file_index)
                    except KeyError:
                        wordindex[k] = [file_index]

        return wordindex


class Shares:

    def __init__(self, core, queue, network_callback=None, ui_callback=None, init_shares=True):

        self.core = core
        self.network_callback = network_callback
        self.ui_callback = ui_callback
        self.queue = queue
        self.share_dbs = {}
        self.requested_share_times = {}
        self.pending_network_msgs = []
        self.rescanning = False
        self.should_compress_shares = False
        self.compressed_shares_normal = slskmessages.SharedFileList()
        self.compressed_shares_buddy = slskmessages.SharedFileList()

        self.convert_shares()
        self.share_db_paths = [
            ("files", os.path.join(config.data_dir, "files.db")),
            ("streams", os.path.join(config.data_dir, "streams.db")),
            ("wordindex", os.path.join(config.data_dir, "wordindex.db")),
            ("fileindex", os.path.join(config.data_dir, "fileindex.db")),
            ("mtimes", os.path.join(config.data_dir, "mtimes.db")),
            ("buddyfiles", os.path.join(config.data_dir, "buddyfiles.db")),
            ("buddystreams", os.path.join(config.data_dir, "buddystreams.db")),
            ("buddywordindex", os.path.join(config.data_dir, "buddywordindex.db")),
            ("buddyfileindex", os.path.join(config.data_dir, "buddyfileindex.db")),
            ("buddymtimes", os.path.join(config.data_dir, "buddymtimes.db"))
        ]

        if not init_shares:
            return

        self.init_shares()

    """ Shares-related actions """

    def init_shares(self):

        rescan_startup = (config.sections["transfers"]["rescanonstartup"]
                          and not config.need_config())

        self.rescan_shares(init=True, rescan=rescan_startup)

    def virtual2real(self, path):

        path = path.replace('/', os.sep).replace('\\', os.sep)

        for virtual, real, *_unused in self.virtual_mapping(config):
            # Remove slashes from share name to avoid path conflicts
            virtual = virtual.replace('/', '_').replace('\\', '_')

            if path == virtual:
                return real

            if path.startswith(virtual + os.sep):
                realpath = real.rstrip('/\\') + path[len(virtual):]
                return realpath

        return "__INTERNAL_ERROR__" + path

    @staticmethod
    def virtual_mapping(config_obj):

        mapping = config_obj.sections["transfers"]["shared"][:]
        mapping += config_obj.sections["transfers"]["buddyshared"]

        return mapping

    @staticmethod
    def get_normalized_virtual_name(virtual_name, shared_folders):

        # Provide a default name for root folders
        if not virtual_name:
            virtual_name = "Shared"

        # Remove slashes from share name to avoid path conflicts
        virtual_name = virtual_name.replace('/', '_').replace('\\', '_')
        new_virtual_name = str(virtual_name)

        # Check if virtual share name is already in use
        counter = 1
        while new_virtual_name in (x[0] for x in shared_folders):
            new_virtual_name = virtual_name + str(counter)
            counter += 1

        return new_virtual_name

    @staticmethod
    def get_group_index(group="normal"):
        """ Address the index of a shares table by "name" or alias """

        if group in (0, "normal", "public", "everyone"):
            return 0

        if group in (1, "buddy", "private", "trusted"):
            return 1

        return -1

    @staticmethod
    def get_group_name(group=0):
        """ Identify the name of a specific shares table by [index] """

        if group in (0, "normal", "public", "everyone"):
            return "public"  # "normal" is not UI friendly

        if group in (1, "buddy", "private", "trusted"):
            return "buddy"

        return "__INTERNAL_ERROR__"

    def convert_shares(self):
        """ Convert fs-based shared to virtual shared (pre 1.4.0) """

        def _convert_to_virtual(shared_folder):
            if isinstance(shared_folder, tuple):
                return shared_folder

            virtual = shared_folder.replace('/', '_').replace('\\', '_').strip('_')
            log.add("Renaming shared folder '%s' to '%s'. A rescan of your share is required.",
                    (shared_folder, virtual))
            return virtual, shared_folder

        config.sections["transfers"]["shared"] = [_convert_to_virtual(x)
                                                  for x in config.sections["transfers"]["shared"]]
        config.sections["transfers"]["buddyshared"] = [_convert_to_virtual(x)
                                                       for x in config.sections["transfers"]["buddyshared"]]

    @classmethod
    def load_shares(cls, shares, dbs, remove_failed=False):

        errors = []
        exception = None

        for destination, db_path in dbs:
            db_path_encoded = encode_path(db_path)

            try:
                if os.path.exists(db_path_encoded):
                    shares[destination] = shelve.open(db_path, flag='r', protocol=pickle.HIGHEST_PROTOCOL)

            except Exception:
                from traceback import format_exc

                errors.append(db_path)
                exception = format_exc()

                if remove_failed:
                    Scanner.remove_db_file(db_path)

        if not errors:
            return True

        log.add(_("Failed to process the following databases: %(names)s"), {
            'names': '\n'.join(errors)
        })
        log.add(exception)
        return False

    def file_is_shared(self, user, virtualfilename, realfilename):

        log.add_transfer("Checking if file is shared: %(virtual_name)s with real path %(path)s", {
            "virtual_name": virtualfilename,
            "path": realfilename
        })

        folder, _sep, file = virtualfilename.rpartition('\\')
        shared_files = self.share_dbs.get("files")
        bshared_files = self.share_dbs.get("buddyfiles")
        file_is_shared = False

        if not realfilename.startswith("__INTERNAL_ERROR__"):
            if bshared_files is not None:
                for row in config.sections["server"]["userlist"]:
                    if row[0] != user:
                        continue

                    # Check if buddy is trusted
                    if config.sections["transfers"]["buddysharestrustedonly"] and not row[4]:
                        break

                    for fileinfo in bshared_files.get(str(folder), []):
                        if file == fileinfo[0]:
                            file_is_shared = True
                            break

            if not file_is_shared and shared_files is not None:
                for fileinfo in shared_files.get(str(folder), []):
                    if file == fileinfo[0]:
                        file_is_shared = True
                        break

        if not file_is_shared:
            log.add_transfer(("File is not present in the database of shared files, not sharing: "
                              "%(virtual_name)s with real path %(path)s"), {
                "virtual_name": virtualfilename,
                "path": realfilename
            })
            return False

        return True

    def get_compressed_shares_message(self, share_type):
        """ Returns the compressed shares message. Creates a new one if necessary, e.g.
        if an individual file was added to our shares. """

        if self.should_compress_shares:
            self.rescan_shares(init=True, rescan=False)

        if share_type == "normal":
            return self.compressed_shares_normal

        if share_type == "buddy":
            return self.compressed_shares_buddy

        return None

    @staticmethod
    def close_shares(share_dbs):

        dbs = [
            "files", "streams", "wordindex",
            "fileindex", "mtimes",
            "buddyfiles", "buddystreams", "buddywordindex",
            "buddyfileindex", "buddymtimes"
        ]

        for database in dbs:
            db_file = share_dbs.get(database)

            if db_file is not None:
                share_dbs[database].close()
                del share_dbs[database]

    def send_num_shared_folders_files(self):
        """ Send number publicly shared files to the server. """

        if not (self.core and self.core.user_status != UserStatus.OFFLINE):
            return

        if self.rescanning:
            return

        try:
            shared = self.share_dbs.get("files")
            index = self.share_dbs.get("fileindex")

            if shared is None or index is None:
                shared = {}
                index = []

            try:
                sharedfolders = len(shared)
                sharedfiles = len(index)

            except TypeError:
                sharedfolders = len(list(shared))
                sharedfiles = len(list(index))

            self.queue.append(slskmessages.SharedFoldersFiles(sharedfolders, sharedfiles))

        except Exception as error:
            log.add(_("Failed to send number of shared files to the server: %s"), error)

    """ Scanning """

    def build_scanner_process(self, shared_folders=None, init=False, rescan=True, rebuild=False):

        import multiprocessing

        # Frozen binaries only support fork (if not on Windows)
        if sys.platform != "win32" and getattr(sys, 'frozen', False):
            start_method = "fork"
        else:
            start_method = "spawn"

        multiprocessing.set_start_method(start_method, force=True)

        scanner_queue = multiprocessing.Queue()
        scanner = Scanner(
            config,
            scanner_queue,
            shared_folders,
            self.share_db_paths,
            init,
            rescan,
            rebuild
        )
        scanner = multiprocessing.Process(target=scanner.run)
        scanner.daemon = True
        return scanner, scanner_queue

    def rebuild_shares(self, use_thread=True):
        return self.rescan_shares(rebuild=True, use_thread=use_thread)

    def get_shared_folders(self):

        shared_folders = config.sections["transfers"]["shared"][:]
        shared_folders_buddy = config.sections["transfers"]["buddyshared"][:]

        return shared_folders, shared_folders_buddy

    def process_scanner_messages(self, scanner, scanner_queue):

        while scanner.is_alive():
            # Cooldown
            time.sleep(0.05)

            while not scanner_queue.empty():
                item = scanner_queue.get()

                if isinstance(item, Exception):
                    return True

                if isinstance(item, tuple):
                    template, args, log_level = item
                    log.add(template, args, log_level)

                elif isinstance(item, float):
                    if self.ui_callback:
                        self.ui_callback.set_scan_progress(item)
                    else:
                        log.add(_("Rescan progress: %s"), str(int(item * 100)) + " %")

                elif item == "indeterminate" and self.ui_callback:
                    self.ui_callback.show_scan_progress()
                    self.ui_callback.set_scan_indeterminate()

                elif isinstance(item, slskmessages.SharedFileList):
                    if item.type == "normal":
                        self.compressed_shares_normal = item

                    elif item.type == "buddy":
                        self.compressed_shares_buddy = item

                    self.should_compress_shares = False

        return False

<<<<<<< HEAD
    def list_shares(self):
        """ Returns ONE string with all readable shares and missing shares """

        (num_reads, num_fails, num_total, summary_total, summary_reads,
         summary_fails, reads_text, fails_text, _fails) = self.count_shares(logging=False)

        all_text = "\n" + summary_total

        if num_total:
            all_text += "\n" + summary_reads

            if num_fails:
                all_text += "\n" + summary_fails

        all_text += "\n\n" + reads_text if num_reads else "\n"
        all_text += "\n\n" + fails_text if num_fails else "\n"
        all_text += "\n\n" + _(f"{summary_reads} out of {summary_total}")

        return all_text

    def count_shares(self, shares=None, group=None, logging=True):

        reads, fails = self.check_shares(shares=shares, group=group)

        num_reads = len(reads)
        num_fails = len(fails)
        num_total = num_reads + num_fails

        summary_total = _(f"{num_total} shares configured")
        summary_reads = _(f"{num_reads} shares ready")
        summary_fails = _(f"{num_fails} shares not found")

        reads_text = '\n\n'.join(reads)
        fails_text = '\n\n'.join(fails)

        if logging:
            log.add(summary_total)

            if num_total:
                log.add(summary_reads)
                if num_fails:
                    log.add(summary_fails)
            else:
                fails.insert(0, summary_total)

            if reads and num_total:
                log.add_transfer(f"{summary_reads}:\n\n{reads_text}\n")

            if fails and num_total:
                log.add_transfer(f"{summary_fails}:\n\n{fails_text}\n")

            log.add_transfer(_(f"{summary_reads} out of {summary_total}"))

        return (num_reads, num_fails, num_total, summary_total,
                summary_reads, summary_fails, reads_text, fails_text, fails)

    def check_shares(self, shares=None, group=None):
        """ Returns TWO lists of strings: readable shares, and missing shares.
        group specifies which shares to check: "normal", "buddy", etc. """

        if shares is None:
            # Triggered by list shares command
            shares = self.get_shared_folders()

        group_index = self.get_group_index(group) if group is not None else 0
        reads, fails = [], []

        for table in shares:
            group_name = self.get_group_name(group_index).title()

            for virtual, folder, *_unused in table:
                if os.access(folder, os.R_OK):
                    reads.append(_(f"{group_name} share \"{virtual}\" ready at:\n{folder}"))
                else:
                    fails.append(_(f"{group_name} share \"{virtual}\" not found at:\n{folder}"))

            if group is not None:
                # Only check a specific group (ie just "normal" or "buddy" shares, etc)
                break

            group_index += 1

        return reads, fails

    def confirm_force_rescan(self, shares):

        # Check if any shares are missing and log counts
        (num_reads, num_fails, num_total, summary_total,
         summary_reads, summary_fails, _reads_text, fails_text, fails) = self.count_shares(shares)

        if num_reads and not num_fails:
            # Continue initializing shares, and do the rescan now
            return True

        log.add(_("Rescan aborted") + ": " + (fails_text.replace(":\n", " ") if num_fails == 1 else summary_fails))

        if self.ui_callback:
            title_text = _("Rescan aborted") + ": " + (summary_fails if num_total else summary_total)
            summary = _(f"{summary_reads} out of {summary_total}")
            summary += ("\n" + _(f"Force rescan will exclude {num_fails} shares") if num_reads else
                        "\n" + _("Nothing to scan"))

            if num_fails > 5:
                # Abbreviate message_text, the dialog may get too tall if there's many fails!
                fails_text = '\n\n'.join(fails[:5]) + "\n\n…\n"

            epilog = _("Verify disk(s) are accessible then retry to check again") if num_total else ""
            message_text = f"{fails_text}\n\n{summary}\n\n{epilog}"

            # Prompt with retry/force rescan options only offered if relevant and appropriate
            self.ui_callback.confirm_force_rescan(title_text, message_text, num_total, num_reads)

        # We don't wait for the response (and we need to scan again from scratch in any case),
        # so always continue initializing share(s) in the background by setting rescan to False
        return False
=======
    def check_shares_available(self):

        share_groups = self.get_shared_folders()
        unavailable_shares = []

        for share in share_groups:
            for virtual_name, folder_path, *_unused in share:
                if not os.access(encode_path(folder_path), os.R_OK):
                    unavailable_shares.append((virtual_name, folder_path))

        return unavailable_shares
>>>>>>> 22021314

    def rescan_shares(self, init=False, rescan=True, rebuild=False, use_thread=True, force=False):

        if self.rescanning:
            return None

<<<<<<< HEAD
        shared_folders = self.get_shared_folders()

        if not force:
            # Verify all shares are mounted before allowing destructive rescan
            rescan = (rescan and self.confirm_force_rescan(shared_folders))
        else:
            log.add(_("Shares check skipped, using force rescan"))

        # Hand over database control to the scanner process (it needs to initialize in any case)
=======
        if rescan and not force:
            # Verify all shares are mounted before allowing destructive rescan
            unavailable_shares = self.check_shares_available()

            if unavailable_shares:
                log.add(_("Rescan aborted due to unavailable shares"))
                rescan = False

                if self.ui_callback:
                    self.ui_callback.shares_unavailable(unavailable_shares)

                if not init:
                    return None

        # Hand over database control to the scanner process
>>>>>>> 22021314
        self.rescanning = True
        self.close_shares(self.share_dbs)

        shared_folders = self.get_shared_folders()
        scanner, scanner_queue = self.build_scanner_process(shared_folders, init, rescan, rebuild)
        scanner.start()

        if use_thread:
            Thread(
                target=self._process_scanner, args=(scanner, scanner_queue), name="ProcessShareScanner", daemon=True
            ).start()
            return None

        return self._process_scanner(scanner, scanner_queue)

    def _process_scanner(self, scanner, scanner_queue):

        # Let the scanner process do its thing
        error = self.process_scanner_messages(scanner, scanner_queue)

        if self.ui_callback:
            self.ui_callback.hide_scan_progress()

        # Scanning done, load shares in the main process again
        self.load_shares(self.share_dbs, self.share_db_paths)
        self.rescanning = False

        if not error:
            self.send_num_shared_folders_files()

        # Process any file transfer queue requests that arrived while scanning
        if self.network_callback:
            self.network_callback(self.pending_network_msgs)

        return error

    """ Network Messages """

    def get_shared_file_list(self, msg):
        """ Peer code: 4 """

        user = msg.init.target_user
        request_time = time.time()

        if user in self.requested_share_times and request_time < self.requested_share_times[user] + 0.4:
            # Ignoring request, because it's less than half a second since the
            # last one by this user
            return

        self.requested_share_times[user] = request_time

        log.add(_("User %(user)s is browsing your list of shared files"), {'user': user})

        ip_address, _port = msg.init.addr
        checkuser, reason = self.core.network_filter.check_user(user, ip_address)

        if not checkuser:
            message = self.core.ban_message % reason
            self.core.privatechats.send_automatic_message(user, message)

        shares_list = None

        if checkuser == 1:
            # Send Normal Shares
            shares_list = self.get_compressed_shares_message("normal")

        elif checkuser == 2:
            # Send Buddy Shares
            shares_list = self.get_compressed_shares_message("buddy")

        if not shares_list:
            # Nyah, Nyah
            shares_list = slskmessages.SharedFileList(init=msg.init)

        shares_list.init = msg.init
        self.queue.append(shares_list)

    def folder_contents_request(self, msg):
        """ Peer code: 36 """

        init = msg.init
        ip_address, _port = msg.init.addr
        username = msg.init.target_user
        checkuser, reason = self.core.network_filter.check_user(username, ip_address)

        if not checkuser:
            message = self.core.ban_message % reason
            self.core.privatechats.send_automatic_message(username, message)

        normalshares = self.share_dbs.get("streams")
        buddyshares = self.share_dbs.get("buddystreams")

        if checkuser == 1 and normalshares is not None:
            shares = normalshares

        elif checkuser == 2 and buddyshares is not None:
            shares = buddyshares

        else:
            shares = {}

        if checkuser:
            try:
                if msg.dir in shares:
                    self.queue.append(slskmessages.FolderContentsResponse(
                        init=init, directory=msg.dir, token=msg.token, shares=shares[msg.dir]))
                    return

                if msg.dir.rstrip('\\') in shares:
                    self.queue.append(slskmessages.FolderContentsResponse(
                        init=init, directory=msg.dir, token=msg.token, shares=shares[msg.dir.rstrip('\\')]))
                    return

            except Exception as error:
                log.add(_("Failed to fetch the shared folder %(folder)s: %(error)s"),
                        {"folder": msg.dir, "error": error})

            self.queue.append(slskmessages.FolderContentsResponse(init=init, directory=msg.dir, token=msg.token))

    """ Quit """

    def quit(self):
        self.close_shares(self.share_dbs)<|MERGE_RESOLUTION|>--- conflicted
+++ resolved
@@ -854,123 +854,6 @@
 
         return False
 
-<<<<<<< HEAD
-    def list_shares(self):
-        """ Returns ONE string with all readable shares and missing shares """
-
-        (num_reads, num_fails, num_total, summary_total, summary_reads,
-         summary_fails, reads_text, fails_text, _fails) = self.count_shares(logging=False)
-
-        all_text = "\n" + summary_total
-
-        if num_total:
-            all_text += "\n" + summary_reads
-
-            if num_fails:
-                all_text += "\n" + summary_fails
-
-        all_text += "\n\n" + reads_text if num_reads else "\n"
-        all_text += "\n\n" + fails_text if num_fails else "\n"
-        all_text += "\n\n" + _(f"{summary_reads} out of {summary_total}")
-
-        return all_text
-
-    def count_shares(self, shares=None, group=None, logging=True):
-
-        reads, fails = self.check_shares(shares=shares, group=group)
-
-        num_reads = len(reads)
-        num_fails = len(fails)
-        num_total = num_reads + num_fails
-
-        summary_total = _(f"{num_total} shares configured")
-        summary_reads = _(f"{num_reads} shares ready")
-        summary_fails = _(f"{num_fails} shares not found")
-
-        reads_text = '\n\n'.join(reads)
-        fails_text = '\n\n'.join(fails)
-
-        if logging:
-            log.add(summary_total)
-
-            if num_total:
-                log.add(summary_reads)
-                if num_fails:
-                    log.add(summary_fails)
-            else:
-                fails.insert(0, summary_total)
-
-            if reads and num_total:
-                log.add_transfer(f"{summary_reads}:\n\n{reads_text}\n")
-
-            if fails and num_total:
-                log.add_transfer(f"{summary_fails}:\n\n{fails_text}\n")
-
-            log.add_transfer(_(f"{summary_reads} out of {summary_total}"))
-
-        return (num_reads, num_fails, num_total, summary_total,
-                summary_reads, summary_fails, reads_text, fails_text, fails)
-
-    def check_shares(self, shares=None, group=None):
-        """ Returns TWO lists of strings: readable shares, and missing shares.
-        group specifies which shares to check: "normal", "buddy", etc. """
-
-        if shares is None:
-            # Triggered by list shares command
-            shares = self.get_shared_folders()
-
-        group_index = self.get_group_index(group) if group is not None else 0
-        reads, fails = [], []
-
-        for table in shares:
-            group_name = self.get_group_name(group_index).title()
-
-            for virtual, folder, *_unused in table:
-                if os.access(folder, os.R_OK):
-                    reads.append(_(f"{group_name} share \"{virtual}\" ready at:\n{folder}"))
-                else:
-                    fails.append(_(f"{group_name} share \"{virtual}\" not found at:\n{folder}"))
-
-            if group is not None:
-                # Only check a specific group (ie just "normal" or "buddy" shares, etc)
-                break
-
-            group_index += 1
-
-        return reads, fails
-
-    def confirm_force_rescan(self, shares):
-
-        # Check if any shares are missing and log counts
-        (num_reads, num_fails, num_total, summary_total,
-         summary_reads, summary_fails, _reads_text, fails_text, fails) = self.count_shares(shares)
-
-        if num_reads and not num_fails:
-            # Continue initializing shares, and do the rescan now
-            return True
-
-        log.add(_("Rescan aborted") + ": " + (fails_text.replace(":\n", " ") if num_fails == 1 else summary_fails))
-
-        if self.ui_callback:
-            title_text = _("Rescan aborted") + ": " + (summary_fails if num_total else summary_total)
-            summary = _(f"{summary_reads} out of {summary_total}")
-            summary += ("\n" + _(f"Force rescan will exclude {num_fails} shares") if num_reads else
-                        "\n" + _("Nothing to scan"))
-
-            if num_fails > 5:
-                # Abbreviate message_text, the dialog may get too tall if there's many fails!
-                fails_text = '\n\n'.join(fails[:5]) + "\n\n…\n"
-
-            epilog = _("Verify disk(s) are accessible then retry to check again") if num_total else ""
-            message_text = f"{fails_text}\n\n{summary}\n\n{epilog}"
-
-            # Prompt with retry/force rescan options only offered if relevant and appropriate
-            self.ui_callback.confirm_force_rescan(title_text, message_text, num_total, num_reads)
-
-        # We don't wait for the response (and we need to scan again from scratch in any case),
-        # so always continue initializing share(s) in the background by setting rescan to False
-        return False
-=======
     def check_shares_available(self):
 
         share_groups = self.get_shared_folders()
@@ -982,24 +865,12 @@
                     unavailable_shares.append((virtual_name, folder_path))
 
         return unavailable_shares
->>>>>>> 22021314
 
     def rescan_shares(self, init=False, rescan=True, rebuild=False, use_thread=True, force=False):
 
         if self.rescanning:
             return None
 
-<<<<<<< HEAD
-        shared_folders = self.get_shared_folders()
-
-        if not force:
-            # Verify all shares are mounted before allowing destructive rescan
-            rescan = (rescan and self.confirm_force_rescan(shared_folders))
-        else:
-            log.add(_("Shares check skipped, using force rescan"))
-
-        # Hand over database control to the scanner process (it needs to initialize in any case)
-=======
         if rescan and not force:
             # Verify all shares are mounted before allowing destructive rescan
             unavailable_shares = self.check_shares_available()
@@ -1015,7 +886,6 @@
                     return None
 
         # Hand over database control to the scanner process
->>>>>>> 22021314
         self.rescanning = True
         self.close_shares(self.share_dbs)
 
