--- conflicted
+++ resolved
@@ -902,13 +902,8 @@
 
                     command_found = True
                     rejection_message = None
-<<<<<<< HEAD
-                    usage = data.get(f"usage_{command_interface}", data.get("usage", []))
+                    parameters = data.get(f"parameters_{command_interface}", data.get("parameters", []))
                     args_split = plugin.split_args(args, 0)
-=======
-                    parameters = data.get(f"parameters_{command_interface}", data.get("parameters", []))
-                    args_split = args.split()
->>>>>>> fb35f7c5
                     num_args = len(args_split)
                     num_required_args = 0
 
