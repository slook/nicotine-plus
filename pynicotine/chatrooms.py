--- conflicted
+++ resolved
@@ -103,12 +103,7 @@
         if room is None or message is None:
             return False
 
-<<<<<<< HEAD
-        message = self.core.privatechats.auto_replace(message)
-=======
-        room, message = event
         message = self.core.privatechat.auto_replace(message)
->>>>>>> 99a2ba6d
 
         if message == "":
             return False
