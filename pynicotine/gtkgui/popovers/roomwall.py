# COPYRIGHT (C) 2020-2024 Nicotine+ Contributors
#
# GNU GENERAL PUBLIC LICENSE
#    Version 3, 29 June 2007
#
# This program is free software: you can redistribute it and/or modify
# it under the terms of the GNU General Public License as published by
# the Free Software Foundation, either version 3 of the License, or
# (at your option) any later version.
#
# This program is distributed in the hope that it will be useful,
# but WITHOUT ANY WARRANTY; without even the implied warranty of
# MERCHANTABILITY or FITNESS FOR A PARTICULAR PURPOSE.  See the
# GNU General Public License for more details.
#
# You should have received a copy of the GNU General Public License
# along with this program.  If not, see <http://www.gnu.org/licenses/>.

from gi.repository import Gtk

from pynicotine.core import core
from pynicotine.gtkgui.widgets import ui
from pynicotine.gtkgui.widgets.popover import Popover
from pynicotine.gtkgui.widgets.textview import TextView


class RoomWall(Popover):

    def __init__(self, window):

        (
            self.container,
            self.message_entry,
            self.message_view_container,
        ) = ui.load(scope=self, path="popovers/roomwall.ui")

        super().__init__(
            window=window,
            content_box=self.container,
            show_callback=self._on_show,
            width=650,
            height=500
        )

        self.room = None
        self.message_view = TextView(self.message_view_container, editable=False, vertical_margin=4,
                                     pixels_above_lines=3, pixels_below_lines=3)

    def destroy(self):
        self.message_view.destroy()
        super().destroy()

    def _update_message_list(self):

<<<<<<< HEAD
        for username, message in list(core.chatrooms.joined_rooms[self.room].tickers.items()):
            self.message_view.add_line(f"> [{username}] {message}", prepend=True)
=======
        for user, message in list(core.chatrooms.joined_rooms[self.room].tickers.items()):
            self.message_view.add_line(f"> [{user}] {message}", prepend=True)
>>>>>>> 1af0a089

        self.message_view.place_cursor_at_line(0)

    def on_set_room_wall_message(self, *_args):

        entry_text = self.message_entry.get_text()
        core.chatrooms.joined_rooms[self.room].tickers.pop(core.users.login_username, None)

        if not entry_text:
            return

        self.message_view.add_line(f"> [{core.users.login_username}] {entry_text}", prepend=True)
        self.message_entry.select_region(0, -1)

        core.chatrooms.request_update_ticker(self.room, entry_text)

    def on_icon_pressed(self, _entry, icon_pos, *_args):

        if icon_pos == Gtk.EntryIconPosition.SECONDARY:
            # Clear message
            self.message_entry.set_text("")

        self.on_set_room_wall_message()

    def _on_show(self, *_args):

        self.message_view.clear()
        self._update_message_list()

        login_username = core.users.login_username
        message = core.chatrooms.joined_rooms[self.room].tickers.get(login_username, "")

        self.message_entry.set_text(message)
        self.message_entry.select_region(0, -1)<|MERGE_RESOLUTION|>--- conflicted
+++ resolved
@@ -52,26 +52,34 @@
 
     def _update_message_list(self):
 
-<<<<<<< HEAD
+        self.message_view.clear()
+        self.message_entry.set_text("")
+
+        login_username = core.users.login_username
+
         for username, message in list(core.chatrooms.joined_rooms[self.room].tickers.items()):
             self.message_view.add_line(f"> [{username}] {message}", prepend=True)
-=======
-        for user, message in list(core.chatrooms.joined_rooms[self.room].tickers.items()):
-            self.message_view.add_line(f"> [{user}] {message}", prepend=True)
->>>>>>> 1af0a089
+
+            if username == login_username:
+                self.message_entry.set_text(message)
+                self.message_entry.select_region(0, -1)
 
         self.message_view.place_cursor_at_line(0)
 
     def on_set_room_wall_message(self, *_args):
 
         entry_text = self.message_entry.get_text()
-        core.chatrooms.joined_rooms[self.room].tickers.pop(core.users.login_username, None)
+        old_ticker = core.chatrooms.joined_rooms[self.room].tickers.get(core.users.login_username, "")
 
-        if not entry_text:
+        if entry_text == old_ticker:
+            self.message_entry.select_region(0, -1)
             return
 
-        self.message_view.add_line(f"> [{core.users.login_username}] {entry_text}", prepend=True)
-        self.message_entry.select_region(0, -1)
+        core.chatrooms.joined_rooms[self.room].tickers.pop(core.users.login_username, None)
+        self._update_message_list()
+
+        if entry_text:
+            self.message_view.add_line(f"> [{core.users.login_username}] {entry_text}", prepend=True)
 
         core.chatrooms.request_update_ticker(self.room, entry_text)
 
@@ -84,12 +92,4 @@
         self.on_set_room_wall_message()
 
     def _on_show(self, *_args):
-
-        self.message_view.clear()
-        self._update_message_list()
-
-        login_username = core.users.login_username
-        message = core.chatrooms.joined_rooms[self.room].tickers.get(login_username, "")
-
-        self.message_entry.set_text(message)
-        self.message_entry.select_region(0, -1)+        self._update_message_list()