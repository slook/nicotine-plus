--- conflicted
+++ resolved
@@ -848,14 +848,9 @@
         if not start_hidden:
             self.window.show()
 
-<<<<<<< HEAD
-        # Process thread events 50 times per second, high priority to ensure there are no delays
-        GLib.timeout_add(20, self.on_process_thread_events, priority=GLib.PRIORITY_HIGH_IDLE)
-=======
         # Process thread events 20 times per second
         # High priority to ensure there are no delays
         GLib.timeout_add(50, self.on_process_thread_events, priority=GLib.PRIORITY_HIGH_IDLE)
->>>>>>> f829f287
 
     def on_shutdown(self, *_args):
         # Explicitly hide tray icon, otherwise it will not disappear on Windows
