# COPYRIGHT (C) 2020-2023 Nicotine+ Contributors
# COPYRIGHT (C) 2016-2017 Michael Labouebe <gfarmerfr@free.fr>
# COPYRIGHT (C) 2016 Mutnick <muhing@yahoo.com>
# COPYRIGHT (C) 2008-2011 quinox <quinox@users.sf.net>
# COPYRIGHT (C) 2006-2009 daelstorm <daelstorm@gmail.com>
# COPYRIGHT (C) 2007 gallows <g4ll0ws@gmail.com>
# COPYRIGHT (C) 2003-2004 Hyriand <hyriand@thegraveyard.org>
#
# GNU GENERAL PUBLIC LICENSE
#    Version 3, 29 June 2007
#
# This program is free software: you can redistribute it and/or modify
# it under the terms of the GNU General Public License as published by
# the Free Software Foundation, either version 3 of the License, or
# (at your option) any later version.
#
# This program is distributed in the hope that it will be useful,
# but WITHOUT ANY WARRANTY; without even the implied warranty of
# MERCHANTABILITY or FITNESS FOR A PARTICULAR PURPOSE.  See the
# GNU General Public License for more details.
#
# You should have received a copy of the GNU General Public License
# along with this program.  If not, see <http://www.gnu.org/licenses/>.

import os

from gi.repository import GLib
from gi.repository import GObject
from gi.repository import Gtk
from gi.repository import Pango

from pynicotine import slskmessages
from pynicotine.chatrooms import Tickers
from pynicotine.config import config
from pynicotine.core import core
from pynicotine.events import events
from pynicotine.gtkgui.application import GTK_API_VERSION
from pynicotine.gtkgui.popovers.chatcommandhelp import ChatCommandHelp
from pynicotine.gtkgui.popovers.roomlist import RoomList
from pynicotine.gtkgui.popovers.roomwall import RoomWall
from pynicotine.gtkgui.widgets import ui
from pynicotine.gtkgui.widgets.iconnotebook import IconNotebook
from pynicotine.gtkgui.widgets.dialogs import OptionDialog
from pynicotine.gtkgui.widgets.popupmenu import PopupMenu
from pynicotine.gtkgui.widgets.popupmenu import UserPopupMenu
from pynicotine.gtkgui.widgets.textentry import ChatCompletion
from pynicotine.gtkgui.widgets.textentry import ChatEntry
from pynicotine.gtkgui.widgets.textentry import TextSearchBar
from pynicotine.gtkgui.widgets.textview import ChatView
from pynicotine.gtkgui.widgets.textview import TextView
from pynicotine.gtkgui.widgets.theme import USER_STATUS_ICON_NAMES
from pynicotine.gtkgui.widgets.theme import get_flag_icon_name
from pynicotine.gtkgui.widgets.treeview import TreeView
from pynicotine.logfacility import log
from pynicotine.utils import clean_file
from pynicotine.utils import humanize
from pynicotine.utils import human_speed


class ChatRooms(IconNotebook):

    def __init__(self, window):

        super().__init__(
            window,
            parent=window.chatrooms_content,
            parent_page=window.chatrooms_page,
            switch_page_callback=self.on_switch_chat,
            reorder_page_callback=self.on_reordered_page
        )

        self.highlighted_rooms = {}
        self.completion = ChatCompletion()
        self.roomlist = RoomList(window)
        self.command_help = None

        if GTK_API_VERSION >= 4:
            self.window.chatrooms_paned.set_resize_start_child(True)
        else:
            self.window.chatrooms_paned.child_set_property(self.window.chatrooms_container, "resize", True)

        self.window.room_search_combobox.append_text(core.chatrooms.JOINED_ROOMS_NAME)
        self.window.room_search_combobox.set_active(0)

        for event_name, callback in (
            ("clear-room-messages", self.clear_room_messages),
            ("echo-room-message", self.echo_room_message),
            ("global-room-message", self.global_room_message),
            ("join-room", self.join_room),
            ("private-room-added", self.private_room_added),
            ("remove-room", self.remove_room),
            ("room-completions", self.update_completions),
            ("room-list", self.room_list),
            ("say-chat-room", self.say_chat_room),
            ("server-disconnect", self.server_disconnect),
            ("show-room", self.show_room),
            ("ticker-add", self.ticker_add),
            ("ticker-remove", self.ticker_remove),
            ("ticker-set", self.ticker_set),
            ("user-country", self.user_country),
            ("user-joined-room", self.user_joined_room),
            ("user-left-room", self.user_left_room),
            ("user-stats", self.user_stats),
            ("user-status", self.user_status)
        ):
            events.connect(event_name, callback)

    def on_reordered_page(self, *_args):

        room_tab_order = {}

        # Find position of opened auto-joined rooms
        for room, room_page in self.pages.items():
            room_position = self.page_num(room_page.container)
            room_tab_order[room_position] = room

        config.sections["server"]["autojoin"] = [room for room_index, room in sorted(room_tab_order.items())]

    def on_switch_chat(self, _notebook, page, _page_num):

        if self.window.current_page_id != self.window.chatrooms_page.id:
            return

        for room, tab in self.pages.items():
            if tab.container != page:
                continue

            self.completion.set_entry(tab.chat_entry)
            tab.update_room_user_completions()

            if self.command_help is None:
                self.command_help = ChatCommandHelp(window=self.window, interface="chatroom")

            self.command_help.widget.unparent()
            tab.help_button.set_popover(self.command_help.widget)

            if not tab.loaded:
                tab.load()

            # Remove highlight
            self.unhighlight_room(room)
            break

    def on_create_room_response(self, dialog, response_id, room):

        private = dialog.get_option_value()

        if response_id == 2:
            # Create a new room
            core.chatrooms.show_room(room, private)

    def on_create_room(self, *_args):

        room = self.window.chatrooms_entry.get_text().strip()

        if not room:
            return

        if room not in core.chatrooms.server_rooms and room not in core.chatrooms.private_rooms:
            OptionDialog(
                parent=self.window,
                title=_("Create New Room?"),
                message=_('Do you really want to create a new room "%s"?') % room,
                option_label=_("Make room private"),
                callback=self.on_create_room_response,
                callback_data=room
            ).show()

        else:
            core.chatrooms.show_room(room)

        self.window.chatrooms_entry.set_text("")

    def clear_room_messages(self, room):

        page = self.pages.get(room)

        if page is not None:
            page.chat_view.clear()
            page.activity_view.clear()

    def clear_notifications(self):

        if self.window.current_page_id != self.window.chatrooms_page.id:
            return

        page = self.get_current_page()

        for room, tab in self.pages.items():
            if tab.container == page:
                # Remove highlight
                self.unhighlight_room(room)
                break

    def room_list(self, msg):
        self.roomlist.set_room_list(msg.rooms, msg.ownedprivaterooms, msg.otherprivaterooms)

    def show_room(self, room):

        page = self.pages.get(room)

        if page is not None:
            self.set_current_page(page.container)
            self.window.change_main_page(self.window.chatrooms_page)

    def remove_room(self, room):

        page = self.pages.get(room)

        if page is None:
            return

        page.clear()
        self.remove_page(page.container)
        del self.pages[room]

        if room == core.chatrooms.GLOBAL_ROOM_NAME:
            self.roomlist.toggle_public_feed(False)
            return

        self.window.room_search_combobox.remove_all()
        self.window.room_search_combobox.append_text(core.chatrooms.JOINED_ROOMS_NAME)

        for joined_room in self.pages:
            self.window.room_search_combobox.append_text(joined_room)

    def highlight_room(self, room, user):

        if not room or room in self.highlighted_rooms:
            return

        self.highlighted_rooms[room] = user
        self.window.application.notifications.update_title()
        self.window.application.tray_icon.update_icon()

        if config.sections["ui"]["urgencyhint"] and not self.window.is_active():
            self.window.application.notifications.set_urgency_hint(True)

    def unhighlight_room(self, room):

        if room not in self.highlighted_rooms:
            return

        del self.highlighted_rooms[room]
        self.window.application.notifications.update_title()
        self.window.application.tray_icon.update_icon()

    def join_room(self, msg):

        page = self.pages.get(msg.room)
        is_auto_joined = (msg.room in core.chatrooms.pending_autojoin_rooms)

        if is_auto_joined:
            core.chatrooms.pending_autojoin_rooms.remove(msg.room)

        if page is not None:
            page.join_room(msg)
            return

        self.pages[msg.room] = tab = ChatRoom(self, msg.room, msg.users)
        is_global = (msg.room == core.chatrooms.GLOBAL_ROOM_NAME)

        if is_global:
            self.prepend_page(tab.container, msg.room, focus_callback=tab.on_focus, close_callback=tab.on_leave_room)
        else:
            self.append_page(tab.container, msg.room, focus_callback=tab.on_focus, close_callback=tab.on_leave_room)

        tab.set_label(self.get_tab_label_inner(tab.container))

        if not is_auto_joined:
            # Did not auto-join room, switch to tab
            core.chatrooms.show_room(msg.room)

        if is_global:
            self.roomlist.toggle_public_feed(True)
            return

        self.window.room_search_combobox.append_text(msg.room)

    def private_room_added(self, msg):
        user_count = 0
        self.roomlist.update_room(msg.room, user_count)

    def user_stats(self, msg):
        for page in self.pages.values():
            page.user_stats(msg)

    def user_status(self, msg):
        for page in self.pages.values():
            page.user_status(msg)

    def user_country(self, user, country):
        for page in self.pages.values():
            page.user_country(user, country)

    def user_joined_room(self, msg):

        page = self.pages.get(msg.room)

        if page is not None:
            page.user_joined_room(msg)

    def user_left_room(self, msg):

        page = self.pages.get(msg.room)

        if page is not None:
            page.user_left_room(msg)

    def ticker_set(self, msg):

        page = self.pages.get(msg.room)

        if page is not None:
            page.ticker_set(msg)

    def ticker_add(self, msg):

        page = self.pages.get(msg.room)

        if page is not None:
            page.ticker_add(msg)

    def ticker_remove(self, msg):

        page = self.pages.get(msg.room)

        if page is not None:
            page.ticker_remove(msg)

    def echo_room_message(self, room, text, message_type):

        page = self.pages.get(room)

        if page is not None:
            page.echo_room_message(text, message_type)

    def say_chat_room(self, msg):

        page = self.pages.get(msg.room)

        if page is not None:
            page.say_chat_room(msg)

    def global_room_message(self, msg):

        page = self.pages.get(core.chatrooms.GLOBAL_ROOM_NAME)

        if page is not None:
            page.say_chat_room(msg, is_global=True)

    def toggle_chat_buttons(self):
        for page in self.pages.values():
            page.toggle_chat_buttons()

    def update_completions(self, completions):

        page = self.get_current_page()

        for tab in self.pages.values():
            if tab.container == page:
                tab.update_completions(completions)
                break

    def update_tags(self):
        for page in self.pages.values():
            page.update_tags()

<<<<<<< HEAD
    def server_login(self, msg):

        if not msg.success:
            return

        for room in config.sections["server"]["autojoin"]:
            if isinstance(room, str) and room != core.chatrooms.GLOBAL_ROOM_NAME:
                self.autojoin_rooms.add(room)

=======
>>>>>>> 54e7feb4
    def server_disconnect(self, *_args):

        self.roomlist.clear()

        for page in self.pages.values():
            page.server_disconnect()


class ChatRoom:

    def __init__(self, chatrooms, room, users):

        (
            self.activity_container,
            self.activity_search_bar,
            self.activity_search_entry,
            self.activity_view_container,
            self.chat_container,
            self.chat_entry,
            self.chat_entry_row,
            self.chat_paned,
            self.chat_search_bar,
            self.chat_search_entry,
            self.chat_view_container,
            self.container,
            self.help_button,
            self.log_toggle,
            self.room_wall_button,
            self.speech_toggle,
            self.users_container,
            self.users_label,
            self.users_list_container,
            self.users_paned
        ) = ui.load(scope=self, path="chatrooms.ui")

        self.chatrooms = chatrooms
        self.window = chatrooms.window
        self.room = room

        if GTK_API_VERSION >= 4:
            self.users_paned.set_resize_start_child(True)
            self.users_paned.set_shrink_start_child(False)
            self.users_paned.set_resize_end_child(False)
            self.users_paned.set_shrink_end_child(False)
            self.chat_paned.set_shrink_end_child(False)

            self.room_wall_button.set_has_frame(False)
        else:
            self.users_paned.child_set_property(self.chat_paned, "resize", True)
            self.users_paned.child_set_property(self.chat_paned, "shrink", False)
            self.users_paned.child_set_property(self.users_container, "resize", False)
            self.users_paned.child_set_property(self.users_container, "shrink", False)
            self.chat_paned.child_set_property(self.chat_container, "shrink", False)

        self.user_statuses = {}
        self.tickers = Tickers()
        self.room_wall = RoomWall(self.window, self)
        self.loaded = False

        self.activity_view = TextView(self.activity_view_container, editable=False, horizontal_margin=10,
                                      vertical_margin=5, pixels_below_lines=2)
        self.chat_view = ChatView(self.chat_view_container, editable=False, horizontal_margin=10,
                                  vertical_margin=5, pixels_below_lines=2, user_statuses=self.user_statuses,
                                  username_event=self.username_event)

        # Event Text Search
        self.activity_search_bar = TextSearchBar(self.activity_view.widget, self.activity_search_bar,
                                                 self.activity_search_entry)

        # Chat Text Search
        self.chat_search_bar = TextSearchBar(self.chat_view.widget, self.chat_search_bar, self.chat_search_entry,
                                             controller_widget=self.chat_container, focus_widget=self.chat_entry)

        # Chat Entry
        ChatEntry(self.window.application, self.chat_entry, chatrooms.completion, room, slskmessages.SayChatroom,
                  core.chatrooms.send_message, is_chatroom=True)

        self.log_toggle.set_active(config.sections["logging"]["chatrooms"])
        if not self.log_toggle.get_active():
            self.log_toggle.set_active(self.room in config.sections["logging"]["rooms"])

        self.toggle_chat_buttons()

        self.users_list_view = TreeView(
            self.window, parent=self.users_list_container, name="chat_room", secondary_name=room,
            activate_row_callback=self.on_row_activated,
            columns={
                # Visible columns
                "status": {
                    "column_type": "icon",
                    "title": _("Status"),
                    "width": 25,
                    "sort_column": "status_data",
                    "hide_header": True
                },
                "country": {
                    "column_type": "icon",
                    "title": _("Country"),
                    "width": 30,
                    "sort_column": "country_data",
                    "hide_header": True
                },
                "user": {
                    "column_type": "text",
                    "title": _("User"),
                    "width": 155,
                    "expand_column": True,
                    "iterator_key": True,
                    "default_sort_column": "ascending",
                    "text_underline_column": "username_underline_data",
                    "text_weight_column": "username_weight_data"
                },
                "speed": {
                    "column_type": "number",
                    "title": _("Speed"),
                    "width": 100,
                    "sort_column": "speed_data",
                    "expand_column": True
                },
                "files": {
                    "column_type": "number",
                    "title": _("Files"),
                    "sort_column": "files_data",
                    "expand_column": True
                },

                # Hidden data columns
                "status_data": {"data_type": int},
                "speed_data": {"data_type": GObject.TYPE_UINT},
                "files_data": {"data_type": GObject.TYPE_UINT},
                "country_data": {"data_type": str},
                "username_weight_data": {"data_type": Pango.Weight},
                "username_underline_data": {"data_type": Pango.Underline}
            }
        )

        self.users_list_view.disable_sorting()

        for userdata in users:
            self.add_user_row(userdata)

        self.users_list_view.enable_sorting()

        self.popup_menu_private_rooms_chat = UserPopupMenu(self.window.application)
        self.popup_menu_private_rooms_list = UserPopupMenu(self.window.application)

        self.popup_menu_user_chat = UserPopupMenu(self.window.application, self.chat_view.widget,
                                                  connect_events=False)
        self.popup_menu_user_list = UserPopupMenu(self.window.application, self.users_list_view.widget,
                                                  self.on_popup_menu_user)

        for menu, menu_private_rooms in (
            (self.popup_menu_user_chat, self.popup_menu_private_rooms_chat),
            (self.popup_menu_user_list, self.popup_menu_private_rooms_list)
        ):
            menu.setup_user_menu()
            menu.add_items(
                ("", None),
                ("#" + _("Sear_ch User's Files"), menu.on_search_user),
                (">" + _("Private Rooms"), menu_private_rooms)
            )

        self.popup_menu_activity_view = PopupMenu(self.window.application, self.activity_view.widget,
                                                  self.on_popup_menu_log)
        self.popup_menu_activity_view.add_items(
            ("#" + _("Find…"), self.on_find_activity_log),
            ("", None),
            ("#" + _("Copy"), self.activity_view.on_copy_text),
            ("#" + _("Copy All"), self.activity_view.on_copy_all_text),
            ("", None),
            ("#" + _("Clear Activity View"), self.activity_view.on_clear_all_text),
            ("", None),
            ("#" + _("_Leave Room"), self.on_leave_room)
        )

        self.popup_menu_chat_view = PopupMenu(self.window.application, self.chat_view.widget, self.on_popup_menu_chat)
        self.popup_menu_chat_view.add_items(
            ("#" + _("Find…"), self.on_find_room_log),
            ("", None),
            ("#" + _("Copy"), self.chat_view.on_copy_text),
            ("#" + _("Copy Link"), self.chat_view.on_copy_link),
            ("#" + _("Copy All"), self.chat_view.on_copy_all_text),
            ("", None),
            ("#" + _("View Room Log"), self.on_view_room_log),
            ("#" + _("Delete Room Log…"), self.on_delete_room_log),
            ("", None),
            ("#" + _("Clear Message View"), self.chat_view.on_clear_all_text),
            ("#" + _("_Leave Room"), self.on_leave_room)
        )

        self.tab_menu = PopupMenu(self.window.application)
        self.tab_menu.add_items(
            ("#" + _("_Leave Room"), self.on_leave_room)
        )

        self.setup_public_feed()
        self.chat_entry.grab_focus()

        self.count_users()
        self.read_room_logs()

    def load(self):

        # Get the X position of the rightmost edge of the user list, and set the width to 400
        window_width = self.window.get_width()
        position = (self.window.chatrooms_paned.get_position() or self.window.horizontal_paned.get_position()
                    or window_width)
        self.users_paned.set_position(position - 400)

        GLib.idle_add(self.read_room_logs_finished)
        self.loaded = True

    def clear(self):

        self.activity_view.clear()
        self.chat_view.clear()

        for menu in (self.popup_menu_private_rooms_chat, self.popup_menu_private_rooms_list,
                     self.popup_menu_user_chat, self.popup_menu_user_list, self.users_list_view.column_menu,
                     self.popup_menu_activity_view, self.popup_menu_chat_view, self.tab_menu):
            menu.clear()

    def set_label(self, label):
        self.tab_menu.set_parent(label)

    def setup_public_feed(self):

        if self.room != core.chatrooms.GLOBAL_ROOM_NAME:
            return

        for widget in (self.activity_container, self.users_container, self.chat_entry, self.help_button):
            widget.set_visible(False)

        self.speech_toggle.set_active(False)  # Public feed is jibberish and too fast for TTS
        self.chat_entry.set_sensitive(False)
        self.chat_entry_row.set_halign(Gtk.Align.END)

    def add_user_row(self, userdata):

        username = userdata.username
        status = userdata.status
        country_code = userdata.country or ""  # country can be None, ensure string is used
        status_icon_name = USER_STATUS_ICON_NAMES.get(status, "")
        flag_icon_name = get_flag_icon_name(country_code)
        h_speed = ""
        avgspeed = userdata.avgspeed

        if avgspeed > 0:
            h_speed = human_speed(avgspeed)

        files = userdata.files
        h_files = humanize(files)

        weight = Pango.Weight.NORMAL
        underline = Pango.Underline.NONE

        if self.room in core.chatrooms.private_rooms:
            if username == core.chatrooms.private_rooms[self.room]["owner"]:
                weight = Pango.Weight.BOLD
                underline = Pango.Underline.SINGLE

            elif username in core.chatrooms.private_rooms[self.room]["operators"]:
                weight = Pango.Weight.BOLD
                underline = Pango.Underline.NONE

        self.user_statuses[username] = status
        self.users_list_view.add_row([
            status_icon_name,
            flag_icon_name,
            username,
            h_speed,
            h_files,
            status,
            avgspeed,
            files,
            country_code,
            weight,
            underline
        ], select_row=False)

    def read_room_logs_finished(self):

        self.activity_view.scroll_bottom()
        self.chat_view.scroll_bottom()

        self.activity_view.auto_scroll = self.chat_view.auto_scroll = True

    def read_room_logs(self):

        numlines = config.sections["logging"]["readroomlines"]

        if not numlines:
            return

        filename = f"{clean_file(self.room)}.log"
        path = os.path.join(config.sections["logging"]["roomlogsdir"], filename)

        try:
            self.chat_view.append_log_lines(
                path, numlines, timestamp_format=config.sections["logging"]["rooms_timestamp"]
            )
        except OSError:
            pass

    def populate_user_menu(self, user, menu, menu_private_rooms):

        menu.set_user(user)
        menu.toggle_user_items()
        menu.populate_private_rooms(menu_private_rooms)

        private_rooms_enabled = (menu_private_rooms.items and menu.user != core.login_username)
        menu.actions[_("Private Rooms")].set_enabled(private_rooms_enabled)

    def on_find_activity_log(self, *_args):
        self.activity_search_bar.set_visible(True)

    def on_find_room_log(self, *_args):
        self.chat_search_bar.set_visible(True)

    def get_selected_username(self):

        for iterator in self.users_list_view.get_selected_rows():
            return self.users_list_view.get_row_value(iterator, "user")

        return None

    def on_row_activated(self, _list_view, _path, _column):

        user = self.get_selected_username()

        if user is not None:
            core.userinfo.show_user(user)

    def on_popup_menu_user(self, menu, _widget):
        user = self.get_selected_username()
        self.populate_user_menu(user, menu, self.popup_menu_private_rooms_list)

    def on_popup_menu_log(self, menu, _textview):
        menu.actions[_("Copy")].set_enabled(self.activity_view.get_has_selection())

    def on_popup_menu_chat(self, menu, _textview):
        menu.actions[_("Copy")].set_enabled(self.chat_view.get_has_selection())
        menu.actions[_("Copy Link")].set_enabled(bool(self.chat_view.get_url_for_current_pos()))

    def toggle_chat_buttons(self):
        self.speech_toggle.set_visible(config.sections["ui"]["speechenabled"])

    def ticker_set(self, msg):

        self.tickers.clear_tickers()

        for user, message in msg.msgs:
            if core.network_filter.is_user_ignored(user) or \
                    core.network_filter.is_user_ip_ignored(user):
                # User ignored, ignore Ticker messages
                continue

            self.tickers.add_ticker(user, message)

    def ticker_add(self, msg):

        user = msg.user

        if core.network_filter.is_user_ignored(user) or core.network_filter.is_user_ip_ignored(user):
            # User ignored, ignore Ticker messages
            return

        self.tickers.add_ticker(msg.user, msg.msg)

    def ticker_remove(self, msg):
        self.tickers.remove_ticker(msg.user)

    def show_notification(self, login, room, user, text, tag, is_global=False):

        if user == login:
            return

        mentioned = (tag == self.chat_view.tag_highlight)
        self.chatrooms.request_tab_changed(self.container, is_important=mentioned)

        if is_global and room in core.chatrooms.joined_rooms:
            # Don't show notifications about the Public feed that's duplicated in an open tab
            return

        if mentioned:
            log.add(_("%(user)s mentioned you in room %(room)s") % {"user": user, "room": room})

            if config.sections["notifications"]["notification_popup_chatroom_mention"]:
                core.notifications.show_chatroom_notification(
                    room, text,
                    title=_("Mentioned by %(user)s in Room %(room)s") % {"user": user, "room": room},
                    high_priority=True
                )

        if (self.chatrooms.get_current_page() == self.container
                and self.window.current_page_id == self.window.chatrooms_page.id and self.window.is_active()):
            # Don't show notifications if the chat is open and the window is in use
            return

        if mentioned:
            # We were mentioned, update tray icon and show urgency hint
            self.chatrooms.highlight_room(room, user)
            return

        if not is_global and config.sections["notifications"]["notification_popup_chatroom"]:
            # Don't show notifications for public feed room, they're too noisy
            core.notifications.show_chatroom_notification(
                room, text,
                title=_("Message by %(user)s in Room %(room)s") % {"user": user, "room": room}
            )

    def say_chat_room(self, msg, is_global=False):

        user = msg.user
        login_username = core.login_username
        text = msg.msg
        room = msg.room

        if user == login_username:
            tag = self.chat_view.tag_local
        elif self.chat_view.find_whole_word(login_username.lower(), text.lower()) > -1:
            tag = self.chat_view.tag_highlight
        else:
            tag = self.chat_view.tag_remote

        if text.startswith("/me "):
            tag = self.chat_view.tag_action
            line = f"* {user} {text[4:]}"
            speech = line[2:]
        else:
            line = f"[{user}] {text}"
            speech = text

        if is_global:
            line = f"{room} | {line}"

        line = "\n-- ".join(line.split("\n"))
        usertag = self.chat_view.get_user_tag(user)
        timestamp_format = config.sections["logging"]["rooms_timestamp"]

        if user != login_username:
            self.chat_view.append_line(
                core.privatechat.censor_chat(line), tag=tag,
                username=user, usertag=usertag, timestamp_format=timestamp_format
            )

            if self.speech_toggle.get_active():
                core.notifications.new_tts(
                    config.sections["ui"]["speechrooms"], {"room": room, "user": user, "message": speech}
                )

        else:
            self.chat_view.append_line(
                line, tag=tag,
                username=user, usertag=usertag, timestamp_format=timestamp_format
            )

        self.show_notification(login_username, room, user, speech, tag, is_global)

        if self.log_toggle.get_active():
            log.write_log_file(
                folder_path=config.sections["logging"]["roomlogsdir"],
                base_name=f"{clean_file(self.room)}.log", text=line
            )

    def echo_room_message(self, text, message_type):

        if hasattr(self, f"tag_{message_type}"):
            tag = getattr(self.chat_view, f"tag_{message_type}")
        else:
            tag = self.chat_view.tag_local

        if message_type != "command":
            timestamp_format = config.sections["logging"]["rooms_timestamp"]
        else:
            timestamp_format = None

        self.chat_view.append_line(text, tag, timestamp_format=timestamp_format)

    def user_joined_room(self, msg):

        userdata = msg.userdata
        username = userdata.username

        if username in self.users_list_view.iterators:
            return

        # Add to completion list, and completion drop-down
        if self.chatrooms.completion.entry == self.chat_entry:
            self.chatrooms.completion.add_completion(username)

        if not core.network_filter.is_user_ignored(username) and not core.network_filter.is_user_ip_ignored(username):
            self.activity_view.append_line(
                _("%s joined the room") % username, timestamp_format=config.sections["logging"]["rooms_timestamp"]
            )

        self.add_user_row(userdata)

        self.chat_view.update_user_tag(username)
        self.count_users()

    def user_left_room(self, msg):

        username = msg.username

        if username not in self.users_list_view.iterators:
            return

        # Remove from completion list, and completion drop-down
        if self.chatrooms.completion.entry == self.chat_entry and username not in core.userlist.buddies:
            self.chatrooms.completion.remove_completion(username)

        if not core.network_filter.is_user_ignored(username) and \
                not core.network_filter.is_user_ip_ignored(username):
            timestamp_format = config.sections["logging"]["rooms_timestamp"]
            self.activity_view.append_line(_("%s left the room") % username, timestamp_format=timestamp_format)

        iterator = self.users_list_view.iterators.get(username)
        self.users_list_view.remove_row(iterator)

        self.user_statuses.pop(username, None)
        self.chat_view.update_user_tag(username)
        self.count_users()

    def count_users(self):

        user_count = len(self.users_list_view.iterators)
        self.users_label.set_text(humanize(user_count))
        self.chatrooms.roomlist.update_room(self.room, user_count)

    def user_stats(self, msg):

        iterator = self.users_list_view.iterators.get(msg.user)

        if iterator is None:
            return

        speed = msg.avgspeed
        num_files = msg.files
        h_speed = ""

        if speed > 0:
            h_speed = human_speed(speed)

        self.users_list_view.set_row_value(iterator, "speed", h_speed)
        self.users_list_view.set_row_value(iterator, "files", humanize(num_files))
        self.users_list_view.set_row_value(iterator, "speed_data", speed)
        self.users_list_view.set_row_value(iterator, "files_data", num_files)

    def user_status(self, msg):

        user = msg.user
        iterator = self.users_list_view.iterators.get(user)

        if iterator is None:
            return

        status = msg.status
        status_icon_name = USER_STATUS_ICON_NAMES.get(status)

        if not status_icon_name:
            return

        if status == self.users_list_view.get_row_value(iterator, "status_data"):
            return

        if status == slskmessages.UserStatus.AWAY:
            action = _("%s has gone away")

        elif status == slskmessages.UserStatus.ONLINE:
            action = _("%s has returned")

        else:
            # If we reach this point, the server did something wrong. The user should have
            # left the room before an offline status is sent.
            return

        if not core.network_filter.is_user_ignored(user) and not core.network_filter.is_user_ip_ignored(user):
            self.activity_view.append_line(
                action % user, timestamp_format=config.sections["logging"]["rooms_timestamp"])

        self.users_list_view.set_row_value(iterator, "status", status_icon_name)
        self.users_list_view.set_row_value(iterator, "status_data", status)

        self.user_statuses[user] = status
        self.chat_view.update_user_tag(user)

    def user_country(self, user, country_code):

        iterator = self.users_list_view.iterators.get(user)

        if iterator is None:
            return

        if self.users_list_view.get_row_value(iterator, "country_data") == country_code:
            # Country didn't change, no need to update
            return

        flag_icon_name = get_flag_icon_name(country_code)

        if not flag_icon_name:
            return

        self.users_list_view.set_row_value(iterator, "country", flag_icon_name)
        self.users_list_view.set_row_value(iterator, "country_data", country_code)

    def username_event(self, pos_x, pos_y, user):

        menu = self.popup_menu_user_chat
        menu.update_model()
        self.populate_user_menu(user, menu, self.popup_menu_private_rooms_chat)
        menu.popup(pos_x, pos_y)

    def update_tags(self):
        self.chat_view.update_tags()

    def server_disconnect(self):

        self.user_statuses.clear()
        self.users_list_view.clear()
        self.count_users()

        if self.chatrooms.get_current_page() == self.container:
            self.update_room_user_completions()

        self.chat_view.update_user_tags()

    def join_room(self, msg):

        # Temporarily disable sorting for increased performance
        self.users_list_view.disable_sorting()

        for userdata in msg.users:
            username = userdata.username
            iterator = self.users_list_view.iterators.get(username)

            if iterator is not None:
                self.users_list_view.remove_row(iterator)

            self.add_user_row(userdata)

        self.users_list_view.enable_sorting()

        # Update user count
        self.count_users()

        # Update all username tags in chat log
        self.chat_view.update_user_tags()

        # Add room users to completion list
        if self.chatrooms.get_current_page() == self.container:
            self.update_room_user_completions()

    def on_focus(self, *_args):
        self.chat_entry.grab_focus()

    def on_leave_room(self, *_args):

        if self.room == core.chatrooms.GLOBAL_ROOM_NAME:
            self.chatrooms.roomlist.public_feed_toggle.set_active(False)
            return

        core.chatrooms.remove_room(self.room)

    def on_log_toggled(self, *_args):

        if not self.log_toggle.get_active():
            if self.room in config.sections["logging"]["rooms"]:
                config.sections["logging"]["rooms"].remove(self.room)
            return

        if self.room not in config.sections["logging"]["rooms"]:
            config.sections["logging"]["rooms"].append(self.room)

    def on_view_room_log(self, *_args):
        log.open_log(config.sections["logging"]["roomlogsdir"], self.room)

    def on_delete_room_log_response(self, _dialog, response_id, _data):

        if response_id == 2:
            log.delete_log(config.sections["logging"]["roomlogsdir"], self.room)
            self.activity_view.clear()
            self.chat_view.clear()

    def on_delete_room_log(self, *_args):

        OptionDialog(
            parent=self.window,
            title=_("Delete Logged Messages?"),
            message=_("Do you really want to permanently delete all logged messages for this room?"),
            callback=self.on_delete_room_log_response
        ).show()

    def update_room_user_completions(self):
        self.update_completions(core.chatrooms.completions.copy())

    def update_completions(self, completions):

        # We want to include users for this room only
        if config.sections["words"]["roomusers"]:
            completions.update(self.users_list_view.iterators)

        self.chatrooms.completion.set_completions(completions)<|MERGE_RESOLUTION|>--- conflicted
+++ resolved
@@ -366,18 +366,6 @@
         for page in self.pages.values():
             page.update_tags()
 
-<<<<<<< HEAD
-    def server_login(self, msg):
-
-        if not msg.success:
-            return
-
-        for room in config.sections["server"]["autojoin"]:
-            if isinstance(room, str) and room != core.chatrooms.GLOBAL_ROOM_NAME:
-                self.autojoin_rooms.add(room)
-
-=======
->>>>>>> 54e7feb4
     def server_disconnect(self, *_args):
 
         self.roomlist.clear()
