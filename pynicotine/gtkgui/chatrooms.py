# COPYRIGHT (C) 2020-2022 Nicotine+ Contributors
# COPYRIGHT (C) 2016-2017 Michael Labouebe <gfarmerfr@free.fr>
# COPYRIGHT (C) 2016 Mutnick <muhing@yahoo.com>
# COPYRIGHT (C) 2008-2011 quinox <quinox@users.sf.net>
# COPYRIGHT (C) 2006-2009 daelstorm <daelstorm@gmail.com>
# COPYRIGHT (C) 2007 gallows <g4ll0ws@gmail.com>
# COPYRIGHT (C) 2003-2004 Hyriand <hyriand@thegraveyard.org>
#
# GNU GENERAL PUBLIC LICENSE
#    Version 3, 29 June 2007
#
# This program is free software: you can redistribute it and/or modify
# it under the terms of the GNU General Public License as published by
# the Free Software Foundation, either version 3 of the License, or
# (at your option) any later version.
#
# This program is distributed in the hope that it will be useful,
# but WITHOUT ANY WARRANTY; without even the implied warranty of
# MERCHANTABILITY or FITNESS FOR A PARTICULAR PURPOSE.  See the
# GNU General Public License for more details.
#
# You should have received a copy of the GNU General Public License
# along with this program.  If not, see <http://www.gnu.org/licenses/>.

import os

from collections import deque

from gi.repository import Gio
from gi.repository import GLib
from gi.repository import GObject
from gi.repository import Gtk
from gi.repository import Pango

from pynicotine import slskmessages
from pynicotine.chatrooms import Tickers
from pynicotine.config import config
from pynicotine.gtkgui.application import GTK_API_VERSION
from pynicotine.gtkgui.popovers.chatroomcommands import ChatRoomCommands
from pynicotine.gtkgui.popovers.roomlist import RoomList
from pynicotine.gtkgui.popovers.roomwall import RoomWall
from pynicotine.gtkgui.widgets.iconnotebook import IconNotebook
from pynicotine.gtkgui.widgets.dialogs import OptionDialog
from pynicotine.gtkgui.widgets.popupmenu import PopupMenu
from pynicotine.gtkgui.widgets.popupmenu import UserPopupMenu
from pynicotine.gtkgui.widgets.textentry import ChatCompletion
from pynicotine.gtkgui.widgets.textentry import ChatEntry
from pynicotine.gtkgui.widgets.textentry import TextSearchBar
from pynicotine.gtkgui.widgets.textview import TextView
from pynicotine.gtkgui.widgets.theme import get_flag_icon_name
from pynicotine.gtkgui.widgets.theme import get_status_icon_name
from pynicotine.gtkgui.widgets.theme import get_user_status_color
from pynicotine.gtkgui.widgets.theme import update_widget_visuals
from pynicotine.gtkgui.widgets.treeview import initialise_columns
from pynicotine.gtkgui.widgets.treeview import save_columns
from pynicotine.gtkgui.widgets.treeview import show_country_tooltip
from pynicotine.gtkgui.widgets.treeview import show_user_status_tooltip
from pynicotine.gtkgui.widgets.ui import UserInterface
from pynicotine.logfacility import log
from pynicotine.slskmessages import UserStatus
from pynicotine.utils import clean_file
from pynicotine.utils import delete_log
from pynicotine.utils import encode_path
from pynicotine.utils import humanize
from pynicotine.utils import human_speed
from pynicotine.utils import open_log
from pynicotine.utils import PUNCTUATION


class ChatRooms(IconNotebook):

    def __init__(self, frame, core):

        super().__init__(
            frame, core,
            widget=frame.chatrooms_notebook,
            parent_page=frame.chatrooms_page,
            switch_page_callback=self.on_switch_chat,
            reorder_page_callback=self.on_reordered_page
        )

        self.autojoin_rooms = set()
        self.completion = ChatCompletion()
        self.roomlist = RoomList(frame, core)
        self.command_help = None

        if GTK_API_VERSION >= 4:
            self.frame.chatrooms_paned.set_resize_start_child(True)
        else:
            self.frame.chatrooms_paned.child_set_property(self.frame.chatrooms_container, "resize", True)

        self.update_visuals()

    def on_reordered_page(self, notebook, _page, _page_num):

        room_tab_order = {}

        # Find position of opened autojoined rooms
        for room, room_page in self.pages.items():

            if room not in config.sections["server"]["autojoin"]:
                continue

            room_tab_order[notebook.page_num(room_page.container)] = room

        pos = 1000

        # Add closed autojoined rooms as well
        for room in config.sections["server"]["autojoin"]:
            if room not in self.pages:
                room_tab_order[pos] = room
                pos += 1

        # Sort by "position"
        rto = sorted(room_tab_order)
        new_autojoin = []
        for roomplace in rto:
            new_autojoin.append(room_tab_order[roomplace])

        # Save
        config.sections["server"]["autojoin"] = new_autojoin

    def on_switch_chat(self, _notebook, page, _page_num):

        if self.frame.current_page_id != self.frame.chatrooms_page.id:
            return

        for room, tab in self.pages.items():
            if tab.container != page:
                continue

            self.completion.set_entry(tab.chat_entry)
            tab.set_completion_list(self.core.chatrooms.completion_list[:])

            if self.command_help is None:
                self.command_help = ChatRoomCommands(self.frame.window)

            self.command_help.popover.unparent()
            tab.help_button.set_popover(self.command_help.popover)

            if not tab.loaded:
                tab.load()

            # Remove hilite
            self.frame.notifications.clear("rooms", None, room)
            break

    def on_create_room_response(self, dialog, response_id, room):

        private = dialog.option.get_active()

        if response_id == 2:
            # Create a new room
            self.core.chatrooms.show_room(room, private)

    def on_create_room(self, *_args):

        room = self.frame.chatrooms_entry.get_text().strip()

        if not room:
            return

        if room not in self.core.chatrooms.server_rooms and room not in self.core.chatrooms.private_rooms:
            OptionDialog(
                parent=self.frame.window,
                title=_('Create New Room?'),
                message=_('Do you really want to create a new room "%s"?') % room,
                option_label=_("Make room private"),
                callback=self.on_create_room_response,
                callback_data=room
            ).show()

        else:
            self.core.chatrooms.show_room(room)

        self.frame.chatrooms_entry.set_text("")

    def clear_messages(self, room):

        page = self.pages.get(room)
        if page is not None:
            page.chat_view.clear()
            page.activity_view.clear()

    def clear_notifications(self):

        if self.frame.current_page_id != self.frame.chatrooms_page.id:
            return

        page = self.get_current_page()

        for room, tab in self.pages.items():
            if tab.container == page:
                # Remove hilite
                self.frame.notifications.clear("rooms", None, room)
                break

    def room_list(self, msg):

        self.roomlist.set_room_list(msg.rooms, msg.ownedprivaterooms, msg.otherprivaterooms)

        if config.sections["words"]["roomnames"]:
            self.frame.update_completions()

    def show_room(self, room):

        page = self.pages.get(room)

        if page is not None:
            self.set_current_page(page.container)
            self.frame.change_main_page(self.frame.chatrooms_page)

    def remove_room(self, room):

        page = self.pages.get(room)

        if page is None:
            return

        page.clear()
        self.remove_page(page.container)
        del self.pages[room]

        if room == "Public ":
            self.roomlist.toggle_public_feed(False)
        else:
            self.frame.room_search_combobox.remove_all()
            self.frame.room_search_combobox.append_text("Joined Rooms ")

            for joined_room in self.pages:
                self.frame.room_search_combobox.append_text(joined_room)

    def join_room(self, msg):

        page = self.pages.get(msg.room)

        if page is not None:
            page.rejoined(msg.users)
            return

        self.pages[msg.room] = tab = ChatRoom(self, msg.room, msg.users)

        self.append_page(tab.container, msg.room, focus_callback=tab.on_focus, close_callback=tab.on_leave_room)
        tab.set_label(self.get_tab_label_inner(tab.container))

        if msg.room in self.autojoin_rooms:
            self.autojoin_rooms.remove(msg.room)
        else:
            # Did not auto-join room, switch to tab
            self.core.chatrooms.show_room(msg.room)

        if msg.room == "Public ":
            self.roomlist.toggle_public_feed(True)
        else:
            self.frame.room_search_combobox.append_text(msg.room)

    def leave_room(self, msg):
        # Not needed
        pass

    def private_room_users(self, msg):
        # Not needed
        pass

    def private_room_owned(self, msg):
        # Not needed
        pass

    def private_room_add_user(self, msg):
        # Not needed
        pass

    def private_room_remove_user(self, msg):
        # Not needed
        pass

    def private_room_operator_added(self, msg):
        # Not needed
        pass

    def private_room_operator_removed(self, msg):
        # Not needed
        pass

    def private_room_add_operator(self, msg):
        # Not needed
        pass

    def private_room_remove_operator(self, msg):
        # Not needed
        pass

    def private_room_added(self, msg):
        user_count = 0
        self.roomlist.update_room(msg.room, user_count)

    def private_room_removed(self, msg):
        # Not needed
        pass

    def private_room_disown(self, msg):
        # Not needed
        pass

    def get_user_stats(self, msg):
        for page in self.pages.values():
            page.get_user_stats(msg.user, msg.avgspeed, msg.files)

    def get_user_status(self, msg):
        for page in self.pages.values():
            page.get_user_status(msg)

    def set_user_country(self, user, country):
        for page in self.pages.values():
            page.set_user_country(user, country)

    def user_joined_room(self, msg):

        page = self.pages.get(msg.room)
        if page is not None:
            page.user_joined_room(msg.userdata)

    def user_left_room(self, msg):

        page = self.pages.get(msg.room)
        if page is not None:
            page.user_left_room(msg.username)

    def ticker_set(self, msg):

        page = self.pages.get(msg.room)
        if page is not None:
            page.ticker_set(msg)

    def ticker_add(self, msg):

        page = self.pages.get(msg.room)
        if page is not None:
            page.ticker_add(msg)

    def ticker_remove(self, msg):

        page = self.pages.get(msg.room)
        if page is not None:
            page.ticker_remove(msg)

    def echo_message(self, room, text, message_type):

        page = self.pages.get(room)
        if page is not None:
            page.echo_message(text, message_type)

    def say_chat_room(self, msg):

        page = self.pages.get(msg.room)
        if page is not None:
            page.say_chat_room(msg)

    def public_room_message(self, msg):

        page = self.pages.get("Public ")
        if page is not None:
            page.say_chat_room(msg, public=True)

    def toggle_chat_buttons(self):
        for page in self.pages.values():
            page.toggle_chat_buttons()

    def set_completion_list(self, completion_list):

        page = self.get_current_page()

        for tab in self.pages.values():
            if tab.container == page:
                tab.set_completion_list(completion_list[:])
                break

    def update_visuals(self):

        for page in self.pages.values():
            page.update_visuals()
            page.update_tags()

        self.roomlist.update_visuals()

    def save_columns(self):

        for room in config.sections["columns"]["chat_room"].copy():
            if room not in self.pages:
                del config.sections["columns"]["chat_room"][room]

        for page in self.pages.values():
            page.save_columns()

    def server_login(self):

        for room in config.sections["server"]["autojoin"]:
            if isinstance(room, str):
                self.autojoin_rooms.add(room)

    def server_disconnect(self):

        self.roomlist.clear()
        self.autojoin_rooms.clear()

        for page in self.pages.values():
            page.server_disconnect()


class ChatRoom:

    def __init__(self, chatrooms, room, users):

        ui_template = UserInterface(scope=self, path="chatrooms.ui")
        (
            self.activity_container,
            self.activity_search_bar,
            self.activity_search_entry,
            self.activity_view,
            self.auto_join_toggle,
            self.chat_container,
            self.chat_entry,
            self.chat_entry_row,
            self.chat_paned,
            self.chat_search_bar,
            self.chat_search_entry,
            self.chat_view,
            self.container,
            self.help_button,
            self.log_toggle,
            self.room_wall_button,
            self.speech_toggle,
            self.users_action_row,
            self.users_container,
            self.users_label,
            self.users_list_view,
            self.users_paned
        ) = ui_template.widgets

        self.chatrooms = chatrooms
        self.frame = chatrooms.frame
        self.core = chatrooms.core
        self.room = room

        if GTK_API_VERSION >= 4:
            self.users_paned.set_resize_start_child(True)
            self.users_paned.set_shrink_start_child(False)
            self.users_paned.set_resize_end_child(False)
            self.users_paned.set_shrink_end_child(False)
            self.chat_paned.set_shrink_end_child(False)
        else:
            self.users_paned.child_set_property(self.chat_paned, "resize", True)
            self.users_paned.child_set_property(self.chat_paned, "shrink", False)
            self.users_paned.child_set_property(self.users_container, "resize", False)
            self.users_paned.child_set_property(self.users_container, "shrink", False)
            self.chat_paned.child_set_property(self.chat_container, "shrink", False)

        self.tickers = Tickers()
        self.room_wall = RoomWall(self.frame, self.core, self)
        self.loaded = False

        self.users = {}

        self.activity_view = TextView(self.activity_view, font="chatfont")
        self.chat_view = TextView(self.chat_view, font="chatfont")

        # Event Text Search
        self.activity_search_bar = TextSearchBar(self.activity_view.textview, self.activity_search_bar,
                                                 self.activity_search_entry)

        # Chat Text Search
        self.chat_search_bar = TextSearchBar(self.chat_view.textview, self.chat_search_bar, self.chat_search_entry,
                                             controller_widget=self.chat_container, focus_widget=self.chat_entry)

        # Chat Entry
        ChatEntry(self.frame, self.chat_entry, chatrooms.completion, room, slskmessages.SayChatroom,
                  self.core.chatrooms.send_message, is_chatroom=True)

        self.log_toggle.set_active(config.sections["logging"]["chatrooms"])
        if not self.log_toggle.get_active():
            self.log_toggle.set_active(self.room in config.sections["logging"]["rooms"])

        self.auto_join_toggle.set_active(room in config.sections["server"]["autojoin"])
        self.auto_join_toggle.connect("toggled", self.on_autojoin)

        self.toggle_chat_buttons()

        if room not in config.sections["columns"]["chat_room"]:
            config.sections["columns"]["chat_room"][room] = {}

        self.usersmodel = Gtk.ListStore(
            str,                  # (0)  status_icon
            str,                  # (1)  flag
            str,                  # (2)  username
            str,                  # (3)  h_speed
            str,                  # (4)  h_files
            int,                  # (5)  status
            GObject.TYPE_UINT,    # (6)  avgspeed
            GObject.TYPE_UINT,    # (7)  files
            str,                  # (8)  country
            Pango.Weight,         # (9)  username_weight
            Pango.Underline       # (10) username_underline
        )
        self.users_list_view.set_model(self.usersmodel)

        self.column_numbers = list(range(self.usersmodel.get_n_columns()))
        attribute_columns = (9, 10)
        self.cols = cols = initialise_columns(
            self.frame, ("chat_room", room), self.users_list_view,
            ["status", _("Status"), 25, "icon", None],
            ["country", _("Country"), 25, "icon", None],
            ["user", _("User"), 155, "text", attribute_columns],
            ["speed", _("Speed"), 100, "number", None],
            ["files", _("Files"), -1, "number", None]
        )

        cols["status"].set_sort_column_id(5)
        cols["country"].set_sort_column_id(8)
        cols["user"].set_sort_column_id(2)
        cols["speed"].set_sort_column_id(6)
        cols["files"].set_sort_column_id(7)

        cols["status"].get_widget().hide()
        cols["country"].get_widget().hide()

        for userdata in users:
            self.add_user_row(userdata)

        self.usersmodel.set_sort_column_id(2, Gtk.SortType.ASCENDING)

        self.popup_menu_private_rooms_chat = UserPopupMenu(self.frame)
        self.popup_menu_private_rooms_list = UserPopupMenu(self.frame)

        self.popup_menu_user_chat = UserPopupMenu(self.frame, self.chat_view.textview, connect_events=False)
        self.popup_menu_user_list = UserPopupMenu(self.frame, self.users_list_view, self.on_popup_menu_user)

        for menu, menu_private_rooms in (
            (self.popup_menu_user_chat, self.popup_menu_private_rooms_chat),
            (self.popup_menu_user_list, self.popup_menu_private_rooms_list)
        ):
            menu.setup_user_menu()
            menu.add_items(
                ("", None),
                ("#" + _("Sear_ch User's Files"), menu.on_search_user),
                (">" + _("Private Rooms"), menu_private_rooms)
            )

        self.popup_menu_activity_view = PopupMenu(self.frame, self.activity_view.textview, self.on_popup_menu_log)
        self.popup_menu_activity_view.add_items(
            ("#" + _("Find…"), self.on_find_activity_log),
            ("", None),
            ("#" + _("Copy"), self.activity_view.on_copy_text),
            ("#" + _("Copy All"), self.activity_view.on_copy_all_text),
            ("", None),
            ("#" + _("Clear Activity View"), self.activity_view.on_clear_all_text),
            ("", None),
            ("#" + _("_Leave Room"), self.on_leave_room)
        )

        self.popup_menu_chat_view = PopupMenu(self.frame, self.chat_view.textview, self.on_popup_menu_chat)
        self.popup_menu_chat_view.add_items(
            ("#" + _("Find…"), self.on_find_room_log),
            ("", None),
            ("#" + _("Copy"), self.chat_view.on_copy_text),
            ("#" + _("Copy Link"), self.chat_view.on_copy_link),
            ("#" + _("Copy All"), self.chat_view.on_copy_all_text),
            ("", None),
            ("#" + _("View Room Log"), self.on_view_room_log),
            ("#" + _("Delete Room Log…"), self.on_delete_room_log),
            ("", None),
            ("#" + _("Clear Message View"), self.chat_view.on_clear_all_text),
            ("#" + _("_Leave Room"), self.on_leave_room)
        )

        self.tab_menu = PopupMenu(self.frame)
        self.tab_menu.add_items(
            ("#" + _("_Leave Room"), self.on_leave_room)
        )

        self.setup_public_feed()
        self.chat_entry.grab_focus()

        self.count_users()
        self.create_tags()
        self.update_visuals()
        self.read_room_logs()

    def load(self):

        # Get the X position of the rightmost edge of the user list, and set the width to 400
        if GTK_API_VERSION >= 4:
            window_width = self.frame.window.get_width()
        else:
            window_width, _window_height = self.frame.window.get_size()

        position = (self.frame.chatrooms_paned.get_position() or self.frame.horizontal_paned.get_position()
                    or window_width)
        self.users_paned.set_position(position - 400)

        # Scroll chat to bottom
        GLib.idle_add(self.activity_view.scroll_bottom)
        GLib.idle_add(self.chat_view.scroll_bottom)
        self.loaded = self.activity_view.auto_scroll = self.chat_view.auto_scroll = True

    def clear(self):

        self.activity_view.clear()
        self.chat_view.clear()

        for menu in (self.popup_menu_private_rooms_chat, self.popup_menu_private_rooms_list,
                     self.popup_menu_user_chat, self.popup_menu_user_list, self.users_list_view.column_menu,
                     self.popup_menu_activity_view, self.popup_menu_chat_view, self.tab_menu):
            menu.clear()

    def set_label(self, label):
        self.tab_menu.set_parent(label)

    def setup_public_feed(self):

        if self.room != "Public ":
            return

        for widget in (self.activity_container, self.users_container, self.chat_entry,
                       self.room_wall_button, self.help_button):
            widget.hide()

        self.users_action_row.remove(self.auto_join_toggle)

        if GTK_API_VERSION >= 4:
            self.chat_entry_row.append(self.auto_join_toggle)  # pylint: disable=no-member
        else:
            self.chat_entry_row.add(self.auto_join_toggle)     # pylint: disable=no-member

        self.speech_toggle.set_active(False)  # Public feed is jibberish and too fast for TTS
        self.chat_entry.set_sensitive(False)
        self.chat_entry_row.set_halign(Gtk.Align.END)

    def add_user_row(self, userdata):

        username = userdata.username
        status = userdata.status
        country = userdata.country or ""  # country can be None, ensure string is used
        status_icon = get_status_icon_name(status)
        flag_icon = get_flag_icon_name(country)

        # Request user's IP address, so we can get the country and ignore messages by IP
        self.core.queue.append(slskmessages.GetPeerAddress(username))

        h_speed = ""
        avgspeed = userdata.avgspeed

        if avgspeed > 0:
            h_speed = human_speed(avgspeed)

        files = userdata.files
        h_files = humanize(files)

        weight = Pango.Weight.NORMAL
        underline = Pango.Underline.NONE

        if self.room in self.core.chatrooms.private_rooms:
            if username == self.core.chatrooms.private_rooms[self.room]["owner"]:
                weight = Pango.Weight.BOLD
                underline = Pango.Underline.SINGLE

            elif username in self.core.chatrooms.private_rooms[self.room]["operators"]:
                weight = Pango.Weight.BOLD
                underline = Pango.Underline.NONE

        iterator = self.usersmodel.insert_with_valuesv(
            -1, self.column_numbers,
            [
                status_icon,
                flag_icon,
                username,
                h_speed,
                h_files,
                status,
                GObject.Value(GObject.TYPE_UINT, avgspeed),
                GObject.Value(GObject.TYPE_UINT, files),
                country,
                weight,
                underline
            ]
        )

        self.users[username] = iterator

    def read_room_logs(self):

        numlines = config.sections["logging"]["readroomlines"]

        if not numlines:
            return

        filename = clean_file(self.room) + ".log"
        path = os.path.join(config.sections["logging"]["roomlogsdir"], filename)

        try:
            self.append_log_lines(path, numlines)
        except OSError:
            pass

    def append_log_lines(self, path, numlines):

        with open(encode_path(path), "rb") as lines:
            # Only show as many log lines as specified in config
            lines = deque(lines, numlines)
            login = config.sections["server"]["login"]

            for line in lines:
                try:
                    line = line.decode("utf-8")

                except UnicodeDecodeError:
                    line = line.decode("latin-1")

                user = tag = usertag = None

                if " [" in line and "] " in line:
                    start = line.find(" [") + 2
                    end = line.find("] ", start)

                    if end > start:
                        user = line[start:end]
                        usertag = self.get_user_tag(user)

                        if user == login:
                            tag = self.tag_local

                        elif self.find_whole_word(login.lower(), line.lower(), after=end) > -1:
                            tag = self.tag_hilite

                        else:
                            tag = self.tag_remote

                elif "* " in line:
                    tag = self.tag_action

                if user != login:
                    self.chat_view.append_line(self.core.privatechats.censor_chat(line), tag=tag, username=user,
                                               usertag=usertag)
                else:
                    self.chat_view.append_line(line, tag=tag, username=user, usertag=usertag)

            if lines:
                timestamp_format = config.sections["logging"]["rooms_timestamp"]
                self.chat_view.append_line(_("--- old messages above ---"), tag=self.tag_hilite,
                                           timestamp_format=timestamp_format)

    def populate_user_menu(self, user, menu, menu_private_rooms):

        menu.set_user(user)
        menu.toggle_user_items()
        menu.populate_private_rooms(menu_private_rooms)

        private_rooms_enabled = (menu_private_rooms.items and menu.user != self.core.login_username)
        menu.actions[_("Private Rooms")].set_enabled(private_rooms_enabled)

    def on_find_activity_log(self, *_args):
        self.activity_search_bar.show()

    def on_find_room_log(self, *_args):
        self.chat_search_bar.show()

    @staticmethod
    def get_selected_username(treeview):

        model, iterator = treeview.get_selection().get_selected()

        if iterator is None:
            return None

        return model.get_value(iterator, 2)

    def on_row_activated(self, treeview, _path, _column):

        user = self.get_selected_username(treeview)

        if user is not None:
            self.core.privatechats.show_user(user)

    def on_popup_menu_user(self, menu, treeview):
        user = self.get_selected_username(treeview)
        self.populate_user_menu(user, menu, self.popup_menu_private_rooms_list)

    def on_popup_menu_log(self, menu, _textview):
        menu.actions[_("Copy")].set_enabled(self.activity_view.get_has_selection())

    def on_popup_menu_chat(self, menu, _textview):
        menu.actions[_("Copy")].set_enabled(self.chat_view.get_has_selection())
        menu.actions[_("Copy Link")].set_enabled(bool(self.chat_view.get_url_for_current_pos()))

    def toggle_chat_buttons(self):
        self.speech_toggle.set_visible(config.sections["ui"]["speechenabled"])

    def ticker_set(self, msg):

        self.tickers.clear_tickers()

        for user, message in msg.msgs:
            if self.core.network_filter.is_user_ignored(user) or \
                    self.core.network_filter.is_user_ip_ignored(user):
                # User ignored, ignore Ticker messages
                continue

            self.tickers.add_ticker(user, message)

    def ticker_add(self, msg):

        user = msg.user

        if self.core.network_filter.is_user_ignored(user) or self.core.network_filter.is_user_ip_ignored(user):
            # User ignored, ignore Ticker messages
            return

        self.tickers.add_ticker(msg.user, msg.msg)

    def ticker_remove(self, msg):
        self.tickers.remove_ticker(msg.user)

    def show_notification(self, login, room, user, text, tag, public=False):

        if user == login:
            return

        mentioned = (tag == self.tag_hilite)

        self.chatrooms.request_tab_hilite(self.container, mentioned)

        if public and room in self.core.chatrooms.joined_rooms:
            # Don't show notifications about the Public feed that's duplicated in an open tab
            return

        if mentioned and config.sections["notifications"]["notification_popup_chatroom_mention"]:
            self.frame.notifications.new_text_notification(
                text,
                title=_("%(user)s mentioned you in the %(room)s room") % {"user": user, "room": room},
                priority=Gio.NotificationPriority.HIGH
            )

        if (self.chatrooms.get_current_page() == self.container
                and self.frame.current_page_id == self.frame.chatrooms_page.id and self.frame.window.is_active()):
            # Don't show notifications if the chat is open and the window is in use
            return

        if mentioned:
            # We were mentioned, update tray icon and show urgency hint
            self.frame.notifications.add("rooms", user, room)
            return

        if not public and config.sections["notifications"]["notification_popup_chatroom"]:
            # Don't show notifications for "Public " room, they're too noisy
            self.frame.notifications.new_text_notification(
                text,
                title=_("Message by %(user)s in the %(room)s room") % {"user": user, "room": room},
                priority=Gio.NotificationPriority.HIGH
            )

    @staticmethod
    def find_whole_word(word, text, after=0):
        """ Returns start position of a whole word that is not in a subword """

        if word not in text:
            return -1

        word_boundaries = [' '] + PUNCTUATION
        whole = False
        start = 0

        while not whole and start > -1:
            start = text.find(word, after)
            after = start + len(word)

            whole = ((text[after] if after < len(text) else " ") in word_boundaries
                     and (text[start - 1] if start > 0 else " ") in word_boundaries)

        return start if whole else -1

    def say_chat_room(self, msg, public=False):

        user = msg.user

        if self.core.network_filter.is_user_ignored(user):
            return

        if self.core.network_filter.is_user_ip_ignored(user):
            return

        login_username = self.core.login_username
        text = msg.msg
        room = msg.room

        if user == login_username:
            tag = self.tag_local
        elif self.find_whole_word(login_username.lower(), text.lower()) > -1:
            tag = self.tag_hilite
        else:
            tag = self.tag_remote

        if text.startswith("/me "):
            tag = self.tag_action
            line = "* %s %s" % (user, text[4:])
            speech = line[2:]
        else:
            line = "[%s] %s" % (user, text)
            speech = text

        if public:
            line = "%s | %s" % (room, line)

        line = "\n-- ".join(line.split("\n"))
        usertag = self.get_user_tag(user)
        timestamp_format = config.sections["logging"]["rooms_timestamp"]

        if user != login_username:
            self.chat_view.append_line(
                self.core.privatechats.censor_chat(line), tag=tag,
                username=user, usertag=usertag, timestamp_format=timestamp_format
            )

            if self.speech_toggle.get_active():
                self.core.notifications.new_tts(
                    config.sections["ui"]["speechrooms"], {"room": room, "user": user, "message": speech}
                )

        else:
            self.chat_view.append_line(
                line, tag=tag,
                username=user, usertag=usertag, timestamp_format=timestamp_format
            )

        self.show_notification(login_username, room, user, speech, tag, public)

        if self.log_toggle.get_active():
            log.write_log_file(
                folder_path=config.sections["logging"]["roomlogsdir"],
                base_name=clean_file(self.room) + ".log", text=line
            )

    def echo_message(self, text, message_type):

        if message_type == "echo":
            timestamp_format = None
        else:
            timestamp_format = config.sections["logging"]["rooms_timestamp"]

        tag = self.tag_action
<<<<<<< HEAD

        if message_type != "echo":
            timestamp_format = config.sections["logging"]["rooms_timestamp"]
        else:
            timestamp_format = False
=======
>>>>>>> e2f4f356

        if hasattr(self, "tag_" + str(message_type)):
            tag = getattr(self, "tag_" + str(message_type))

        self.chat_view.append_line(text, tag, timestamp_format=timestamp_format)

    def user_joined_room(self, userdata):

        username = userdata.username

        if username in self.users:
            return

        # Add to completion list, and completion drop-down
        self.chatrooms.completion.add_completion(username)

        if not self.core.network_filter.is_user_ignored(username) and \
                not self.core.network_filter.is_user_ip_ignored(username):
            timestamp_format = config.sections["logging"]["rooms_timestamp"]
            self.activity_view.append_line(_("%s joined the room") % username, tag=self.tag_log,
                                           timestamp_format=timestamp_format)

        self.add_user_row(userdata)

        self.update_user_tag(username)
        self.count_users()

    def user_left_room(self, username):

        if username not in self.users:
            return

        # Remove from completion list, and completion drop-down
        if username not in (i[0] for i in config.sections["server"]["userlist"]):
            self.chatrooms.completion.remove_completion(username)

        if not self.core.network_filter.is_user_ignored(username) and \
                not self.core.network_filter.is_user_ip_ignored(username):
            timestamp_format = config.sections["logging"]["rooms_timestamp"]
            self.activity_view.append_line(_("%s left the room") % username, tag=self.tag_log,
                                           timestamp_format=timestamp_format)

        self.usersmodel.remove(self.users[username])
        del self.users[username]

        self.update_user_tag(username)
        self.count_users()

    def count_users(self):

        user_count = len(self.users)
        self.users_label.set_text(humanize(user_count))
        self.chatrooms.roomlist.update_room(self.room, user_count)

    def get_user_stats(self, user, avgspeed, files):

        iterator = self.users.get(user)

        if iterator is None:
            return

        h_speed = ""

        if avgspeed > 0:
            h_speed = human_speed(avgspeed)

        self.usersmodel.set_value(iterator, 3, h_speed)
        self.usersmodel.set_value(iterator, 4, humanize(files))
        self.usersmodel.set_value(iterator, 6, GObject.Value(GObject.TYPE_UINT, avgspeed))
        self.usersmodel.set_value(iterator, 7, GObject.Value(GObject.TYPE_UINT, files))

    def get_user_status(self, msg):

        user = msg.user
        iterator = self.users.get(user)

        if iterator is None:
            return

        status = msg.status

        if status == self.usersmodel.get_value(iterator, 5):
            return

        if status == UserStatus.AWAY:
            action = _("%s has gone away")
        elif status == UserStatus.ONLINE:
            action = _("%s has returned")
        else:
            # If we reach this point, the server did something wrong. The user should have
            # left the room before an offline status is sent.
            return

        if not self.core.network_filter.is_user_ignored(user) and \
                not self.core.network_filter.is_user_ip_ignored(user):
            timestamp_format = config.sections["logging"]["rooms_timestamp"]
            self.activity_view.append_line(action % user, tag=self.tag_log, timestamp_format=timestamp_format)

        status_icon = get_status_icon_name(status)

        self.usersmodel.set_value(iterator, 0, status_icon)
        self.usersmodel.set_value(iterator, 5, status)

        self.update_user_tag(user)

    def set_user_country(self, user, country):

        iterator = self.users.get(user)

        if iterator is None:
            return

        if self.usersmodel.get_value(iterator, 8) == country:
            # Country didn't change, no need to update
            return

        flag_icon = get_flag_icon_name(country)

        if not flag_icon:
            return

        self.usersmodel.set_value(iterator, 1, flag_icon)
        self.usersmodel.set_value(iterator, 8, country)

    def update_visuals(self):

        for widget in self.__dict__.values():
            update_widget_visuals(widget)

        self.room_wall.update_visuals()

    def user_name_event(self, pos_x, pos_y, user):

        menu = self.popup_menu_user_chat
        menu.update_model()
        self.populate_user_menu(user, menu, self.popup_menu_private_rooms_chat)
        menu.popup(pos_x, pos_y)

    def create_tags(self):

        self.tag_log = self.activity_view.create_tag("chatremote")

        self.tag_remote = self.chat_view.create_tag("chatremote")
        self.tag_local = self.chat_view.create_tag("chatlocal")
        self.tag_action = self.chat_view.create_tag("chatme")
        self.tag_hilite = self.chat_view.create_tag("chathilite")

        self.tag_users = {}

    def get_user_tag(self, username):

        if username not in self.tag_users:
            self.tag_users[username] = self.chat_view.create_tag(callback=self.user_name_event, username=username)
            self.update_user_tag(username)

        return self.tag_users[username]

    def update_user_tag(self, username):

        if username not in self.tag_users:
            return

        if username not in self.users:
            color = "useroffline"
        else:
            status = self.usersmodel.get_value(self.users[username], 5)
            color = get_user_status_color(status)

        self.chat_view.update_tag(self.tag_users[username], color)

    def update_tags(self):

        for tag in (self.tag_remote, self.tag_local, self.tag_action, self.tag_hilite, self.tag_log):
            self.chat_view.update_tag(tag)

        for tag in self.tag_users.values():
            self.chat_view.update_tag(tag)

    def save_columns(self):
        save_columns("chat_room", self.users_list_view.get_columns(), subpage=self.room)

    def server_disconnect(self):

        self.usersmodel.clear()
        self.users.clear()
        self.count_users()

        if (self.room not in config.sections["server"]["autojoin"]
                and self.room in config.sections["columns"]["chat_room"]):
            del config.sections["columns"]["chat_room"][self.room]

        timestamp_format = config.sections["logging"]["rooms_timestamp"]
        self.chat_view.append_line(_("--- disconnected ---"), tag=self.tag_hilite, timestamp_format=timestamp_format)

        for username in self.tag_users:
            self.update_user_tag(username)

    def rejoined(self, users):

        # Temporarily disable sorting for increased performance
        sort_column, sort_type = self.usersmodel.get_sort_column_id()
        self.usersmodel.set_default_sort_func(lambda *args: 0)
        self.usersmodel.set_sort_column_id(-1, Gtk.SortType.ASCENDING)

        for userdata in users:
            username = userdata.username

            if username in self.users:
                self.usersmodel.remove(self.users[username])

            self.add_user_row(userdata)

        if sort_column is not None and sort_type is not None:
            self.usersmodel.set_sort_column_id(sort_column, sort_type)

        # Spit this line into chat log
        timestamp_format = config.sections["logging"]["rooms_timestamp"]
        self.chat_view.append_line(_("--- reconnected ---"), tag=self.tag_hilite, timestamp_format=timestamp_format)

        # Update user count
        self.count_users()

        # Build completion list
        self.set_completion_list(self.core.chatrooms.completion_list[:])

        # Update all username tags in chat log
        for username in self.tag_users:
            self.update_user_tag(username)

    def on_autojoin(self, *_args):

        autojoin = config.sections["server"]["autojoin"]
        active = self.auto_join_toggle.get_active()

        if not active and self.room in autojoin:
            autojoin.remove(self.room)

        elif active and self.room not in autojoin:
            autojoin.append(self.room)

        config.write_configuration()

    def on_focus(self, *_args):
        self.chat_entry.grab_focus()

    def on_leave_room(self, *_args):

        if self.room == "Public ":
            self.chatrooms.roomlist.public_feed_toggle.set_active(False)
            return

        self.core.chatrooms.remove_room(self.room)

    @staticmethod
    def on_tooltip(widget, pos_x, pos_y, _keyboard_mode, tooltip):

        status_tooltip = show_user_status_tooltip(widget, pos_x, pos_y, tooltip, 5)
        country_tooltip = show_country_tooltip(widget, pos_x, pos_y, tooltip, 8, strip_prefix="")

        if status_tooltip:
            return status_tooltip

        if country_tooltip:
            return country_tooltip

        return None

    def on_log_toggled(self, *_args):

        if not self.log_toggle.get_active():
            if self.room in config.sections["logging"]["rooms"]:
                config.sections["logging"]["rooms"].remove(self.room)
            return

        if self.room not in config.sections["logging"]["rooms"]:
            config.sections["logging"]["rooms"].append(self.room)

    def on_view_room_log(self, *_args):
        open_log(config.sections["logging"]["roomlogsdir"], self.room)

    def on_delete_room_log_response(self, _dialog, response_id, _data):

        if response_id == 2:
            delete_log(config.sections["logging"]["roomlogsdir"], self.room)
            self.activity_view.clear()
            self.chat_view.clear()

    def on_delete_room_log(self, *_args):

        OptionDialog(
            parent=self.frame.window,
            title=_('Delete Logged Messages?'),
            message=_('Do you really want to permanently delete all logged messages for this room?'),
            callback=self.on_delete_room_log_response
        ).show()

    def on_configure_ignored_users(self, *_args):
        self.frame.on_preferences(page_id="ignored-users")

    def set_completion_list(self, completion_list):

        # We want to include users for this room only
        if config.sections["words"]["roomusers"]:
            completion_list += self.users

        # No duplicates
        completion_list = list(set(completion_list))
        completion_list.sort(key=str.lower)

        self.chatrooms.completion.set_completion_list(completion_list)<|MERGE_RESOLUTION|>--- conflicted
+++ resolved
@@ -946,14 +946,6 @@
             timestamp_format = config.sections["logging"]["rooms_timestamp"]
 
         tag = self.tag_action
-<<<<<<< HEAD
-
-        if message_type != "echo":
-            timestamp_format = config.sections["logging"]["rooms_timestamp"]
-        else:
-            timestamp_format = False
-=======
->>>>>>> e2f4f356
 
         if hasattr(self, "tag_" + str(message_type)):
             tag = getattr(self, "tag_" + str(message_type))
