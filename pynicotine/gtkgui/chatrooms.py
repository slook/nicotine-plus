# COPYRIGHT (C) 2020-2023 Nicotine+ Contributors
# COPYRIGHT (C) 2016-2017 Michael Labouebe <gfarmerfr@free.fr>
# COPYRIGHT (C) 2016 Mutnick <muhing@yahoo.com>
# COPYRIGHT (C) 2008-2011 quinox <quinox@users.sf.net>
# COPYRIGHT (C) 2006-2009 daelstorm <daelstorm@gmail.com>
# COPYRIGHT (C) 2007 gallows <g4ll0ws@gmail.com>
# COPYRIGHT (C) 2003-2004 Hyriand <hyriand@thegraveyard.org>
#
# GNU GENERAL PUBLIC LICENSE
#    Version 3, 29 June 2007
#
# This program is free software: you can redistribute it and/or modify
# it under the terms of the GNU General Public License as published by
# the Free Software Foundation, either version 3 of the License, or
# (at your option) any later version.
#
# This program is distributed in the hope that it will be useful,
# but WITHOUT ANY WARRANTY; without even the implied warranty of
# MERCHANTABILITY or FITNESS FOR A PARTICULAR PURPOSE.  See the
# GNU General Public License for more details.
#
# You should have received a copy of the GNU General Public License
# along with this program.  If not, see <http://www.gnu.org/licenses/>.

import os

from gi.repository import GLib
from gi.repository import GObject
from gi.repository import Gtk
from gi.repository import Pango

from pynicotine import slskmessages
from pynicotine.chatrooms import Tickers
from pynicotine.config import config
from pynicotine.core import core
from pynicotine.events import events
from pynicotine.gtkgui.application import GTK_API_VERSION
from pynicotine.gtkgui.popovers.chatcommandhelp import ChatCommandHelp
from pynicotine.gtkgui.popovers.roomlist import RoomList
from pynicotine.gtkgui.popovers.roomwall import RoomWall
from pynicotine.gtkgui.widgets import ui
from pynicotine.gtkgui.widgets.iconnotebook import IconNotebook
from pynicotine.gtkgui.widgets.dialogs import OptionDialog
from pynicotine.gtkgui.widgets.popupmenu import PopupMenu
from pynicotine.gtkgui.widgets.popupmenu import UserPopupMenu
from pynicotine.gtkgui.widgets.textentry import ChatCompletion
from pynicotine.gtkgui.widgets.textentry import ChatEntry
from pynicotine.gtkgui.widgets.textentry import TextSearchBar
from pynicotine.gtkgui.widgets.textview import ChatView
from pynicotine.gtkgui.widgets.textview import TextView
from pynicotine.gtkgui.widgets.theme import USER_STATUS_ICON_NAMES
from pynicotine.gtkgui.widgets.theme import get_flag_icon_name
from pynicotine.gtkgui.widgets.treeview import TreeView
from pynicotine.logfacility import log
from pynicotine.utils import clean_file
from pynicotine.utils import humanize
from pynicotine.utils import human_speed


class ChatRooms(IconNotebook):

    def __init__(self, window):

        super().__init__(
            window,
            parent=window.chatrooms_content,
            parent_page=window.chatrooms_page,
            switch_page_callback=self.on_switch_chat,
            reorder_page_callback=self.on_reordered_page
        )

        self.highlighted_rooms = {}
        self.completion = ChatCompletion()
        self.roomlist = RoomList(window)
        self.command_help = None

        if GTK_API_VERSION >= 4:
            self.window.chatrooms_paned.set_resize_start_child(True)
        else:
            self.window.chatrooms_paned.child_set_property(self.window.chatrooms_container, "resize", True)

        for event_name, callback in (
            ("clear-room-messages", self.clear_room_messages),
            ("echo-room-message", self.echo_room_message),
            ("global-room-message", self.global_room_message),
            ("join-room", self.join_room),
            ("private-room-added", self.private_room_added),
            ("remove-room", self.remove_room),
            ("room-completions", self.update_completions),
            ("room-list", self.room_list),
            ("say-chat-room", self.say_chat_room),
            ("server-disconnect", self.server_disconnect),
            ("show-room", self.show_room),
            ("ticker-add", self.ticker_add),
            ("ticker-remove", self.ticker_remove),
            ("ticker-set", self.ticker_set),
            ("user-country", self.user_country),
            ("user-joined-room", self.user_joined_room),
            ("user-left-room", self.user_left_room),
            ("user-stats", self.user_stats),
            ("user-status", self.user_status)
        ):
            events.connect(event_name, callback)

    def on_reordered_page(self, *_args):

        room_tab_order = {}

        # Find position of opened auto-joined rooms
        for room, room_page in self.pages.items():
            room_position = self.page_num(room_page.container)
            room_tab_order[room_position] = room

        config.sections["server"]["autojoin"] = [room for room_index, room in sorted(room_tab_order.items())]

    def on_switch_chat(self, _notebook, page, _page_num):

        if self.window.current_page_id != self.window.chatrooms_page.id:
            return

        for room, tab in self.pages.items():
            if tab.container != page:
                continue

            self.completion.set_entry(tab.chat_entry)
            tab.update_room_user_completions()

            if self.command_help is None:
                self.command_help = ChatCommandHelp(window=self.window, interface="chatroom")

            self.command_help.widget.unparent()
            tab.help_button.set_popover(self.command_help.widget)

            if not tab.loaded:
                tab.load()

            # Remove highlight
            self.unhighlight_room(room)
            break

    def on_create_room_response(self, dialog, response_id, room):

        private = dialog.get_option_value()

        if response_id == 2:
            # Create a new room
            core.chatrooms.show_room(room, private)

    def on_create_room(self, *_args):

        room = self.window.chatrooms_entry.get_text().strip()

        if not room:
            return

        if room not in core.chatrooms.server_rooms and room not in core.chatrooms.private_rooms:
            OptionDialog(
                parent=self.window,
                title=_("Create New Room?"),
                message=_('Do you really want to create a new room "%s"?') % room,
                option_label=_("Make room private"),
                callback=self.on_create_room_response,
                callback_data=room
            ).show()

        else:
            core.chatrooms.show_room(room)

        self.window.chatrooms_entry.set_text("")

    def clear_room_messages(self, room):

        page = self.pages.get(room)

        if page is not None:
            page.chat_view.clear()
            page.activity_view.clear()

    def clear_notifications(self):

        if self.window.current_page_id != self.window.chatrooms_page.id:
            return

        page = self.get_current_page()

        for room, tab in self.pages.items():
            if tab.container == page:
                # Remove highlight
                self.unhighlight_room(room)
                break

    def room_list(self, msg):
        self.roomlist.set_room_list(msg.rooms, msg.ownedprivaterooms, msg.otherprivaterooms)

    def show_room(self, room):

        page = self.pages.get(room)

        if page is not None:
            self.set_current_page(page.container)
            self.window.change_main_page(self.window.chatrooms_page)

    def remove_room(self, room):

        page = self.pages.get(room)

        if page is None:
            return

        page.clear()
        self.remove_page(page.container)
        del self.pages[room]

        if room == core.chatrooms.GLOBAL_ROOM_NAME:
            self.roomlist.toggle_public_feed(False)
            return

<<<<<<< HEAD
        self.global_room_update_room_tag(room)

        self.window.room_search_combobox.remove_all()
        self.window.room_search_combobox.append_text(core.chatrooms.JOINED_ROOMS_NAME)

        for joined_room in self.pages:
            self.window.room_search_combobox.append_text(joined_room)
=======
        self.window.search.room_search_combobox.remove_id(room)
>>>>>>> 00d50c5c

    def highlight_room(self, room, user):

        if not room or room in self.highlighted_rooms:
            return

        self.highlighted_rooms[room] = user
        self.window.application.notifications.update_title()
        self.window.application.tray_icon.update_icon()

        if config.sections["ui"]["urgencyhint"] and not self.window.is_active():
            self.window.application.notifications.set_urgency_hint(True)

    def unhighlight_room(self, room):

        if room not in self.highlighted_rooms:
            return

        del self.highlighted_rooms[room]
        self.window.application.notifications.update_title()
        self.window.application.tray_icon.update_icon()

    def join_room(self, msg):

        page = self.pages.get(msg.room)
        is_auto_joined = (msg.room in core.chatrooms.pending_autojoin_rooms)

        if is_auto_joined:
            core.chatrooms.pending_autojoin_rooms.remove(msg.room)

        if page is not None:
            page.join_room(msg)
            return

        self.pages[msg.room] = tab = ChatRoom(self, msg.room, msg.users, is_private=msg.private)
        is_global = (msg.room == core.chatrooms.GLOBAL_ROOM_NAME)

        if is_global:
            self.prepend_page(tab.container, msg.room, focus_callback=tab.on_focus, close_callback=tab.on_leave_room)
        else:
            self.append_page(tab.container, msg.room, focus_callback=tab.on_focus, close_callback=tab.on_leave_room)

        tab.set_label(self.get_tab_label_inner(tab.container))

        if not is_auto_joined:
            # Did not auto-join room, switch to tab
            core.chatrooms.show_room(msg.room)

        if is_global:
            self.roomlist.toggle_public_feed(True)
            return

<<<<<<< HEAD
        self.global_room_update_room_tag(msg.room)

        self.window.room_search_combobox.append_text(msg.room)
=======
        self.window.search.room_search_combobox.append(msg.room)
>>>>>>> 00d50c5c

    def private_room_added(self, msg):
        user_count = 0
        self.roomlist.update_room(msg.room, user_count)

    def user_stats(self, msg):
        for page in self.pages.values():
            page.user_stats(msg)

    def user_status(self, msg):
        for page in self.pages.values():
            page.user_status(msg)

    def user_country(self, user, country):
        for page in self.pages.values():
            page.user_country(user, country)

    def user_joined_room(self, msg):

        page = self.pages.get(msg.room)

        if page is not None:
            page.user_joined_room(msg)

    def user_left_room(self, msg):

        page = self.pages.get(msg.room)

        if page is not None:
            page.user_left_room(msg)

    def ticker_set(self, msg):

        page = self.pages.get(msg.room)

        if page is not None:
            page.ticker_set(msg)

    def ticker_add(self, msg):

        page = self.pages.get(msg.room)

        if page is not None:
            page.ticker_add(msg)

    def ticker_remove(self, msg):

        page = self.pages.get(msg.room)

        if page is not None:
            page.ticker_remove(msg)

    def echo_room_message(self, room, text, message_type):

        page = self.pages.get(room)

        if page is not None:
            page.echo_room_message(text, message_type)

    def say_chat_room(self, msg):

        page = self.pages.get(msg.room)

        if page is not None:
            page.say_chat_room(msg)

    def global_room_message(self, msg):

        page = self.pages.get(core.chatrooms.GLOBAL_ROOM_NAME)

        if page is not None:
            page.say_chat_room(msg)  # , is_global=True)

    def global_room_update_room_tag(self, roomname):

        page = self.pages.get(core.chatrooms.GLOBAL_ROOM_NAME)

        if page is not None:
            page.chat_view.update_room_tag(roomname)

    def global_room_update_user_tag(self, username, status):

        page = self.pages.get(core.chatrooms.GLOBAL_ROOM_NAME)

        if page is not None:
            page.chat_view.update_user_tag(username, status)

    def toggle_chat_buttons(self):
        for page in self.pages.values():
            page.toggle_chat_buttons()

    def update_completions(self, completions):

        page = self.get_current_page()

        for tab in self.pages.values():
            if tab.container == page:
                tab.update_completions(completions)
                break

    def update_tags(self):
        for page in self.pages.values():
            page.update_tags()

    def server_disconnect(self, *_args):

        self.roomlist.clear()

        for page in self.pages.values():
            page.server_disconnect()


class ChatRoom:

    def __init__(self, chatrooms, room, users, is_private):

        (
            self.activity_container,
            self.activity_search_bar,
            self.activity_search_entry,
            self.activity_view_container,
            self.chat_container,
            self.chat_entry,
            self.chat_entry_row,
            self.chat_paned,
            self.chat_search_bar,
            self.chat_search_entry,
            self.chat_view_container,
            self.container,
            self.help_button,
            self.log_toggle,
            self.room_wall_button,
            self.speech_toggle,
            self.users_container,
            self.users_label,
            self.users_list_container,
            self.users_paned
        ) = ui.load(scope=self, path="chatrooms.ui")

        self.chatrooms = chatrooms
        self.window = chatrooms.window
        self.room = room
        self.is_global = (room == core.chatrooms.GLOBAL_ROOM_NAME)
        self.is_private = is_private

        if GTK_API_VERSION >= 4:
            self.users_paned.set_resize_start_child(True)
            self.users_paned.set_shrink_start_child(False)
            self.users_paned.set_resize_end_child(False)
            self.users_paned.set_shrink_end_child(False)
            self.chat_paned.set_shrink_end_child(False)

            self.room_wall_button.set_has_frame(False)
        else:
            self.users_paned.child_set_property(self.chat_paned, "resize", True)
            self.users_paned.child_set_property(self.chat_paned, "shrink", False)
            self.users_paned.child_set_property(self.users_container, "resize", False)
            self.users_paned.child_set_property(self.users_container, "shrink", False)
            self.chat_paned.child_set_property(self.chat_container, "shrink", False)

        self.user_statuses = {}
        self.tickers = Tickers()
        self.room_wall = RoomWall(self.window, self)
        self.loaded = False

        self.activity_view = TextView(
            self.activity_view_container, editable=False, horizontal_margin=10, vertical_margin=5, pixels_below_lines=2
        )
        self.chat_view = ChatView(
            self.chat_view_container, editable=False, horizontal_margin=10, vertical_margin=5, pixels_below_lines=2,
            user_statuses=self.user_statuses,
            username_event=self.username_event,
            joined_rooms=core.chatrooms.joined_rooms if self.is_global else None,
            roomname_event=self.roomname_event if self.is_global else None,
            is_chatroom=True
        )

        # Event Text Search
        self.activity_search_bar = TextSearchBar(self.activity_view.widget, self.activity_search_bar,
                                                 self.activity_search_entry)

        # Chat Text Search
        self.chat_search_bar = TextSearchBar(self.chat_view.widget, self.chat_search_bar, self.chat_search_entry,
                                             controller_widget=self.chat_container, focus_widget=self.chat_entry)

        # Chat Entry
        ChatEntry(self.window.application, self.chat_entry, chatrooms.completion, room, slskmessages.SayChatroom,
                  core.chatrooms.send_message, is_chatroom=True)

        self.log_toggle.set_active(config.sections["logging"]["chatrooms"])
        if not self.log_toggle.get_active():
            self.log_toggle.set_active(self.room in config.sections["logging"]["rooms"])

        self.toggle_chat_buttons()

        self.users_list_view = TreeView(
            self.window, parent=self.users_list_container, name="chat_room", secondary_name=room,
            activate_row_callback=self.on_row_activated,
            columns={
                # Visible columns
                "status": {
                    "column_type": "icon",
                    "title": _("Status"),
                    "width": 25,
                    "sort_column": "status_data",
                    "hide_header": True
                },
                "country": {
                    "column_type": "icon",
                    "title": _("Country"),
                    "width": 30,
                    "sort_column": "country_data",
                    "hide_header": True
                },
                "user": {
                    "column_type": "text",
                    "title": _("User"),
                    "width": 155,
                    "expand_column": True,
                    "iterator_key": True,
                    "default_sort_column": "ascending",
                    "text_underline_column": "username_underline_data",
                    "text_weight_column": "username_weight_data"
                },
                "speed": {
                    "column_type": "number",
                    "title": _("Speed"),
                    "width": 100,
                    "sort_column": "speed_data",
                    "expand_column": True
                },
                "files": {
                    "column_type": "number",
                    "title": _("Files"),
                    "sort_column": "files_data",
                    "expand_column": True
                },

                # Hidden data columns
                "status_data": {"data_type": int},
                "speed_data": {"data_type": GObject.TYPE_UINT},
                "files_data": {"data_type": GObject.TYPE_UINT},
                "country_data": {"data_type": str},
                "username_weight_data": {"data_type": Pango.Weight},
                "username_underline_data": {"data_type": Pango.Underline}
            }
        )

        self.users_list_view.disable_sorting()

        for userdata in users:
            self.add_user_row(userdata)
            self.chatrooms.global_room_update_user_tag(userdata.username, userdata.status)

        self.users_list_view.enable_sorting()

        self.popup_menu_private_rooms_chat = UserPopupMenu(self.window.application)
        self.popup_menu_private_rooms_list = UserPopupMenu(self.window.application)

        self.popup_menu_user_chat = UserPopupMenu(self.window.application, self.chat_view.widget,
                                                  connect_events=False)
        self.popup_menu_user_list = UserPopupMenu(self.window.application, self.users_list_view.widget,
                                                  self.on_popup_menu_user)

        for menu, menu_private_rooms in (
            (self.popup_menu_user_chat, self.popup_menu_private_rooms_chat),
            (self.popup_menu_user_list, self.popup_menu_private_rooms_list)
        ):
            menu.setup_user_menu()
            menu.add_items(
                ("", None),
                ("#" + _("Sear_ch User's Files"), menu.on_search_user),
                (">" + _("Private Rooms"), menu_private_rooms)
            )

        self.popup_menu_activity_view = PopupMenu(self.window.application, self.activity_view.widget,
                                                  self.on_popup_menu_log)
        self.popup_menu_activity_view.add_items(
            ("#" + _("Find…"), self.on_find_activity_log),
            ("", None),
            ("#" + _("Copy"), self.activity_view.on_copy_text),
            ("#" + _("Copy All"), self.activity_view.on_copy_all_text),
            ("", None),
            ("#" + _("Clear Activity View"), self.activity_view.on_clear_all_text),
            ("", None),
            ("#" + _("_Leave Room"), self.on_leave_room)
        )

        self.popup_menu_chat_view = PopupMenu(self.window.application, self.chat_view.widget, self.on_popup_menu_chat)
        self.popup_menu_chat_view.add_items(
            ("#" + _("Find…"), self.on_find_room_log),
            ("", None),
            ("#" + _("Copy"), self.chat_view.on_copy_text),
            ("#" + _("Copy Link"), self.chat_view.on_copy_link),
            ("#" + _("Copy All"), self.chat_view.on_copy_all_text),
            ("", None),
            ("#" + _("View Room Log"), self.on_view_room_log),
            ("#" + _("Delete Room Log…"), self.on_delete_room_log),
            ("", None),
            ("#" + _("Clear Message View"), self.chat_view.on_clear_all_text),
            ("#" + _("_Leave Room"), self.on_leave_room)
        )

        self.tab_menu = PopupMenu(self.window.application)
        self.tab_menu.add_items(
            ("#" + _("_Leave Room"), self.on_leave_room)
        )

        self.setup_public_feed()
        self.chat_entry.grab_focus()

        self.update_user_count()
        self.read_room_logs()

    def load(self):

        # Get the X position of the rightmost edge of the user list, and set the width to 400
        window_width = self.window.get_width()
        position = (self.window.chatrooms_paned.get_position() or self.window.horizontal_paned.get_position()
                    or window_width)
        self.users_paned.set_position(position - 400)

        GLib.idle_add(self.read_room_logs_finished)
        self.loaded = True

    def clear(self):

        iterator = self.users_list_view.iterators.get(core.login_username)

        if iterator is not None:
            # Update user count in room list when leaving room
            self.users_list_view.remove_row(iterator)
            self.update_user_count()

        self.activity_view.clear()
        self.chat_view.clear()
        self.user_statuses.clear()
        self.users_list_view.clear()

        for menu in (self.popup_menu_private_rooms_chat, self.popup_menu_private_rooms_list,
                     self.popup_menu_user_chat, self.popup_menu_user_list, self.users_list_view.column_menu,
                     self.popup_menu_activity_view, self.popup_menu_chat_view, self.tab_menu):
            menu.clear()

    def set_label(self, label):
        self.tab_menu.set_parent(label)

    def setup_public_feed(self):

        if self.room != core.chatrooms.GLOBAL_ROOM_NAME:
            return

        for widget in (self.activity_container, self.users_container, self.chat_entry, self.help_button):
            widget.set_visible(False)

        self.speech_toggle.set_active(False)  # Public feed is jibberish and too fast for TTS
        self.chat_entry.set_sensitive(False)
        self.chat_entry_row.set_halign(Gtk.Align.END)

    def add_user_row(self, userdata):

        username = userdata.username
        status = userdata.status
        country_code = userdata.country or ""  # country can be None, ensure string is used
        status_icon_name = USER_STATUS_ICON_NAMES.get(status, "")
        flag_icon_name = get_flag_icon_name(country_code)
        h_speed = ""
        avgspeed = userdata.avgspeed

        if avgspeed > 0:
            h_speed = human_speed(avgspeed)

        files = userdata.files
        h_files = humanize(files)

        weight = Pango.Weight.NORMAL
        underline = Pango.Underline.NONE

        if self.room in core.chatrooms.private_rooms:
            if username == core.chatrooms.private_rooms[self.room]["owner"]:
                weight = Pango.Weight.BOLD
                underline = Pango.Underline.SINGLE

            elif username in core.chatrooms.private_rooms[self.room]["operators"]:
                weight = Pango.Weight.BOLD
                underline = Pango.Underline.NONE

        self.user_statuses[username] = status
        self.users_list_view.add_row([
            status_icon_name,
            flag_icon_name,
            username,
            h_speed,
            h_files,
            status,
            avgspeed,
            files,
            country_code,
            weight,
            underline
        ], select_row=False)

    def read_room_logs_finished(self):

        self.activity_view.scroll_bottom()
        self.chat_view.scroll_bottom()

        self.activity_view.auto_scroll = self.chat_view.auto_scroll = True

    def read_room_logs(self):

        numlines = config.sections["logging"]["readroomlines"]

        if not numlines:
            return

        filename = f"{clean_file(self.room)}.log"
        path = os.path.join(config.sections["logging"]["roomlogsdir"], filename)

        try:
            self.chat_view.append_log_lines(
                path, numlines, timestamp_format=config.sections["logging"]["rooms_timestamp"]
            )
        except OSError:
            pass

    def populate_user_menu(self, user, menu, menu_private_rooms):

        menu.set_user(user)
        menu.toggle_user_items()
        menu.populate_private_rooms(menu_private_rooms)

        private_rooms_enabled = (menu_private_rooms.items and menu.user != core.login_username)
        menu.actions[_("Private Rooms")].set_enabled(private_rooms_enabled)

    def on_find_activity_log(self, *_args):
        self.activity_search_bar.set_visible(True)

    def on_find_room_log(self, *_args):
        self.chat_search_bar.set_visible(True)

    def get_selected_username(self):

        for iterator in self.users_list_view.get_selected_rows():
            return self.users_list_view.get_row_value(iterator, "user")

        return None

    def on_row_activated(self, _list_view, _path, _column):

        user = self.get_selected_username()

        if user is not None:
            core.userinfo.show_user(user)

    def on_popup_menu_user(self, menu, _widget):
        user = self.get_selected_username()
        self.populate_user_menu(user, menu, self.popup_menu_private_rooms_list)

    def on_popup_menu_log(self, menu, _textview):
        menu.actions[_("Copy")].set_enabled(self.activity_view.get_has_selection())

    def on_popup_menu_chat(self, menu, _textview):
        menu.actions[_("Copy")].set_enabled(self.chat_view.get_has_selection())
        menu.actions[_("Copy Link")].set_enabled(bool(self.chat_view.get_url_for_current_pos()))

    def toggle_chat_buttons(self):
        self.speech_toggle.set_visible(config.sections["ui"]["speechenabled"])

    def ticker_set(self, msg):

        self.tickers.clear_tickers()

        for user, message in msg.msgs:
            if core.network_filter.is_user_ignored(user) or \
                    core.network_filter.is_user_ip_ignored(user):
                # User ignored, ignore Ticker messages
                continue

            self.tickers.add_ticker(user, message)

    def ticker_add(self, msg):

        user = msg.user

        if core.network_filter.is_user_ignored(user) or core.network_filter.is_user_ip_ignored(user):
            # User ignored, ignore Ticker messages
            return

        self.tickers.add_ticker(msg.user, msg.msg)

    def ticker_remove(self, msg):
        self.tickers.remove_ticker(msg.user)

    def _show_notification(self, login, room, user, text, tag):

        if user == login:
            return

        mentioned = (tag == self.chat_view.tag_highlight)
        self.chatrooms.request_tab_changed(self.container, is_important=mentioned, is_quiet=self.is_global)

        if self.is_global and room in core.chatrooms.joined_rooms:
            # Don't show notifications about the Public feed that's duplicated in an open tab
            return

        if text.startswith("/me "):
            text = f"* {user} {text[4:]}"

        if mentioned:
            log.add(_("%(user)s mentioned you in room %(room)s") % {"user": user, "room": room})

            if config.sections["notifications"]["notification_popup_chatroom_mention"]:
                core.notifications.show_chatroom_notification(
                    room, text,
                    title=_("Mentioned by %(user)s in Room %(room)s") % {"user": user, "room": room},
                    high_priority=True
                )

        if (self.chatrooms.get_current_page() == self.container
                and self.window.current_page_id == self.window.chatrooms_page.id and self.window.is_active()):
            # Don't show notifications if the chat is open and the window is in use
            return

        if mentioned:
            # We were mentioned, update tray icon and show urgency hint
            self.chatrooms.highlight_room(room, user)
            return

        if not self.is_global and config.sections["notifications"]["notification_popup_chatroom"]:
            # Don't show notifications for public feed room, they're too noisy
            core.notifications.show_chatroom_notification(
                room, text,
                title=_("Message by %(user)s in Room %(room)s") % {"user": user, "room": room}
            )

    def say_chat_room(self, msg):

        user = msg.user
        login_username = core.login_username
        is_buddy = (user in core.userlist.buddies)
        room = msg.room
        text = msg.msg
        text = "\n-- ".join(text.split("\n"))
        tag = self.chat_view.get_text_tag(text, user, login_username)

        if self.log_toggle.get_active() or self.speech_toggle.get_active():
            # Compile a plain-text string chat line
            if tag == self.chat_view.tag_action:
                line = f"* {user} {text[4:]}"
                speech = line[2:]
            else:
                line = f"[{user}] {text}"
                speech = text

            if self.is_global:
                line = f"{room} | {line}"

        if user != login_username:
            self.chat_view.insert_new_line(
                core.privatechat.censor_chat(text), text_tag=tag, room=room if self.is_global else None, user=user
            )

            if self.speech_toggle.get_active():
                core.notifications.new_tts(
                    config.sections["ui"]["speechrooms"], {"room": room, "user": user, "message": speech}
                )

        else:
            self.chat_view.insert_new_line(text, text_tag=tag, room=room if self.is_global else None, user=user)

        self._show_notification(login_username, room, user, text, tag)

        if self.log_toggle.get_active():
            log.write_log_file(
                folder_path=config.sections["logging"]["roomlogsdir"],
                base_name=f"{clean_file(self.room)}.log", text=line
            )

    def echo_room_message(self, text, message_type):

        if hasattr(self, f"tag_{message_type}"):
            tag = getattr(self.chat_view, f"tag_{message_type}")
        else:
            tag = self.chat_view.get_text_tag(text)

        self.chat_view.insert_new_line(text, text_tag=tag)

    def user_joined_room(self, msg):

        userdata = msg.userdata
        username = userdata.username

        if username in self.users_list_view.iterators:
            return

        # Add to completion list, and completion drop-down
        if self.chatrooms.completion.entry == self.chat_entry:
            self.chatrooms.completion.add_completion(username)

        if not core.network_filter.is_user_ignored(username) and not core.network_filter.is_user_ip_ignored(username):
            self.activity_view.append_line(
                _("%s joined the room") % username, timestamp_format=config.sections["logging"]["rooms_timestamp"]
            )

        self.add_user_row(userdata)

        self.chat_view.update_user_tag(username)
        self.update_user_count()

        self.chatrooms.global_room_update_user_tag(username, userdata.status)

    def user_left_room(self, msg):

        username = msg.username

        if username not in self.users_list_view.iterators:
            return

        # Remove from completion list, and completion drop-down
        if self.chatrooms.completion.entry == self.chat_entry and username not in core.userlist.buddies:
            self.chatrooms.completion.remove_completion(username)

        if not core.network_filter.is_user_ignored(username) and \
                not core.network_filter.is_user_ip_ignored(username):
            timestamp_format = config.sections["logging"]["rooms_timestamp"]
            self.activity_view.append_line(_("%s left the room") % username, timestamp_format=timestamp_format)

        iterator = self.users_list_view.iterators.get(username)
        self.users_list_view.remove_row(iterator)

        self.user_statuses.pop(username, None)
        self.chat_view.update_user_tag(username)
        self.update_user_count()

    def update_user_count(self):

        user_count = len(self.users_list_view.iterators)
        self.users_label.set_text(humanize(user_count))
        self.chatrooms.roomlist.update_room(self.room, user_count, private=self.is_private)

    def user_stats(self, msg):

        iterator = self.users_list_view.iterators.get(msg.user)

        if iterator is None:
            return

        speed = msg.avgspeed
        num_files = msg.files
        h_speed = ""

        if speed > 0:
            h_speed = human_speed(speed)

        self.users_list_view.set_row_value(iterator, "speed", h_speed)
        self.users_list_view.set_row_value(iterator, "files", humanize(num_files))
        self.users_list_view.set_row_value(iterator, "speed_data", speed)
        self.users_list_view.set_row_value(iterator, "files_data", num_files)

    def user_status(self, msg):

        user = msg.user
        iterator = self.users_list_view.iterators.get(user)

        if iterator is None:
            return

        status = msg.status
        status_icon_name = USER_STATUS_ICON_NAMES.get(status)

        if not status_icon_name:
            return

        if status == self.users_list_view.get_row_value(iterator, "status_data"):
            return

        if status == slskmessages.UserStatus.AWAY:
            action = _("%s has gone away")

        elif status == slskmessages.UserStatus.ONLINE:
            action = _("%s has returned")

        else:
            # If we reach this point, the server did something wrong. The user should have
            # left the room before an offline status is sent.
            return

        if not core.network_filter.is_user_ignored(user) and not core.network_filter.is_user_ip_ignored(user):
            self.activity_view.append_line(
                action % user, timestamp_format=config.sections["logging"]["rooms_timestamp"])

        self.users_list_view.set_row_value(iterator, "status", status_icon_name)
        self.users_list_view.set_row_value(iterator, "status_data", status)

        self.user_statuses[user] = status
        self.chat_view.update_user_tag(user)

        self.chatrooms.global_room_update_user_tag(user, status)

    def user_country(self, user, country_code):

        iterator = self.users_list_view.iterators.get(user)

        if iterator is None:
            return

        if self.users_list_view.get_row_value(iterator, "country_data") == country_code:
            # Country didn't change, no need to update
            return

        flag_icon_name = get_flag_icon_name(country_code)

        if not flag_icon_name:
            return

        self.users_list_view.set_row_value(iterator, "country", flag_icon_name)
        self.users_list_view.set_row_value(iterator, "country_data", country_code)

    def roomname_event(self, _pos_x, _pos_y, room):
        core.chatrooms.show_room(room)

    def username_event(self, pos_x, pos_y, user):

        menu = self.popup_menu_user_chat
        menu.update_model()
        self.populate_user_menu(user, menu, self.popup_menu_private_rooms_chat)
        menu.popup(pos_x, pos_y)

    def update_tags(self):
        self.chat_view.update_tags()

    def server_disconnect(self):

        self.user_statuses.clear()
        self.users_list_view.clear()
        self.update_user_count()

        if self.chatrooms.get_current_page() == self.container:
            self.update_room_user_completions()

        self.chat_view.update_room_tags()
        self.chat_view.update_user_tags()

    def join_room(self, msg):

        # Temporarily disable sorting for increased performance
        self.users_list_view.disable_sorting()

        for userdata in msg.users:
            username = userdata.username
            iterator = self.users_list_view.iterators.get(username)

            if iterator is not None:
                self.users_list_view.remove_row(iterator)

            self.add_user_row(userdata)

        self.users_list_view.enable_sorting()

        # Update user count
        self.update_user_count()

        # Update all username tags in chat room view
        self.chat_view.update_user_tags()

        # Add room users to completion list
        if self.chatrooms.get_current_page() == self.container:
            self.update_room_user_completions()

    def on_focus(self, *_args):
        self.chat_entry.grab_focus()

    def on_leave_room(self, *_args):

        if self.room == core.chatrooms.GLOBAL_ROOM_NAME:
            self.chatrooms.roomlist.public_feed_toggle.set_active(False)
            return

        core.chatrooms.remove_room(self.room)

    def on_log_toggled(self, *_args):

        if not self.log_toggle.get_active():
            if self.room in config.sections["logging"]["rooms"]:
                config.sections["logging"]["rooms"].remove(self.room)
            return

        if self.room not in config.sections["logging"]["rooms"]:
            config.sections["logging"]["rooms"].append(self.room)

    def on_view_room_log(self, *_args):
        log.open_log(config.sections["logging"]["roomlogsdir"], self.room)

    def on_delete_room_log_response(self, _dialog, response_id, _data):

        if response_id == 2:
            log.delete_log(config.sections["logging"]["roomlogsdir"], self.room)
            self.activity_view.clear()
            self.chat_view.clear()

    def on_delete_room_log(self, *_args):

        OptionDialog(
            parent=self.window,
            title=_("Delete Logged Messages?"),
            message=_("Do you really want to permanently delete all logged messages for this room?"),
            callback=self.on_delete_room_log_response
        ).show()

    def update_room_user_completions(self):
        self.update_completions(core.chatrooms.completions.copy())

    def update_completions(self, completions):

        # We want to include users for this room only
        if config.sections["words"]["roomusers"]:
            completions.update(self.users_list_view.iterators)

        self.chatrooms.completion.set_completions(completions)<|MERGE_RESOLUTION|>--- conflicted
+++ resolved
@@ -215,17 +215,8 @@
             self.roomlist.toggle_public_feed(False)
             return
 
-<<<<<<< HEAD
         self.global_room_update_room_tag(room)
-
-        self.window.room_search_combobox.remove_all()
-        self.window.room_search_combobox.append_text(core.chatrooms.JOINED_ROOMS_NAME)
-
-        for joined_room in self.pages:
-            self.window.room_search_combobox.append_text(joined_room)
-=======
         self.window.search.room_search_combobox.remove_id(room)
->>>>>>> 00d50c5c
 
     def highlight_room(self, room, user):
 
@@ -278,13 +269,8 @@
             self.roomlist.toggle_public_feed(True)
             return
 
-<<<<<<< HEAD
         self.global_room_update_room_tag(msg.room)
-
-        self.window.room_search_combobox.append_text(msg.room)
-=======
         self.window.search.room_search_combobox.append(msg.room)
->>>>>>> 00d50c5c
 
     def private_room_added(self, msg):
         user_count = 0
