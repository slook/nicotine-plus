--- conflicted
+++ resolved
@@ -422,19 +422,12 @@
         self.chat_view = ChatView(self.chat_view_container, editable=False, horizontal_margin=10,
                                   vertical_margin=5, pixels_below_lines=2, username_event=self.username_event)
 
-        self.chat_entry = ChatEntry(self.chat_entry_container, chatrooms.completion, room, slskmessages.SayChatroom,
-                                    core.chatrooms.send_message, is_chatroom=True)
+        self.chat_entry = ChatEntry(self.chat_entry_container, chatrooms.completion, room, core.chatrooms.send_message,
+                                    is_chatroom=True)
 
         self.chat_search_bar = TextSearchBar(self.chat_view.widget, self.chat_search_bar, self.chat_search_entry,
                                              controller_widget=self.chat_container, focus_widget=self.chat_entry)
 
-<<<<<<< HEAD
-=======
-        # Chat Entry
-        ChatEntry(self.window.application, self.chat_entry, chatrooms.completion, room, core.chatrooms.send_message,
-                  is_chatroom=True)
-
->>>>>>> b5d6afbc
         self.log_toggle.set_active(config.sections["logging"]["chatrooms"])
         if not self.log_toggle.get_active():
             self.log_toggle.set_active(self.room in config.sections["logging"]["rooms"])
