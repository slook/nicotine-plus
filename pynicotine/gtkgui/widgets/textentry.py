--- conflicted
+++ resolved
@@ -132,26 +132,6 @@
             if len(args_split) == 2:
                 core.search.do_search(args_split[1], "user", user=args_split[0])
 
-<<<<<<< HEAD
-        elif cmd in ("/j", "/join"):
-            if args:
-                core.chatrooms.show_room(args)
-
-        elif cmd in ("/l", "/leave", "/p", "/part"):
-            if args:
-                core.chatrooms.remove_room(args)
-            else:
-                core.chatrooms.remove_room(self.entity)
-=======
-        elif cmd in ("/rs", "/rsearch"):
-            if args:
-                core.search.do_search(args, "rooms")
-
-        elif cmd in ("/bs", "/bsearch"):
-            if args:
-                core.search.do_search(args, "buddies")
->>>>>>> 99fcf8fb
-
         elif cmd in ("/ad", "/add", "/buddy"):
             if args:
                 core.userlist.add_buddy(args)
