# COPYRIGHT (C) 2020-2022 Nicotine+ Contributors
#
# GNU GENERAL PUBLIC LICENSE
#    Version 3, 29 June 2007
#
# This program is free software: you can redistribute it and/or modify
# it under the terms of the GNU General Public License as published by
# the Free Software Foundation, either version 3 of the License, or
# (at your option) any later version.
#
# This program is distributed in the hope that it will be useful,
# but WITHOUT ANY WARRANTY; without even the implied warranty of
# MERCHANTABILITY or FITNESS FOR A PARTICULAR PURPOSE.  See the
# GNU General Public License for more details.
#
# You should have received a copy of the GNU General Public License
# along with this program.  If not, see <http://www.gnu.org/licenses/>.

from gi.repository import Gdk
from gi.repository import Gtk

from pynicotine.config import config
from pynicotine.gtkgui.application import GTK_API_VERSION
from pynicotine.gtkgui.widgets.filechooser import FileChooserButton
from pynicotine.gtkgui.widgets.window import Window

""" Dialogs """


class Dialog(Window):

    active_dialog = None  # Class variable keeping the dialog object alive

    def __init__(self, dialog=None, parent=None, content_box=None, buttons=None, default_response=None,
                 show_callback=None, close_callback=None, title="", width=0, height=0,
                 modal=True, resizable=True, close_destroy=True):

        self.default_width = width
        self.default_height = height
        self.close_destroy = close_destroy

        self.show_callback = show_callback
        self.close_callback = close_callback

        if dialog:
            self.dialog = dialog
            self._set_dialog_properties(parent, modal)
            return

        self.dialog = Gtk.Dialog(
            use_header_bar=config.sections["ui"]["header_bar"],
            title=title,
            default_width=width,
            default_height=height,
            resizable=resizable
        )
        Window.__init__(self, self.dialog)
        self.dialog.get_style_context().add_class("generic-dialog")
        dialog_content_area = self.dialog.get_content_area()

        if buttons:
            for button, response_type in buttons:
                self.dialog.add_action_widget(button, response_type)

        if GTK_API_VERSION >= 4:
            if content_box:
                dialog_content_area.append(content_box)
        else:
            if content_box:
                dialog_content_area.add(content_box)

            if default_response:
                self.dialog.get_widget_for_response(default_response).set_can_default(True)

            dialog_content_area.set_border_width(0)

        if default_response:
            self.dialog.set_default_response(default_response)

        self._set_dialog_properties(parent, modal)

    def _on_show(self, *_args):
        if self.show_callback is not None:
            self.show_callback(self)

    def _on_close_request(self, *_args):

        Dialog.active_dialog = None

        if self.close_callback is not None:
            self.close_callback(self)

        if self.close_destroy:
            return False

        # Hide the dialog
        self.dialog.hide()

        # "Soft-delete" the dialog. This is necessary to prevent the dialog from
        # appearing in window peek on Windows
        self.dialog.unrealize()

        return True

    def _set_dialog_properties(self, parent, modal=True):

        if GTK_API_VERSION >= 4:
            self.dialog.connect("close-request", self._on_close_request)
        else:
            self.dialog.connect("delete-event", self._on_close_request)

            self.dialog.set_property("window-position", Gtk.WindowPosition.CENTER_ON_PARENT)
            self.dialog.set_type_hint(Gdk.WindowTypeHint.DIALOG)

        self.dialog.connect("show", self._on_show)

        self.dialog.set_modal(modal)
        self.dialog.set_transient_for(parent)

    def _resize_dialog(self):

        if self.dialog.get_visible():
            return

        dialog_width = self.default_width
        dialog_height = self.default_height

        if not dialog_width and not dialog_height:
            return

        parent = self.dialog.get_transient_for()

        if GTK_API_VERSION >= 4:
            main_window_width = parent.get_width()
            main_window_height = parent.get_height()
        else:
            main_window_width, main_window_height = parent.get_size()

        if main_window_width and dialog_width > main_window_width:
            dialog_width = main_window_width - 30

        if main_window_height and dialog_height > main_window_height:
            dialog_height = main_window_height - 30

        self.dialog.set_default_size(dialog_width, dialog_height)

    def set_title(self, title):
        self.dialog.set_title(title)

    def show(self):

        # Shrink the dialog if it's larger than the main window
        self._resize_dialog()

        # Show the dialog
        Dialog.active_dialog = self
        self.dialog.present()

        if GTK_API_VERSION == 3:
            self.dialog.get_window().set_functions(
                Gdk.WMFunction.RESIZE | Gdk.WMFunction.MOVE | Gdk.WMFunction.CLOSE
            )

    def close(self):
        self.dialog.close()


""" Message Dialogs """


class MessageDialog(Window):

    active_dialog = None  # Class variable keeping the dialog object alive

    def __init__(self, parent, title, message, callback=None, callback_data=None, long_message=None,
                 message_type=Gtk.MessageType.OTHER, buttons=None, width=-1):

        self.dialog = Gtk.MessageDialog(
            transient_for=parent, destroy_with_parent=True, modal=True,
            message_type=message_type, default_width=width,
            text=title, secondary_text=message
        )
        Window.__init__(self, self.dialog)
        self.container = self.dialog.get_message_area()
        self.dialog.connect("response", self.on_response, callback, callback_data)

        if not buttons:
            buttons = [(_("Close"), Gtk.ResponseType.CLOSE)]

        for button_label, response_type in buttons:
            self.dialog.add_button(button_label, response_type)

        if GTK_API_VERSION >= 4:
            label = self.container.get_last_child()
        else:
            label = self.container.get_children()[-1]

        label.set_selectable(True)

        if not long_message:
            return

        frame = Gtk.Frame(margin_top=6, visible=True)
        scrolled_window = Gtk.ScrolledWindow(min_content_height=75, max_content_height=200, hexpand=True,
                                             vexpand=True, propagate_natural_height=True, visible=True)
        textview = Gtk.TextView(left_margin=8, right_margin=8, top_margin=5, bottom_margin=5, editable=False,
                                cursor_visible=False, pixels_above_lines=1, pixels_below_lines=1,
                                wrap_mode=Gtk.WrapMode.WORD_CHAR, visible=True)

        buffer = textview.get_buffer()
        buffer.set_text(long_message)

        frame.set_property("child", scrolled_window)
        scrolled_window.set_property("child", textview)

        if GTK_API_VERSION >= 4:
            self.container.append(frame)
        else:
            self.container.add(frame)

    def on_response(self, dialog, response_id, callback, callback_data):

        if callback and response_id not in (Gtk.ResponseType.CANCEL, Gtk.ResponseType.CLOSE,
                                            Gtk.ResponseType.DELETE_EVENT):
            callback(self, response_id, callback_data)

        MessageDialog.active_dialog = None
        dialog.destroy()

    def show(self):
        MessageDialog.active_dialog = self
        self.dialog.present()


class EntryDialog(MessageDialog):

    def __init__(self, parent, title, callback, message=None, callback_data=None, default="", use_second_entry=False,
                 second_default="", option_label="", option_value=False, visibility=True,
                 droplist=None, second_droplist=None):

        super().__init__(parent=parent, title=title, message=message, message_type=Gtk.MessageType.OTHER,
                         callback=callback, callback_data=callback_data, width=500,
                         buttons=[
                             (_("Cancel"), Gtk.ResponseType.CANCEL),
                             (_("OK"), Gtk.ResponseType.OK)])

        if droplist:
            self.entry = self._add_combobox(droplist, visibility)
        else:
            self.entry = self._add_entry(visibility)

        self.entry.connect("activate", self.on_activate_entry)
        self.entry.set_text(default)

        if use_second_entry:
            if second_droplist:
                self.second_entry = self._add_combobox(second_droplist, visibility)
            else:
                self.second_entry = self._add_entry(visibility)

            self.second_entry.connect("activate", self.on_activate_entry)
            self.second_entry.set_text(second_default)

        self.option = Gtk.CheckButton(label=option_label, active=option_value, visible=bool(option_label))

        if option_label:
            if GTK_API_VERSION >= 4:
                self.container.append(self.option)
            else:
                self.container.add(self.option)

    def _add_combobox(self, items, visibility=True):

        dropdown = Gtk.ComboBoxText(has_entry=True, visible=True)
        entry = dropdown.get_child()
        entry.set_visibility(visibility)

        for item in items:
            dropdown.append_text(item)

        if GTK_API_VERSION >= 4:
            self.container.append(dropdown)
        else:
            self.container.add(dropdown)

        return entry

    def _add_entry(self, visibility=True):

        if GTK_API_VERSION >= 4 and not visibility:
            entry = Gtk.PasswordEntry(show_peek_icon=True, visible=True)
        else:
            entry = Gtk.Entry(visibility=visibility, visible=True)

        if GTK_API_VERSION >= 4:
            self.container.append(entry)
        else:
            self.container.add(entry)

        return entry

    def on_activate_entry(self, *_args):
        self.dialog.response(Gtk.ResponseType.OK)

    def get_entry_value(self):
        return self.entry.get_text()

    def get_second_entry_value(self):
        return self.second_entry.get_text()

    def get_option_value(self):
        return self.option.get_active()


class OptionDialog(MessageDialog):

<<<<<<< HEAD
    def __init__(self, parent, title, message, callback, callback_data=None, option_label="", option_value=False,
                 first_button=_("_No"), second_button=_("_Yes"), third_button="", fourth_button=""):
=======
    def __init__(self, parent, title, message, callback, callback_data=None, long_message=None, option_label="",
                 option_value=False, first_button=_("_No"), second_button=_("_Yes"), third_button=""):
>>>>>>> 22021314

        buttons = []

        if first_button:
            buttons.append((first_button, 1))

        if second_button:
            buttons.append((second_button, 2))

        if third_button:
            buttons.append((third_button, 3))

<<<<<<< HEAD
        if fourth_button:
            buttons.append((fourth_button, 4))

        super().__init__(parent=parent, title=title, message=message, message_type=Gtk.MessageType.OTHER,
                         callback=callback, callback_data=callback_data, buttons=buttons)
=======
        super().__init__(parent=parent, title=title, message=message, long_message=long_message,
                         message_type=Gtk.MessageType.OTHER, callback=callback, callback_data=callback_data,
                         buttons=buttons)
>>>>>>> 22021314

        self.option = Gtk.CheckButton(label=option_label, active=option_value, visible=bool(option_label))

        if option_label:
            if GTK_API_VERSION >= 4:
                self.container.append(self.option)
            else:
                self.container.add(self.option)


""" Plugin Settings Dialog """


class PluginSettingsDialog(Dialog):

    def __init__(self, frame, preferences, plugin_id, plugin_settings):

        self.frame = frame
        self.preferences = preferences
        self.plugin_id = plugin_id
        self.plugin_settings = plugin_settings
        self.option_widgets = {}

        plugin_name = frame.core.pluginhandler.get_plugin_info(plugin_id).get("Name", plugin_id)

        cancel_button = Gtk.Button(label=_("_Cancel"), use_underline=True, visible=True)
        cancel_button.connect("clicked", self.on_cancel)

        ok_button = Gtk.Button(label=_("_OK"), use_underline=True, visible=True)
        ok_button.connect("clicked", self.on_ok)

        self.primary_container = Gtk.Box(
            orientation=Gtk.Orientation.VERTICAL, width_request=340, visible=True,
            margin_top=14, margin_bottom=14, margin_start=18, margin_end=18, spacing=12
        )
        scrolled_window = Gtk.ScrolledWindow(
            hexpand=True, vexpand=True, min_content_height=300,
            hscrollbar_policy=Gtk.PolicyType.NEVER, vscrollbar_policy=Gtk.PolicyType.AUTOMATIC, visible=True
        )
        scrolled_window.set_property("child", self.primary_container)

        super().__init__(
            parent=preferences.dialog,
            content_box=scrolled_window,
            buttons=[(cancel_button, Gtk.ResponseType.CANCEL),
                     (ok_button, Gtk.ResponseType.OK)],
            default_response=Gtk.ResponseType.OK,
            title=_("%s Settings") % plugin_name,
            width=600,
            height=425,
            close_destroy=True
        )
        self.dialog.get_style_context().add_class("preferences")

        self._add_options()

    @staticmethod
    def _generate_label(text):
        return Gtk.Label(label=text, use_markup=True, hexpand=True, wrap=True, xalign=0, visible=bool(text))

    def _generate_widget_container(self, description, child_widget, vertical=False):

        container = Gtk.Box(spacing=12, visible=True)

        if vertical:
            container.set_orientation(Gtk.Orientation.VERTICAL)

        label = self._generate_label(description)

        if GTK_API_VERSION >= 4:
            container.append(label)                   # pylint: disable=no-member
            container.append(child_widget)            # pylint: disable=no-member
            self.primary_container.append(container)  # pylint: disable=no-member
        else:
            container.add(label)                   # pylint: disable=no-member
            container.add(child_widget)            # pylint: disable=no-member
            self.primary_container.add(container)  # pylint: disable=no-member

        return label

    def _add_numerical_option(self, option_name, option_value, description, minimum, maximum, stepsize, decimals):

        self.option_widgets[option_name] = button = Gtk.SpinButton(
            adjustment=Gtk.Adjustment(
                value=0, lower=minimum, upper=maximum, step_increment=stepsize, page_increment=10,
                page_size=0
            ),
            climb_rate=1, digits=decimals, valign=Gtk.Align.CENTER, visible=True
        )

        label = self._generate_widget_container(description, button)
        label.set_mnemonic_widget(button)
        self.preferences.set_widget(button, option_value)

    def _add_boolean_option(self, option_name, option_value, description):

        self.option_widgets[option_name] = button = Gtk.CheckButton(label=description, receives_default=True,
                                                                    visible=True)
        self._generate_widget_container("", button)
        self.preferences.set_widget(button, option_value)

        if GTK_API_VERSION >= 4:
            button.get_last_child().set_wrap(True)  # pylint: disable=no-member
        else:
            button.get_child().set_line_wrap(True)  # pylint: disable=no-member

    def _add_radio_option(self, option_name, option_value, description, items):

        box = Gtk.Box(spacing=6, orientation=Gtk.Orientation.VERTICAL, visible=True)
        label = self._generate_widget_container(description, box)

        last_radio = None
        group_radios = []

        for option_label in items:
            widget_class = Gtk.CheckButton if GTK_API_VERSION >= 4 else Gtk.RadioButton
            radio = widget_class(group=last_radio, label=option_label, receives_default=True, visible=True)

            if not last_radio:
                self.option_widgets[option_name] = radio

            last_radio = radio
            group_radios.append(radio)

            if GTK_API_VERSION >= 4:
                box.append(radio)  # pylint: disable=no-member
            else:
                box.add(radio)     # pylint: disable=no-member

        label.set_mnemonic_widget(self.option_widgets[option_name])
        self.option_widgets[option_name].group_radios = group_radios
        self.preferences.set_widget(self.option_widgets[option_name], option_value)

    def _add_dropdown_option(self, option_name, option_value, description, items):

        self.option_widgets[option_name] = combobox = Gtk.ComboBoxText(valign=Gtk.Align.CENTER, visible=True)
        label = self._generate_widget_container(description, combobox)
        label.set_mnemonic_widget(combobox)

        for text_label in items:
            combobox.append(id=text_label, text=text_label)

        self.preferences.set_widget(combobox, option_value)

    def _add_entry_option(self, option_name, option_value, description):

        self.option_widgets[option_name] = entry = Gtk.Entry(hexpand=True, valign=Gtk.Align.CENTER,
                                                             visible=True)
        label = self._generate_widget_container(description, entry)
        label.set_mnemonic_widget(entry)

        self.preferences.set_widget(entry, option_value)

    def _add_textview_option(self, option_name, option_value, description):

        frame_container = Gtk.Frame(visible=True)
        self.option_widgets[option_name] = textview = Gtk.TextView(
            accepts_tab=False, pixels_above_lines=1, pixels_below_lines=1,
            left_margin=8, right_margin=8, top_margin=5, bottom_margin=5,
            wrap_mode=Gtk.WrapMode.WORD_CHAR, visible=True
        )
        label = self._generate_widget_container(description, frame_container, vertical=True)
        label.set_mnemonic_widget(textview)
        self.preferences.set_widget(textview, option_value)

        scrolled_window = Gtk.ScrolledWindow(hexpand=True, vexpand=True, min_content_height=125,
                                             visible=True)

        frame_container.set_property("child", scrolled_window)
        scrolled_window.set_property("child", textview)

    def _add_list_option(self, option_name, option_value, description):

        container = Gtk.Box(spacing=6, visible=True)
        frame_container = Gtk.Frame(visible=True)

        scrolled_window = Gtk.ScrolledWindow(
            hexpand=True, vexpand=True, min_content_height=125,
            hscrollbar_policy=Gtk.PolicyType.AUTOMATIC, vscrollbar_policy=Gtk.PolicyType.AUTOMATIC, visible=True
        )

        from pynicotine.gtkgui.widgets.treeview import TreeView
        self.option_widgets[option_name] = treeview = TreeView(
            self.frame, parent=scrolled_window,
            columns=[
                {"column_id": description, "column_type": "text", "title": description, "sort_column": 0}
            ]
        )
        frame_container.set_property("child", scrolled_window)
        self.preferences.set_widget(treeview, option_value)

        box = Gtk.Box(spacing=6, visible=True)

        add_button = Gtk.Button(label=_("Add…"), visible=True)
        add_button.connect("clicked", self.on_add, treeview, description)

        edit_button = Gtk.Button(label=_("Edit…"), visible=True)
        edit_button.connect("clicked", self.on_edit, treeview, description)

        remove_button = Gtk.Button(label=_("Remove"), visible=True)
        remove_button.connect("clicked", self.on_remove, treeview)

        if GTK_API_VERSION >= 4:
            box.append(add_button)                    # pylint: disable=no-member
            box.append(edit_button)                   # pylint: disable=no-member
            box.append(remove_button)                 # pylint: disable=no-member

            self.primary_container.append(container)  # pylint: disable=no-member
            self.primary_container.append(box)        # pylint: disable=no-member

            container.append(frame_container)         # pylint: disable=no-member
        else:
            box.add(add_button)                    # pylint: disable=no-member
            box.add(edit_button)                   # pylint: disable=no-member
            box.add(remove_button)                 # pylint: disable=no-member

            self.primary_container.add(container)  # pylint: disable=no-member
            self.primary_container.add(box)        # pylint: disable=no-member

            container.add(frame_container)         # pylint: disable=no-member

    def _add_file_option(self, option_name, option_value, description, file_chooser_type):

        button_widget = Gtk.Button(hexpand=True, valign=Gtk.Align.CENTER, visible=True)
        label = self._generate_widget_container(description, button_widget)

        self.option_widgets[option_name] = FileChooserButton(button_widget, self.dialog, file_chooser_type)
        label.set_mnemonic_widget(button_widget)

        self.preferences.set_widget(self.option_widgets[option_name], option_value)

    def _add_options(self):

        for option_name, data in self.plugin_settings.items():
            option_type = data.get("type")

            if not option_type:
                continue

            description = data.get("description", "")
            option_value = config.sections["plugins"][self.plugin_id.lower()][option_name]

            if option_type in ("integer", "int", "float"):
                self._add_numerical_option(
                    option_name, option_value, description, minimum=data.get("minimum", 0),
                    maximum=data.get("maximum", 99999), stepsize=data.get("stepsize", 1),
                    decimals=(0 if option_type in ("integer", "int") else 2)
                )

            elif option_type in ("bool",):
                self._add_boolean_option(option_name, option_value, description)

            elif option_type in ("radio",):
                self._add_radio_option(
                    option_name, option_value, description, items=data.get("options", []))

            elif option_type in ("dropdown",):
                self._add_dropdown_option(
                    option_name, option_value, description, items=data.get("options", []))

            elif option_type in ("str", "string"):
                self._add_entry_option(option_name, option_value, description)

            elif option_type in ("textview",):
                self._add_textview_option(option_name, option_value, description)

            elif option_type in ("list string",):
                self._add_list_option(option_name, option_value, description)

            elif option_type in ("file",):
                self._add_file_option(
                    option_name, option_value, description, file_chooser_type=data.get("chooser"))

    @staticmethod
    def on_add_response(dialog, _response_id, treeview):

        value = dialog.get_entry_value()

        if not value:
            return

        treeview.add_row([value])

    def on_add(self, _widget, treeview, description):

        EntryDialog(
            parent=self.dialog,
            title=description,
            callback=self.on_add_response,
            callback_data=treeview
        ).show()

    @staticmethod
    def on_edit_response(dialog, _response_id, data):

        value = dialog.get_entry_value()

        if not value:
            return

        treeview, iterator = data
        treeview.set_row_value(iterator, 0, value)

    def on_edit(self, _widget, treeview, description):

        for iterator in treeview.get_selected_rows():
            value = treeview.get_row_value(iterator, 0)

            EntryDialog(
                parent=self.dialog,
                title=description,
                callback=self.on_edit_response,
                callback_data=(treeview, iterator),
                default=value
            ).show()
            return

    @staticmethod
    def on_remove(_widget, treeview):
        for iterator in reversed(treeview.get_selected_rows()):
            treeview.remove_row(iterator)

    def on_cancel(self, *_args):
        self.close()

    def on_ok(self, *_args):

        for name in self.plugin_settings:
            value = self.preferences.get_widget_data(self.option_widgets[name])

            if value is not None:
                config.sections["plugins"][self.plugin_id.lower()][name] = value

        self.frame.core.pluginhandler.plugin_settings(
            self.plugin_id, self.frame.core.pluginhandler.enabled_plugins[self.plugin_id])

        self.close()<|MERGE_RESOLUTION|>--- conflicted
+++ resolved
@@ -314,13 +314,8 @@
 
 class OptionDialog(MessageDialog):
 
-<<<<<<< HEAD
-    def __init__(self, parent, title, message, callback, callback_data=None, option_label="", option_value=False,
-                 first_button=_("_No"), second_button=_("_Yes"), third_button="", fourth_button=""):
-=======
     def __init__(self, parent, title, message, callback, callback_data=None, long_message=None, option_label="",
                  option_value=False, first_button=_("_No"), second_button=_("_Yes"), third_button=""):
->>>>>>> 22021314
 
         buttons = []
 
@@ -333,17 +328,9 @@
         if third_button:
             buttons.append((third_button, 3))
 
-<<<<<<< HEAD
-        if fourth_button:
-            buttons.append((fourth_button, 4))
-
-        super().__init__(parent=parent, title=title, message=message, message_type=Gtk.MessageType.OTHER,
-                         callback=callback, callback_data=callback_data, buttons=buttons)
-=======
         super().__init__(parent=parent, title=title, message=message, long_message=long_message,
                          message_type=Gtk.MessageType.OTHER, callback=callback, callback_data=callback_data,
                          buttons=buttons)
->>>>>>> 22021314
 
         self.option = Gtk.CheckButton(label=option_label, active=option_value, visible=bool(option_label))
 
