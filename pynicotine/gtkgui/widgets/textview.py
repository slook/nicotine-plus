# COPYRIGHT (C) 2020-2023 Nicotine+ Contributors
#
# GNU GENERAL PUBLIC LICENSE
#    Version 3, 29 June 2007
#
# This program is free software: you can redistribute it and/or modify
# it under the terms of the GNU General Public License as published by
# the Free Software Foundation, either version 3 of the License, or
# (at your option) any later version.
#
# This program is distributed in the hope that it will be useful,
# but WITHOUT ANY WARRANTY; without even the implied warranty of
# MERCHANTABILITY or FITNESS FOR A PARTICULAR PURPOSE.  See the
# GNU General Public License for more details.
#
# You should have received a copy of the GNU General Public License
# along with this program.  If not, see <http://www.gnu.org/licenses/>.

import re
import time

from collections import deque

from gi.repository import Gdk
from gi.repository import Gtk

from pynicotine import slskmessages
from pynicotine.config import config
from pynicotine.core import core
from pynicotine.gtkgui.application import GTK_API_VERSION
from pynicotine.gtkgui.widgets import clipboard
from pynicotine.gtkgui.widgets.theme import update_tag_visuals
from pynicotine.gtkgui.widgets.theme import USER_STATUS_COLORS
from pynicotine.utils import encode_path
from pynicotine.utils import open_uri
from pynicotine.utils import PUNCTUATION


""" Textview """


class TextView:

    if GTK_API_VERSION >= 4:
        DEFAULT_CURSOR = Gdk.Cursor(name="default")
        POINTER_CURSOR = Gdk.Cursor(name="pointer")
        TEXT_CURSOR = Gdk.Cursor(name="text")
    else:
        DEFAULT_CURSOR = Gdk.Cursor.new_from_name(Gdk.Display.get_default(), "default")
        POINTER_CURSOR = Gdk.Cursor.new_from_name(Gdk.Display.get_default(), "pointer")
        TEXT_CURSOR = Gdk.Cursor.new_from_name(Gdk.Display.get_default(), "text")

    def __init__(self, parent, auto_scroll=False, parse_urls=True, editable=True,
                 horizontal_margin=12, vertical_margin=8, pixels_above_lines=1, pixels_below_lines=1):

        self.widget = Gtk.TextView(
            accepts_tab=False, cursor_visible=editable, editable=editable,
            left_margin=horizontal_margin, right_margin=horizontal_margin,
            top_margin=vertical_margin, bottom_margin=vertical_margin,
            pixels_above_lines=pixels_above_lines, pixels_below_lines=pixels_below_lines,
            wrap_mode=Gtk.WrapMode.WORD_CHAR, visible=True
        )
        parent.set_property("child", self.widget)

        self.textbuffer = self.widget.get_buffer()
        self.scrollable = self.widget.get_ancestor(Gtk.ScrolledWindow)
        scrollable_container = self.scrollable.get_ancestor(Gtk.Box)

        self.adjustment = self.scrollable.get_vadjustment()
        self.auto_scroll = auto_scroll
        self.adjustment_bottom = self.adjustment_value = 0
        self.adjustment.connect("notify::upper", self.on_adjustment_upper_changed)
        self.adjustment.connect("notify::value", self.on_adjustment_value_changed)

        self.pressed_x = self.pressed_y = 0
        self.max_num_lines = 50000
        self.parse_urls = parse_urls
        self.tag_urls = {}
        self.url_regex = re.compile("(\\w+\\://[^\\s]+)|(www\\.\\w+\\.[^\\s]+)|(mailto\\:[^\\s]+)")

        if GTK_API_VERSION >= 4:
            self.gesture_click_primary = Gtk.GestureClick()
            scrollable_container.add_controller(self.gesture_click_primary)

            self.gesture_click_secondary = Gtk.GestureClick()
            scrollable_container.add_controller(self.gesture_click_secondary)

            self.cursor_window = self.widget

            self.motion_controller = Gtk.EventControllerMotion()
            self.motion_controller.connect("motion", self.on_move_cursor)
            self.widget.add_controller(self.motion_controller)  # pylint: disable=no-member
        else:
            self.gesture_click_primary = Gtk.GestureMultiPress(widget=scrollable_container)
            self.gesture_click_secondary = Gtk.GestureMultiPress(widget=scrollable_container)

            self.cursor_window = None

            self.widget.connect("motion-notify-event", self.on_move_cursor_event)

        self.gesture_click_primary.set_propagation_phase(Gtk.PropagationPhase.CAPTURE)
        self.gesture_click_primary.connect("released", self.on_released_primary)

        self.gesture_click_secondary.set_propagation_phase(Gtk.PropagationPhase.CAPTURE)
        self.gesture_click_secondary.set_button(Gdk.BUTTON_SECONDARY)
        self.gesture_click_secondary.connect("pressed", self.on_pressed_secondary)

    def scroll_bottom(self):
        self.adjustment_value = (self.adjustment.get_upper() - self.adjustment.get_page_size())
        self.adjustment.set_value(self.adjustment_value)

    def _append_text(self, text, tag=None):

        if not text:
            return

        iterator = self.textbuffer.get_end_iter()  # TODO: cannot find end of line iter unless end of buffer

        if tag is not None:
            start_offset = iterator.get_offset()

        self.textbuffer.insert(iterator, text)

        if tag is not None:
            start_iter = self.textbuffer.get_iter_at_offset(start_offset)
            self.textbuffer.apply_tag(tag, start_iter, iterator)

    def _insert_text(self, text, tag=None):
        # TODO: make a function that can insert a line on a specified line number
        self._append_text(text, tag)

    def _remove_old_lines(self):

        old_num_lines = self.textbuffer.get_line_count()

        if old_num_lines < self.max_num_lines:
            return old_num_lines

        new_num_lines = (old_num_lines - self.max_num_lines)
        start_iter = self.textbuffer.get_start_iter()
        end_iter = self.textbuffer.get_iter_at_line(new_num_lines)

        if GTK_API_VERSION >= 4:
            _position_found, end_iter = end_iter

        self.tag_urls.pop(end_iter, None)
        self.textbuffer.delete(start_iter, end_iter)

        return new_num_lines

    def append_line(self, line, tag=None, timestamp=None, timestamp_format=None):

        num_lines = self._remove_old_lines()
        line = str(line).strip("\n")

        if timestamp_format:
            line = time.strftime(timestamp_format, time.localtime(timestamp)) + " " + line

        if self.textbuffer.get_char_count() > 0:
            line = "\n" + line

        # Highlight urls, if found and tag them
        line = self._append_url_tags(line, tag)

        # Add remaining text
        self._insert_text(line, tag)

        return num_lines

    def _append_url_tags(self, text, text_tag):
        """ Highlight urls, if found and tag them """

        if self.parse_urls and ("://" in text or "www." in text or "mailto:" in text):
            # Match first url
            match = self.url_regex.search(text)

            while match:
                self._insert_text(text[:match.start()], text_tag)

                url = match.group()
                url_tag = self.create_tag("urlcolor", url=url)
                self.tag_urls[self.textbuffer.get_end_iter()] = url_tag
                self._insert_text(url, url_tag)

                # Match remaining url
                text = text[match.end():]
                match = self.url_regex.search(text)

        # Add remaining text
        return text

    def get_has_selection(self):
        return self.textbuffer.get_has_selection()

    def get_text(self):
        start_iter, end_iter = self.textbuffer.get_bounds()
        return self.textbuffer.get_text(start_iter, end_iter - 1, include_hidden_chars=True)

    def get_tags_for_pos(self, pos_x, pos_y):

        buf_x, buf_y = self.widget.window_to_buffer_coords(Gtk.TextWindowType.WIDGET, pos_x, pos_y)
        over_text, iterator, _trailing = self.widget.get_iter_at_position(buf_x, buf_y)

        if not over_text:
            # Iterators are returned for whitespace after the last character, avoid accidental URL clicks
            return []

        return iterator.get_tags()

    def get_url_for_current_pos(self):

        for tag in self.get_tags_for_pos(self.pressed_x, self.pressed_y):
            if hasattr(tag, "url"):
                return tag.url

        return ""

    def update_cursor(self, pos_x, pos_y):

        cursor = self.TEXT_CURSOR

        if self.cursor_window is None:
            self.cursor_window = self.widget.get_window(Gtk.TextWindowType.TEXT)  # pylint: disable=no-member

        for tag in self.get_tags_for_pos(pos_x, pos_y):
            if hasattr(tag, "username"):
                cursor = self.DEFAULT_CURSOR
                break

            if hasattr(tag, "url"):
                cursor = self.POINTER_CURSOR
                break

            if hasattr(tag, "roomname"):
                cursor = self.DEFAULT_CURSOR
                break

        if cursor != self.cursor_window.get_cursor():
            self.cursor_window.set_cursor(cursor)

    def clear(self):

        start_iter, end_iter = self.textbuffer.get_bounds()

        self.textbuffer.delete(start_iter, end_iter)
        self.tag_urls.clear()

    """ Text Tags (roomnames, usernames, URLs) """

    def create_tag(self, color_id=None, callback=None, roomname=None, username=None, url=None):

        tag = self.textbuffer.create_tag()

        if color_id:
            update_tag_visuals(tag, color_id=color_id)
            tag.color_id = color_id

        if url:
            if url[:4] == "www.":
                url = "http://" + url

            tag.url = url

        if roomname:
            tag.callback = callback
            tag.roomname = roomname

        if username:
            tag.callback = callback
            tag.username = username

        return tag

    def update_tag(self, tag, color_id=None):

        if color_id is not None:
            tag.color_id = color_id

        update_tag_visuals(tag, color_id=tag.color_id)

    def update_url_tags(self):
        for tag in self.tag_urls.values():
            self.update_tag(tag)

    def update_tags(self):
        self.update_url_tags()

    """ Events """

    def on_released_primary(self, _controller, _num_p, pressed_x, pressed_y):

        self.pressed_x = pressed_x
        self.pressed_y = pressed_y

        if self.textbuffer.get_has_selection():
            return False

        for tag in self.get_tags_for_pos(pressed_x, pressed_y):
            if hasattr(tag, "url"):
                open_uri(tag.url)
                return True

            if hasattr(tag, "username"):
                tag.callback(pressed_x, pressed_y, tag.username)
                return True

            if hasattr(tag, "roomname"):
                tag.callback(pressed_x, pressed_y, tag.roomname)
                return True

        return False

    def on_pressed_secondary(self, _controller, _num_p, pressed_x, pressed_y):

        self.pressed_x = pressed_x
        self.pressed_y = pressed_y

        if self.textbuffer.get_has_selection():
            return False

        for tag in self.get_tags_for_pos(pressed_x, pressed_y):
            if hasattr(tag, "username"):
                tag.callback(pressed_x, pressed_y, tag.username)
                return True

        return False

    def on_move_cursor(self, _controller, pos_x, pos_y):
        self.update_cursor(pos_x, pos_y)

    def on_move_cursor_event(self, _widget, event):
        self.update_cursor(event.x, event.y)

    def on_copy_text(self, *_args):
        self.widget.emit("copy-clipboard")

    def on_copy_link(self, *_args):
        clipboard.copy_text(self.get_url_for_current_pos())

    def on_copy_all_text(self, *_args):
        clipboard.copy_text(self.get_text())

    def on_clear_all_text(self, *_args):
        self.clear()

    def on_adjustment_upper_changed(self, *_args):

        new_adjustment_bottom = (self.adjustment.get_upper() - self.adjustment.get_page_size())

        if self.auto_scroll and (self.adjustment_bottom - self.adjustment_value) <= 0:
            # Scroll to bottom if we were at the bottom previously
            self.scroll_bottom()

        self.adjustment_bottom = new_adjustment_bottom

    def on_adjustment_value_changed(self, *_args):

        new_value = self.adjustment.get_value()

        if new_value.is_integer() and (0 < new_value < self.adjustment_bottom):
            # The textview scrolls up on its own sometimes. Ignore these garbage values.
            return

        self.adjustment_value = new_value


class ChatView(TextView):

<<<<<<< HEAD
    def __init__(self, *args, user_statuses=None, username_event=None,
                 roomname_event=None, is_chatroom=False, **kwargs):

        super().__init__(*args, **kwargs)

        self.is_chatroom = is_chatroom
        self.user_statuses = user_statuses
=======
    def __init__(self, *args, username_event=None, **kwargs):

        super().__init__(*args, **kwargs)

>>>>>>> 71038e49
        self.username_event = username_event
        self.roomname_event = roomname_event

        self.tag_remote = self.create_tag("chatremote")
        self.tag_local = self.create_tag("chatlocal")
        self.tag_command = self.create_tag("chatcommand")
        self.tag_action = self.create_tag("chatme")
        self.tag_highlight = self.create_tag("chathilite")

        self.tag_users = {}

        if roomname_event is not None:
            # This is Public global room feed
            self.tag_rooms = {}

        self.update_tags()

    @staticmethod
    def find_whole_word(word, text):
        """ Returns start position of a whole word that is not in a subword """

        if word not in text:
            return -1

        word_boundaries = [" "] + PUNCTUATION
        whole = False
        start = after = 0

        while not whole and start > -1:
            start = text.find(word, after)
            after = start + len(word)

            whole = ((text[after] if after < len(text) else " ") in word_boundaries
                     and (text[start - 1] if start > 0 else " ") in word_boundaries)

        return start if whole else -1

    def append_log_lines(self, path, num_lines, is_global=False):

        def decode_line(line):
            try:
                return line.decode("utf-8")
            except UnicodeDecodeError:
                return line.decode("latin-1")

        def get_source_timestamp_length(path):
            """ Do a quick test to check file exists and the timestamp format it's using """
            try:
                with open(encode_path(path), "rb") as test_lines:
                    # Scan the most recent 10 lines
                    test_lines = deque(test_lines, 10)
                    last_timestamp_length = -1

                    for i, test_line in enumerate(test_lines):
                        test_line = decode_line(test_line)
                        timestamp, _room, _user, text, _tag = self.read_log_line(test_line)

                        if timestamp is not None:
                            this_timestamp_length = len(timestamp)

                            if this_timestamp_length == last_timestamp_length:
                                # At least two recent timestamps in the file are the same
                                return this_timestamp_length

                            last_timestamp_length = this_timestamp_length

                return last_timestamp_length

            except OSError:
                # No log file exists
                return None

        login = config.sections["server"]["login"]
        timestamp_length = get_source_timestamp_length(path)

        if not timestamp_length:
            # No log file exists
            return

        if is_global:
            timestamp_length = len(time.strftime(config.sections["logging"].get("log_timestamp", "%Y-%m-%d %H:%M:%S"))

        with open(encode_path(path), "rb") as lines:
            # Only show as many log lines as specified in config
            lines = deque(lines, num_lines)

            for line in lines:  # .reverse()  #  reversed(lines)
                line = decode_line(line)

                timestamp, room, user, text, tag = self.read_log_line(line, login, timestamp_length, is_global)
                num_lines_inserted = self.insert_new_line(text, tag, user, room, timestamp, is_global)  # position=0)

        if num_lines_inserted > 1:
            self.insert_new_line(_("--- old messages above ---"), tag=self.tag_highlight)

    def read_log_line(self, line, login=None, timestamp_length=None, is_global=False):
        """ Retrieve a previously timestamped chat line that was stored as a plain-text string """

        room = user = text = ""
        timestamp = tag = None

        def get_timestamp_and_roomname(line_start, pos_start_user, is_action=False):

            if is_global and line_start.endswith(" | [") or line_start.endswith(" | *"):
                # Public global room feed line
                timestamp_length = len(time.strftime(config.sections["logging"]["log_timestamp"]))

                timestamp = line_start[:timestamp_length]
                roomname = line_start[timestamp_length + 1:-4]
            else:
                # Normal Chat Room or Private Chat line
                timestamp = line_start[0:-3] if is_action else line_start[0:-2]  # [0:-2].rstrip()
                roomname = None

            return timestamp, roomname

        action_star = " * "
        user_start, user_after = " [", "] "

        if user_start in line and user_after in line:
            pos_start_user = timestamp_length if timestamp_length and not is_global else line.find(user_start)
            pos_after_user = line.find(user_after, pos_start_user)

            if pos_after_user > pos_start_user:
                line_start = line[:pos_start_user + 2]

                timestamp, room = get_timestamp_and_roomname(line_start, pos_start_user)
                user = line[pos_start_user + 2:pos_after_user]
                text = line[pos_after_user + 2:-1]
                tag = self.get_text_tag(text, user, login)

        elif action_star in line:
            pos_start_user = timestamp_length if timestamp_length and not is_global else line.find(action_star)

            if pos_start_user > -1:
                line_start = line[:pos_start_user + 3]

                timestamp, room = get_timestamp_and_roomname(line_start, pos_start_user, is_action=True)
                user = None  # no end delimiter
                text = line[pos_start_user + 3:-1]  # .rstrip()  # [ or 2]
                tag = self.tag_action if timestamp else self.get_text_tag(text)

        if not text:
            text = line[:-1]

        return timestamp, room, user, text, tag

    def insert_new_line(self, text, tag=None, username=None, roomname=None, timestamp=None, is_global=False):
        """ Add a rich-text chat line using raw data by taggging it straight into textbuffer """

        num_lines = self._remove_old_lines()

        eol = "\n"
        space = " "
        space_tag = None  # TODO: full-row select hotzone

        self._insert_text(eol)

        if not tag == self.tag_command:
            if not isinstance(timestamp, str):
                # Message sent while offline (server time) or normal newmessage (local time)
                time_tag = self.tag_remote if timestamp else self.tag_local
                timestamp = time.strftime(self.timestamp_format, time.localtime(timestamp))
            else:
                # Old logged message from local file, already have saved timestamp as string
                time_tag = self.tag_local
                text = text.rstrip(eol)

            self._insert_text(timestamp, time_tag)

        if is_global and roomname:
            # This is Public global room feed
            room_start, room_after = " ", " |"
            room_tag = self.get_room_tag(roomname)

            self._insert_text(room_start, space_tag)
            self._insert_text(roomname, room_tag)
            self._insert_text(room_after, space_tag)

        star_action = " * "
        type_tag = self.get_type_tag(username)
        user_tag = self.get_user_tag(username)
        is_action_tagged = (tag == self.tag_action)

        if is_action_tagged and not username:
            # username is "" in log readback, can't be certain of username containing spaces
            self._insert_text(star_action if not text.startswith(star_action) else space, self.tag_action)

        elif is_action_tagged:
            # Tag usernames with popup menu creating tag, and away/online/offline colors
            self._insert_text(star_action, self.tag_action)
            self._insert_text(username, user_tag)
            self._insert_text(space, space_tag)

            text = text[4:]  # "/me "

        elif username:
            # Normal chat line
            user_start, user_after = " [", "] "

            # Tag usernames with popup menu creating tag, and away/online/offline colors
            self._insert_text(user_start, type_tag)  # [ buddy user type highlight
            self._insert_text(username, user_tag)
            self._insert_text(user_after, type_tag)  # ] buddy user type highlight

        elif timestamp:
            self._insert_text(space, space_tag)

        # Highlight urls, if found and tag them
        text = self._append_url_tags(text, tag)

        # Remaining text
        self._insert_text(text, tag)

        return num_lines

    def get_room_tag(self, roomname):

        if roomname not in self.tag_rooms:
            self.update_room_tag(roomname)

        return self.tag_rooms[roomname]

    def get_text_tag(self, text, user=None, login_username=None):

        if text.startswith("/me ") or text.startswith("* "):
            return self.tag_action

        if not user or user == login_username:
            return self.tag_local

        if login_username and self.find_whole_word(login_username.lower(), text.lower()) > -1:
            return self.tag_highlight

        return self.tag_remote

    def get_type_tag(self, user):

        if user in core.userlist.buddies:
            return self.tag_highlight

        return None

    def get_user_tag(self, username):

        if username not in self.tag_users:
            self.update_user_tag(username)

        return self.tag_users[username]

    def update_tags(self):

        super().update_tags()

        if self.is_chatroom:
            self.timestamp_format = config.sections["logging"]["rooms_timestamp"]
        else:
            self.timestamp_format = config.sections["logging"]["private_timestamp"]

        self.update_room_tags()
        self.update_user_tags()

        for tag in (
            self.tag_remote,
            self.tag_local,
            self.tag_command,
            self.tag_action,
            self.tag_highlight
        ):
            self.update_tag(tag)

    def update_room_tag(self, roomname):

        if not self.roomname_event:
            # Not Public global room feed
            return

        if roomname not in self.tag_rooms:
            self.tag_rooms[roomname] = self.create_tag(callback=self.roomname_event, roomname=roomname)

        color = "tab_changed" if roomname in core.chatrooms.joined_rooms else "useroffline"
        self.update_tag(self.tag_rooms[roomname], color)

    def update_room_tags(self):

        if not self.roomname_event:
            # Not Public global room feed
            return

        for roomname in self.tag_rooms:
            self.update_room_tag(roomname)

    def update_user_tag(self, username, status=0):

        if username not in self.tag_users:
            self.tag_users[username] = self.create_tag(callback=self.username_event, username=username)

<<<<<<< HEAD
        color = USER_STATUS_COLORS.get(self.user_statuses.get(username, status))  # global room feed uses default
=======
        status = core.user_statuses.get(username, slskmessages.UserStatus.OFFLINE)
        color = USER_STATUS_COLORS.get(status)
>>>>>>> 71038e49
        self.update_tag(self.tag_users[username], color)

    def update_user_tags(self):
        for username in self.tag_users:
            self.update_user_tag(username, self.tag_users.get(username, 0))<|MERGE_RESOLUTION|>--- conflicted
+++ resolved
@@ -366,20 +366,11 @@
 
 class ChatView(TextView):
 
-<<<<<<< HEAD
-    def __init__(self, *args, user_statuses=None, username_event=None,
-                 roomname_event=None, is_chatroom=False, **kwargs):
+    def __init__(self, *args, username_event=None, roomname_event=None, is_chatroom=False, **kwargs):
 
         super().__init__(*args, **kwargs)
 
         self.is_chatroom = is_chatroom
-        self.user_statuses = user_statuses
-=======
-    def __init__(self, *args, username_event=None, **kwargs):
-
-        super().__init__(*args, **kwargs)
-
->>>>>>> 71038e49
         self.username_event = username_event
         self.roomname_event = roomname_event
 
@@ -460,7 +451,7 @@
             return
 
         if is_global:
-            timestamp_length = len(time.strftime(config.sections["logging"].get("log_timestamp", "%Y-%m-%d %H:%M:%S"))
+            timestamp_length = len(time.strftime(config.sections["logging"].get("log_timestamp", "%Y-%m-%d %H:%M:%S")))
 
         with open(encode_path(path), "rb") as lines:
             # Only show as many log lines as specified in config
@@ -621,7 +612,7 @@
         if user in core.userlist.buddies:
             return self.tag_highlight
 
-        return None
+        return self.tag_local
 
     def get_user_tag(self, username):
 
@@ -677,12 +668,8 @@
         if username not in self.tag_users:
             self.tag_users[username] = self.create_tag(callback=self.username_event, username=username)
 
-<<<<<<< HEAD
-        color = USER_STATUS_COLORS.get(self.user_statuses.get(username, status))  # global room feed uses default
-=======
         status = core.user_statuses.get(username, slskmessages.UserStatus.OFFLINE)
         color = USER_STATUS_COLORS.get(status)
->>>>>>> 71038e49
         self.update_tag(self.tag_users[username], color)
 
     def update_user_tags(self):
