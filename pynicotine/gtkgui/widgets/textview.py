--- conflicted
+++ resolved
@@ -194,10 +194,6 @@
         self._insert_text(line, tag)
         self._remove_old_lines(num_lines)
 
-<<<<<<< HEAD
-=======
-        return num_lines
-
     def get_iter_at_line(self, line_number):
 
         iterator = self.textbuffer.get_iter_at_line(line_number)
@@ -207,7 +203,6 @@
 
         return iterator
 
->>>>>>> e735724f
     def get_has_selection(self):
         return self.textbuffer.get_has_selection()
 
