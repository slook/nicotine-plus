# COPYRIGHT (C) 2020-2023 Nicotine+ Contributors
#
# GNU GENERAL PUBLIC LICENSE
#    Version 3, 29 June 2007
#
# This program is free software: you can redistribute it and/or modify
# it under the terms of the GNU General Public License as published by
# the Free Software Foundation, either version 3 of the License, or
# (at your option) any later version.
#
# This program is distributed in the hope that it will be useful,
# but WITHOUT ANY WARRANTY; without even the implied warranty of
# MERCHANTABILITY or FITNESS FOR A PARTICULAR PURPOSE.  See the
# GNU General Public License for more details.
#
# You should have received a copy of the GNU General Public License
# along with this program.  If not, see <http://www.gnu.org/licenses/>.

import re
import time

from collections import deque

from gi.repository import Gdk
from gi.repository import Gtk

from pynicotine.config import config
from pynicotine.core import core
from pynicotine.gtkgui.application import GTK_API_VERSION
from pynicotine.gtkgui.widgets import clipboard
from pynicotine.gtkgui.widgets.accelerator import Accelerator
from pynicotine.gtkgui.widgets.theme import update_tag_visuals
from pynicotine.gtkgui.widgets.theme import USER_STATUS_COLORS
from pynicotine.slskmessages import UserStatus
from pynicotine.utils import encode_path
from pynicotine.utils import open_uri
from pynicotine.utils import PUNCTUATION


""" Textview """


class TextView:

    if GTK_API_VERSION >= 4:
        DEFAULT_CURSOR = Gdk.Cursor(name="default")
        POINTER_CURSOR = Gdk.Cursor(name="pointer")
        TEXT_CURSOR = Gdk.Cursor(name="text")
    else:
        DEFAULT_CURSOR = Gdk.Cursor.new_from_name(Gdk.Display.get_default(), "default")
        POINTER_CURSOR = Gdk.Cursor.new_from_name(Gdk.Display.get_default(), "pointer")
        TEXT_CURSOR = Gdk.Cursor.new_from_name(Gdk.Display.get_default(), "text")

    def __init__(self, parent, auto_scroll=False, parse_urls=True, editable=True,
                 horizontal_margin=12, vertical_margin=8, pixels_above_lines=1, pixels_below_lines=1):

        self.widget = Gtk.TextView(
            accepts_tab=False, cursor_visible=editable, editable=editable,
            left_margin=horizontal_margin, right_margin=horizontal_margin,
            top_margin=vertical_margin, bottom_margin=vertical_margin,
            pixels_above_lines=pixels_above_lines, pixels_below_lines=pixels_below_lines,
            wrap_mode=Gtk.WrapMode.WORD_CHAR, visible=True
        )
        parent.set_property("child", self.widget)

        self.textbuffer = self.widget.get_buffer()
        self.scrollable = self.widget.get_ancestor(Gtk.ScrolledWindow)
        scrollable_container = self.scrollable.get_ancestor(Gtk.Box)

        self.adjustment = self.scrollable.get_vadjustment()
        self.auto_scroll = auto_scroll
        self.adjustment_bottom = self.adjustment_value = 0
        self.adjustment.connect("notify::upper", self.on_adjustment_upper_changed)
        self.adjustment.connect("notify::value", self.on_adjustment_value_changed)

        self.pressed_x = self.pressed_y = 0
        self.max_num_lines = 50000
        self.parse_urls = parse_urls
        self.tag_urls = {}
        self.url_regex = re.compile("(\\w+\\://[^\\s]+)|(www\\.\\w+\\.[^\\s]+)|(mailto\\:[^\\s]+)")

        if GTK_API_VERSION >= 4:
            self.gesture_click_primary = Gtk.GestureClick()
            scrollable_container.add_controller(self.gesture_click_primary)

            self.gesture_click_secondary = Gtk.GestureClick()
            scrollable_container.add_controller(self.gesture_click_secondary)

            self.cursor_window = self.widget

            self.motion_controller = Gtk.EventControllerMotion()
            self.motion_controller.connect("motion", self.on_move_cursor)
            self.widget.add_controller(self.motion_controller)  # pylint: disable=no-member
        else:
            self.gesture_click_primary = Gtk.GestureMultiPress(widget=scrollable_container)
            self.gesture_click_secondary = Gtk.GestureMultiPress(widget=scrollable_container)

            self.cursor_window = None

            self.widget.connect("motion-notify-event", self.on_move_cursor_event)

        self.gesture_click_primary.set_propagation_phase(Gtk.PropagationPhase.CAPTURE)
        self.gesture_click_primary.connect("released", self.on_released_primary)

        self.gesture_click_secondary.set_propagation_phase(Gtk.PropagationPhase.CAPTURE)
        self.gesture_click_secondary.set_button(Gdk.BUTTON_SECONDARY)
        self.gesture_click_secondary.connect("pressed", self.on_pressed_secondary)

    def scroll_bottom(self):
        self.adjustment_value = (self.adjustment.get_upper() - self.adjustment.get_page_size())
        self.adjustment.set_value(self.adjustment_value)

    def _insert_text(self, text, tag=None):

        if not text:
            return

        iterator = self.textbuffer.get_end_iter()

        if tag is not None:
            start_offset = iterator.get_offset()

        self.textbuffer.insert(iterator, text)

        if tag is not None:
            start_iter = self.textbuffer.get_iter_at_offset(start_offset)
            self.textbuffer.apply_tag(tag, start_iter, iterator)

    def _remove_old_lines(self, num_lines):

        if num_lines < self.max_num_lines:
            return

        start_iter = self.textbuffer.get_start_iter()
        end_iter = self.textbuffer.get_iter_at_line(num_lines - self.max_num_lines)

        if GTK_API_VERSION >= 4:
            _position_found, end_iter = end_iter

        self.tag_urls.pop(end_iter, None)
        self.textbuffer.delete(start_iter, end_iter)

    def append_line(self, line, tag=None, timestamp=None, timestamp_format=None, username=None, usertag=None):

        num_lines = self.textbuffer.get_line_count()
        line = str(line).strip("\n")

        if timestamp_format:
            line = time.strftime(timestamp_format, time.localtime(timestamp)) + " " + line

        if self.textbuffer.get_char_count() > 0:
            line = "\n" + line

        # Tag usernames with popup menu creating tag, and away/online/offline colors
        if username and username in line:
            start = line.find(username)

            self._insert_text(line[:start], tag)
            self._insert_text(username, usertag)

            line = line[start + len(username):]

        # Highlight urls, if found and tag them
        if self.parse_urls and ("://" in line or "www." in line or "mailto:" in line):
            # Match first url
            match = self.url_regex.search(line)

            while match:
                self._insert_text(line[:match.start()], tag)

                url = match.group()
                urltag = self.create_tag("urlcolor", url=url)
                self.tag_urls[self.textbuffer.get_end_iter()] = urltag
                self._insert_text(url, urltag)

                # Match remaining url
                line = line[match.end():]
                match = self.url_regex.search(line)

        self._insert_text(line, tag)
        self._remove_old_lines(num_lines)

        return num_lines

    def get_has_selection(self):
        return self.textbuffer.get_has_selection()

    def get_text(self):
        start_iter, end_iter = self.textbuffer.get_bounds()
        return self.textbuffer.get_text(start_iter, end_iter, include_hidden_chars=True)

    def get_tags_for_pos(self, pos_x, pos_y):

        buf_x, buf_y = self.widget.window_to_buffer_coords(Gtk.TextWindowType.WIDGET, pos_x, pos_y)
        over_text, iterator, _trailing = self.widget.get_iter_at_position(buf_x, buf_y)

        if not over_text:
            # Iterators are returned for whitespace after the last character, avoid accidental URL clicks
            return []

        return iterator.get_tags()

    def get_url_for_current_pos(self):

        for tag in self.get_tags_for_pos(self.pressed_x, self.pressed_y):
            if hasattr(tag, "url"):
                return tag.url

        return ""

    def update_cursor(self, pos_x, pos_y):

        cursor = self.TEXT_CURSOR

        if self.cursor_window is None:
            self.cursor_window = self.widget.get_window(Gtk.TextWindowType.TEXT)  # pylint: disable=no-member

        for tag in self.get_tags_for_pos(pos_x, pos_y):
            if hasattr(tag, "username"):
                cursor = self.DEFAULT_CURSOR
                break

            if hasattr(tag, "url"):
                cursor = self.POINTER_CURSOR
                break

        if cursor != self.cursor_window.get_cursor():
            self.cursor_window.set_cursor(cursor)

    def clear(self):

        start_iter, end_iter = self.textbuffer.get_bounds()

        self.textbuffer.delete(start_iter, end_iter)
        self.tag_urls.clear()

    """ Text Tags (usernames, URLs) """

    def create_tag(self, color_id=None, callback=None, username=None, url=None):

        tag = self.textbuffer.create_tag()

        if color_id:
            update_tag_visuals(tag, color_id=color_id)
            tag.color_id = color_id

        if url:
            if url[:4] == "www.":
                url = "http://" + url

            tag.url = url

        if username:
            tag.callback = callback
            tag.username = username

        return tag

    def update_tag(self, tag, color_id=None):

        if color_id is not None:
            tag.color_id = color_id

        update_tag_visuals(tag, color_id=tag.color_id)

    def update_tags(self):
        for tag in self.tag_urls.values():
            self.update_tag(tag)

    """ Events """

    def on_released_primary(self, _controller, _num_p, pressed_x, pressed_y):

        self.pressed_x = pressed_x
        self.pressed_y = pressed_y

        if self.textbuffer.get_has_selection():
            return False

        for tag in self.get_tags_for_pos(pressed_x, pressed_y):
            if hasattr(tag, "url"):
                open_uri(tag.url)
                return True

            if hasattr(tag, "username"):
                tag.callback(pressed_x, pressed_y, tag.username)
                return True

        return False

    def on_pressed_secondary(self, _controller, _num_p, pressed_x, pressed_y):

        self.pressed_x = pressed_x
        self.pressed_y = pressed_y

        if self.textbuffer.get_has_selection():
            return False

        for tag in self.get_tags_for_pos(pressed_x, pressed_y):
            if hasattr(tag, "username"):
                tag.callback(pressed_x, pressed_y, tag.username)
                return True

        return False

    def on_move_cursor(self, _controller, pos_x, pos_y):
        self.update_cursor(pos_x, pos_y)

    def on_move_cursor_event(self, _widget, event):
        self.update_cursor(event.x, event.y)

    def on_copy_text(self, *_args):
        self.widget.emit("copy-clipboard")

    def on_copy_link(self, *_args):
        clipboard.copy_text(self.get_url_for_current_pos())

    def on_copy_all_text(self, *_args):
        clipboard.copy_text(self.get_text())

    def on_clear_all_text(self, *_args):
        self.clear()

    def on_adjustment_upper_changed(self, *_args):

        new_adjustment_bottom = (self.adjustment.get_upper() - self.adjustment.get_page_size())

        if self.auto_scroll and (self.adjustment_bottom - self.adjustment_value) <= 0:
            # Scroll to bottom if we were at the bottom previously
            self.scroll_bottom()

        self.adjustment_bottom = new_adjustment_bottom

    def on_adjustment_value_changed(self, *_args):

        new_value = self.adjustment.get_value()

        if new_value.is_integer() and (0 < new_value < self.adjustment_bottom):
            # The textview scrolls up on its own sometimes. Ignore these garbage values.
            return

        self.adjustment_value = new_value


class ChatView(TextView):

<<<<<<< HEAD
    def __init__(self, *args, chat_entry=None, users=None, username_event=None, **kwargs):

        super().__init__(*args, **kwargs)

        self.chat_entry = chat_entry
        self.users = users
        self.username_event = username_event

        Accelerator("Down", self.widget, self.on_page_down_accelerator)
        Accelerator("Page_Down", self.widget, self.on_page_down_accelerator)
=======
    def __init__(self, *args, status_users=None, username_event=None, **kwargs):

        super().__init__(*args, **kwargs)

        self.tag_users = self.status_users = {}
        self.username_event = username_event

        if status_users:
            # In chatrooms, we only want to set the online status for users that are
            # currently in the room, even though we might know their global status
            self.status_users = status_users
>>>>>>> 5c21d52b

        self.tag_remote = self.create_tag("chatremote")
        self.tag_local = self.create_tag("chatlocal")
        self.tag_command = self.create_tag("chatcommand")
        self.tag_action = self.create_tag("chatme")
        self.tag_highlight = self.create_tag("chathilite")

    @staticmethod
    def find_whole_word(word, text):
        """ Returns start position of a whole word that is not in a subword """

        if word not in text:
            return -1

        word_boundaries = [" "] + PUNCTUATION
        whole = False
        start = after = 0

        while not whole and start > -1:
            start = text.find(word, after)
            after = start + len(word)

            whole = ((text[after] if after < len(text) else " ") in word_boundaries
                     and (text[start - 1] if start > 0 else " ") in word_boundaries)

        return start if whole else -1

    def append_log_lines(self, path, num_lines, timestamp_format):

        if not num_lines:
            return

        try:
            with open(encode_path(path), "rb") as lines:
                # Only show as many log lines as specified in config
                lines = deque(lines, num_lines)

        except OSError:
            return

        login = config.sections["server"]["login"]

        for line in lines:
            try:
                line = line.decode("utf-8")

            except UnicodeDecodeError:
                line = line.decode("latin-1")

            user = tag = usertag = None

            if " [" in line and "] " in line:
                start = line.find(" [") + 2
                end = line.find("] ", start)

                if end > start:
                    user = line[start:end]
                    usertag = self.get_user_tag(user)

                    text = line[end + 2:-1]
                    tag = self.get_line_tag(user, text, login)

            elif "* " in line:
                tag = self.tag_action

            if user != login:
                self.append_line(core.privatechat.censor_chat(line), tag=tag, username=user, usertag=usertag)
            else:
                self.append_line(line, tag=tag, username=user, usertag=usertag)

        if lines:
            self.append_line(_("--- old messages above ---"), tag=self.tag_highlight,
                             timestamp_format=timestamp_format)

    def get_line_tag(self, user, text, login=None):

        if text.startswith("/me "):
            return self.tag_action

        if user == login:
            return self.tag_local

        if login and self.find_whole_word(login.lower(), text.lower()) > -1:
            return self.tag_highlight

        return self.tag_remote

    def get_user_tag(self, username):

        if username not in self.tag_users:
            self.update_user_tag(username)

        return self.tag_users[username]

    def update_tags(self):

        super().update_tags()
        self.update_user_tags()

        for tag in (
            self.tag_remote,
            self.tag_local,
            self.tag_command,
            self.tag_action,
            self.tag_highlight
        ):
            self.update_tag(tag)

    def update_user_tag(self, username):

        status = UserStatus.OFFLINE

        if username not in self.tag_users:
            self.tag_users[username] = self.create_tag(callback=self.username_event, username=username)

        if username in self.status_users:
            status = core.user_statuses.get(username, UserStatus.OFFLINE)

        color = USER_STATUS_COLORS.get(status)
        self.update_tag(self.tag_users[username], color)

    def update_user_tags(self):
        for username in self.tag_users:
            self.update_user_tag(username)

    def on_page_down_accelerator(self, *_args):
        """ Page_Down, Down: Give focus to text entry if already scrolled at the bottom """

        if self.adjustment_value >= self.adjustment_bottom:
            # Give focus to text entry upon scrolling down to the bottom
            self.chat_entry.grab_focus_without_selecting()<|MERGE_RESOLUTION|>--- conflicted
+++ resolved
@@ -344,36 +344,27 @@
 
 class ChatView(TextView):
 
-<<<<<<< HEAD
-    def __init__(self, *args, chat_entry=None, users=None, username_event=None, **kwargs):
+    def __init__(self, *args, chat_entry=None, status_users=None, username_event=None, **kwargs):
 
         super().__init__(*args, **kwargs)
 
+        self.tag_users = self.status_users = {}
         self.chat_entry = chat_entry
-        self.users = users
-        self.username_event = username_event
-
-        Accelerator("Down", self.widget, self.on_page_down_accelerator)
-        Accelerator("Page_Down", self.widget, self.on_page_down_accelerator)
-=======
-    def __init__(self, *args, status_users=None, username_event=None, **kwargs):
-
-        super().__init__(*args, **kwargs)
-
-        self.tag_users = self.status_users = {}
         self.username_event = username_event
 
         if status_users:
             # In chatrooms, we only want to set the online status for users that are
             # currently in the room, even though we might know their global status
             self.status_users = status_users
->>>>>>> 5c21d52b
 
         self.tag_remote = self.create_tag("chatremote")
         self.tag_local = self.create_tag("chatlocal")
         self.tag_command = self.create_tag("chatcommand")
         self.tag_action = self.create_tag("chatme")
         self.tag_highlight = self.create_tag("chathilite")
+
+        Accelerator("Down", self.widget, self.on_page_down_accelerator)
+        Accelerator("Page_Down", self.widget, self.on_page_down_accelerator)
 
     @staticmethod
     def find_whole_word(word, text):
