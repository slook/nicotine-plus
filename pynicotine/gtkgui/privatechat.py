# COPYRIGHT (C) 2020-2023 Nicotine+ Contributors
# COPYRIGHT (C) 2016-2017 Michael Labouebe <gfarmerfr@free.fr>
# COPYRIGHT (C) 2008-2011 quinox <quinox@users.sf.net>
# COPYRIGHT (C) 2007 gallows <g4ll0ws@gmail.com>
# COPYRIGHT (C) 2006-2009 daelstorm <daelstorm@gmail.com>
# COPYRIGHT (C) 2003-2004 Hyriand <hyriand@thegraveyard.org>
#
# GNU GENERAL PUBLIC LICENSE
#    Version 3, 29 June 2007
#
# This program is free software: you can redistribute it and/or modify
# it under the terms of the GNU General Public License as published by
# the Free Software Foundation, either version 3 of the License, or
# (at your option) any later version.
#
# This program is distributed in the hope that it will be useful,
# but WITHOUT ANY WARRANTY; without even the implied warranty of
# MERCHANTABILITY or FITNESS FOR A PARTICULAR PURPOSE.  See the
# GNU General Public License for more details.
#
# You should have received a copy of the GNU General Public License
# along with this program.  If not, see <http://www.gnu.org/licenses/>.

import os

from gi.repository import GLib

from pynicotine import slskmessages
from pynicotine.config import config
from pynicotine.core import core
from pynicotine.events import events
from pynicotine.gtkgui.popovers.chatcommandhelp import ChatCommandHelp
from pynicotine.gtkgui.popovers.chathistory import ChatHistory
from pynicotine.gtkgui.widgets import ui
from pynicotine.gtkgui.widgets.iconnotebook import IconNotebook
from pynicotine.gtkgui.widgets.popupmenu import PopupMenu
from pynicotine.gtkgui.widgets.popupmenu import UserPopupMenu
from pynicotine.gtkgui.widgets.dialogs import OptionDialog
from pynicotine.gtkgui.widgets.textentry import ChatCompletion
from pynicotine.gtkgui.widgets.textentry import ChatEntry
from pynicotine.gtkgui.widgets.textentry import TextSearchBar
from pynicotine.gtkgui.widgets.textview import ChatView
from pynicotine.logfacility import log
from pynicotine.utils import clean_file


class PrivateChats(IconNotebook):

    def __init__(self, window):

        super().__init__(
            window,
            parent=window.private_content,
            parent_page=window.private_page,
            switch_page_callback=self.on_switch_chat,
            reorder_page_callback=self.on_reordered_page
        )

        self.highlighted_users = []
        self.completion = ChatCompletion()
        self.history = ChatHistory(window)
        self.command_help = None

        for event_name, callback in (
            ("clear-private-messages", self.clear_messages),
            ("echo-private-message", self.echo_private_message),
            ("message-user", self.message_user),
            ("private-chat-completions", self.update_completions),
            ("private-chat-show-user", self.show_user),
            ("private-chat-remove-user", self.remove_user),
            ("send-private-message", self.send_message),
            ("server-disconnect", self.server_disconnect),
            ("user-status", self.user_status)
        ):
            events.connect(event_name, callback)

    def on_reordered_page(self, *_args):

        tab_order = {}

        for user, tab in self.pages.items():
            tab_position = self.page_num(tab.container)
            tab_order[tab_position] = user

        config.sections["privatechat"]["users"] = [user for tab_index, user in sorted(tab_order.items())]

    def on_switch_chat(self, _notebook, page, _page_num):

        if self.window.current_page_id != self.window.private_page.id:
            return

        for user, tab in self.pages.items():
            if tab.container != page:
                continue

            self.completion.set_entry(tab.chat_entry)
            tab.update_room_user_completions()

            if self.command_help is None:
                self.command_help = ChatCommandHelp(window=self.window, interface="private_chat")

            self.command_help.widget.unparent()
            tab.help_button.set_popover(self.command_help.widget)

            if not tab.loaded:
                tab.load()

            # Remove highlight if selected tab belongs to a user in the list of highlights
            self.unhighlight_user(user)
            break

    def on_get_private_chat(self, *_args):

        username = self.window.private_entry.get_text().strip()

        if not username:
            return

        self.window.private_entry.set_text("")
        core.privatechat.show_user(username)

    def clear_messages(self, user):

        page = self.pages.get(user)

        if page is not None:
            page.chat_view.clear()

    def clear_notifications(self):

        if self.window.current_page_id != self.window.private_page.id:
            return

        page = self.get_current_page()

        for user, tab in self.pages.items():
            if tab.container == page:
                # Remove highlight
                self.unhighlight_user(user)
                break

    def user_status(self, msg):

        page = self.pages.get(msg.user)

        if page is not None:
            self.set_user_status(page.container, msg.user, msg.status)
            page.chat_view.update_user_tag(msg.user)

        if msg.user == core.login_username:
            for page in self.pages.values():
                # We've enabled/disabled away mode, update our username color in all chats
                page.chat_view.update_user_tag(msg.user)

    def show_user(self, user, switch_page=True):

        if user not in self.pages:
            self.pages[user] = page = PrivateChat(self, user)
            self.append_page(page.container, user, focus_callback=page.on_focus,
                             close_callback=page.on_close, user=user)
            page.set_label(self.get_tab_label_inner(page.container))

        if switch_page:
            self.set_current_page(self.pages[user].container)
            self.window.change_main_page(self.window.private_page)

    def remove_user(self, user):

        page = self.pages.get(user)

        if page is None:
            return

        page.clear()
        self.remove_page(page.container)
        del self.pages[user]

    def highlight_user(self, user):

        if not user or user in self.highlighted_users:
            return

        self.highlighted_users.append(user)
        self.window.application.notifications.update_title()
        self.window.application.tray_icon.update_icon()

        if config.sections["ui"]["urgencyhint"] and not self.window.is_active():
            self.window.application.notifications.set_urgency_hint(True)

    def unhighlight_user(self, user):

        if user not in self.highlighted_users:
            return

        self.highlighted_users.remove(user)
        self.window.application.notifications.update_title()
        self.window.application.tray_icon.update_icon()

    def echo_private_message(self, user, text, message_type):

        page = self.pages.get(user)

        if page is not None:
            page.echo_private_message(text, message_type)

    def send_message(self, user, text):

        page = self.pages.get(user)

        if page is not None:
            page.send_message(text)

    def message_user(self, msg, **_unused):

        page = self.pages.get(msg.user)

        if page is not None:
            page.message_user(msg)

    def toggle_chat_buttons(self):
        for page in self.pages.values():
            page.toggle_chat_buttons()

    def update_completions(self, completions):

        page = self.get_current_page()

        for tab in self.pages.values():
            if tab.container == page:
                tab.update_completions(completions)
                break

    def update_tags(self):
        for page in self.pages.values():
            page.update_tags()

    def server_disconnect(self, *_args):

        for user, page in self.pages.items():
            page.server_disconnect()
            self.set_user_status(page.container, user, slskmessages.UserStatus.OFFLINE)


class PrivateChat:

    def __init__(self, chats, user):

        (
            self.chat_entry,
            self.chat_view_container,
            self.container,
            self.help_button,
            self.log_toggle,
            self.search_bar,
            self.search_entry,
            self.speech_toggle
        ) = ui.load(scope=self, path="privatechat.ui")

        self.user = user
        self.chats = chats
        self.window = chats.window

        self.loaded = False
        self.offline_message = False

        self.chat_view = ChatView(self.chat_view_container, editable=False, horizontal_margin=10,
                                  vertical_margin=5, pixels_below_lines=2, username_event=self.username_event,
                                  timestamp_format=config.sections["logging"]["private_timestamp"])

        # Text Search
        self.search_bar = TextSearchBar(self.chat_view.widget, self.search_bar, self.search_entry,
                                        controller_widget=self.container, focus_widget=self.chat_entry)

        # Chat Entry
        ChatEntry(self.window.application, self.chat_entry, chats.completion, user, slskmessages.MessageUser,
                  core.privatechat.send_message)

        self.log_toggle.set_active(config.sections["logging"]["privatechat"])

        self.toggle_chat_buttons()

        self.popup_menu_user_chat = UserPopupMenu(self.window.application, self.chat_view.widget,
                                                  connect_events=False)
        self.popup_menu_user_tab = UserPopupMenu(self.window.application, None, self.on_popup_menu_user)

        for menu in (self.popup_menu_user_chat, self.popup_menu_user_tab):
            menu.setup_user_menu(user, page="privatechat")
            menu.add_items(
                ("", None),
                ("#" + _("Close All Tabs…"), self.on_close_all_tabs),
                ("#" + _("_Close Tab"), self.on_close)
            )

        self.popup_menu = PopupMenu(self.window.application, self.chat_view.widget, self.on_popup_menu_chat)
        self.popup_menu.add_items(
            ("#" + _("Find…"), self.on_find_chat_log),
            ("", None),
            ("#" + _("Copy"), self.chat_view.on_copy_text),
            ("#" + _("Copy Link"), self.chat_view.on_copy_link),
            ("#" + _("Copy All"), self.chat_view.on_copy_all_text),
            ("", None),
            ("#" + _("View Chat Log"), self.on_view_chat_log),
            ("#" + _("Delete Chat Log…"), self.on_delete_chat_log),
            ("", None),
            ("#" + _("Clear Message View"), self.chat_view.on_clear_all_text),
            ("", None),
            (">" + _("User"), self.popup_menu_user_tab),
        )

        self.read_private_log()

    def load(self):
        GLib.idle_add(self.read_private_log_finished)
        self.loaded = True

    def read_private_log_finished(self):
        self.chat_view.scroll_bottom()
        self.chat_view.auto_scroll = True

    def read_private_log(self):

        numlines = config.sections["logging"]["readprivatelines"]

        if not numlines:
            return

        filename = f"{clean_file(self.user)}.log"
        path = os.path.join(config.sections["logging"]["privatelogsdir"], filename)

        self.chat_view.prepend_log_lines(path, numlines)

    def server_disconnect(self):
        self.offline_message = False
        self.chat_view.update_user_tags()

    def clear(self):

        self.chat_view.clear()
        self.chats.unhighlight_user(self.user)

        for menu in (self.popup_menu_user_chat, self.popup_menu_user_tab, self.popup_menu):
            menu.clear()

    def set_label(self, label):
        self.popup_menu_user_tab.set_parent(label)

    def on_popup_menu_chat(self, menu, _widget):

        self.popup_menu_user_tab.toggle_user_items()

        menu.actions[_("Copy")].set_enabled(self.chat_view.textbuffer.get_has_selection())
        menu.actions[_("Copy Link")].set_enabled(bool(self.chat_view.get_url_for_current_pos()))

    def on_popup_menu_user(self, _menu, _widget):
        self.popup_menu_user_tab.toggle_user_items()

    def toggle_chat_buttons(self):
        self.speech_toggle.set_visible(config.sections["ui"]["speechenabled"])

    def on_find_chat_log(self, *_args):
        self.search_bar.set_visible(True)

    def on_view_chat_log(self, *_args):
        log.open_log(config.sections["logging"]["privatelogsdir"], self.user)

    def on_delete_chat_log_response(self, _dialog, response_id, _data):

        if response_id == 2:
            log.delete_log(config.sections["logging"]["privatelogsdir"], self.user)
            self.chats.history.remove_user(self.user)
            self.chat_view.clear()

    def on_delete_chat_log(self, *_args):

        OptionDialog(
            parent=self.window,
            title=_("Delete Logged Messages?"),
            message=_("Do you really want to permanently delete all logged messages for this user?"),
            callback=self.on_delete_chat_log_response
        ).show()

<<<<<<< HEAD
    def show_notification(self, text, tag):
=======
    def _show_notification(self, text, tag, is_buddy):
>>>>>>> 3793d6e7

        mentioned = (tag == self.chat_view.tag_highlight)
        self.chats.request_tab_changed(self.container, is_important=is_buddy or mentioned)

        if (self.chats.get_current_page() == self.container
                and self.window.current_page_id == self.window.private_page.id and self.window.is_active()):
            # Don't show notifications if the chat is open and the window is in use
            return

        # Update tray icon and show urgency hint
        self.chats.highlight_user(self.user)

        if config.sections["notifications"]["notification_popup_private_message"]:
            if tag == self.chat_view.tag_action:
                text = f"* {self.user} {text[4:]}"

            core.notifications.show_private_chat_notification(
                self.user, text,
                title=_("Private Message from %(user)s") % {"user": self.user}
            )

    def message_user(self, msg):

        text = msg.msg
        newmessage = msg.newmessage
        timestamp = msg.timestamp if not newmessage else None
<<<<<<< HEAD
        tag = self.chat_view.get_text_tag(text, self.user, core.login_username)
=======
        is_buddy = (self.user in core.userlist.buddies)
        usertag = self.chat_view.get_user_tag(self.user)
        tag = self.chat_view.get_line_tag(self.user, text, core.login_username)

        self._show_notification(text, tag, is_buddy)

        if tag == self.chat_view.tag_action:
            line = f"* {self.user} {text[4:]}"
            speech = line[2:]
        else:
            line = f"[{self.user}] {text}"
            speech = text
>>>>>>> 3793d6e7

        self.show_notification(text, tag)

        if not newmessage:
            tag = self.chat_view.tag_highlight

            if not self.offline_message:
                self.chat_view.insert_new_line(_("* Messages sent while you were offline"), tag=tag)
                self.offline_message = True

        else:
            self.offline_message = False

        self.chat_view.insert_new_line(text, tag=tag, username=self.user, timestamp=timestamp)

        if self.speech_toggle.get_active():
            speech = core.notifications.format_chat_text_to_speech(self.user, text, (tag == self.chat_view.tag_action))
            core.notifications.new_tts(
                config.sections["ui"]["speechprivate"], {"user": self.user, "message": speech}
            )

        if self.log_toggle.get_active():
            line = log.format_chat_line(text, self.user, is_action=(tag == self.chat_view.tag_action))
            log.write_log_file(
                folder_path=config.sections["logging"]["privatelogsdir"], base_name=f"{clean_file(self.user)}.log",
                text=line, timestamp=timestamp
            )
            self.chats.history.update_user(self.user, line)

    def echo_private_message(self, text, message_type):

        if hasattr(self, f"tag_{message_type}"):
            tag = getattr(self, f"tag_{message_type}")
        else:
            tag = self.chat_view.get_text_tag(text)

        self.chat_view.insert_new_line(text, tag=tag)  # , user=core.login_username)

    def send_message(self, text):

        login_username = core.login_username
        tag = self.chat_view.get_text_tag(text)

        self.chat_view.insert_new_line(text, tag=tag, username=login_username)

        if not self.log_toggle.get_active():
            line = log.format_chat_line(text, self.user, is_action=(tag == self.chat_view.tag_action))
            log.write_log_file(
                folder_path=config.sections["logging"]["privatelogsdir"],
                base_name=f"{clean_file(self.user)}.log", text=line
            )
            self.chats.history.update_user(self.user, line)

    def username_event(self, pos_x, pos_y, user):

        self.popup_menu_user_chat.update_model()
        self.popup_menu_user_chat.set_user(user)
        self.popup_menu_user_chat.toggle_user_items()
        self.popup_menu_user_chat.popup(pos_x, pos_y)

    def update_tags(self):
        self.chat_view.timestamp_format = config.sections["logging"]["private_timestamp"]
        self.chat_view.update_tags()

    def on_focus(self, *_args):
        self.chat_entry.grab_focus()

    def on_close(self, *_args):
        core.privatechat.remove_user(self.user)

    def on_close_all_tabs(self, *_args):
        self.chats.remove_all_pages()

    def update_room_user_completions(self):
        self.update_completions(core.privatechat.completions.copy())

    def update_completions(self, completions):

        # Tab-complete the recipient username
        completions.add(self.user)

        self.chats.completion.set_completions(completions)<|MERGE_RESOLUTION|>--- conflicted
+++ resolved
@@ -379,11 +379,7 @@
             callback=self.on_delete_chat_log_response
         ).show()
 
-<<<<<<< HEAD
-    def show_notification(self, text, tag):
-=======
     def _show_notification(self, text, tag, is_buddy):
->>>>>>> 3793d6e7
 
         mentioned = (tag == self.chat_view.tag_highlight)
         self.chats.request_tab_changed(self.container, is_important=is_buddy or mentioned)
@@ -410,24 +406,10 @@
         text = msg.msg
         newmessage = msg.newmessage
         timestamp = msg.timestamp if not newmessage else None
-<<<<<<< HEAD
+        is_buddy = (self.user in core.userlist.buddies)
         tag = self.chat_view.get_text_tag(text, self.user, core.login_username)
-=======
-        is_buddy = (self.user in core.userlist.buddies)
-        usertag = self.chat_view.get_user_tag(self.user)
-        tag = self.chat_view.get_line_tag(self.user, text, core.login_username)
 
         self._show_notification(text, tag, is_buddy)
-
-        if tag == self.chat_view.tag_action:
-            line = f"* {self.user} {text[4:]}"
-            speech = line[2:]
-        else:
-            line = f"[{self.user}] {text}"
-            speech = text
->>>>>>> 3793d6e7
-
-        self.show_notification(text, tag)
 
         if not newmessage:
             tag = self.chat_view.tag_highlight
