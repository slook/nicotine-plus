--- conflicted
+++ resolved
@@ -326,17 +326,11 @@
         self.loaded = False
         self.offline_message = False
 
-<<<<<<< HEAD
-        self.chat_view = ChatView(self.chat_view_container, chat_entry=self.chat_entry, editable=False,
-                                  horizontal_margin=10, vertical_margin=5, pixels_below_lines=2,
-                                  log_reader=self.prepend_old_messages, username_event=self.username_event)
-=======
         self.chat_view = ChatView(
             self.chat_view_container, chat_entry=self.chats.chat_entry, editable=False,
             horizontal_margin=10, vertical_margin=5, pixels_below_lines=2,
-            username_event=self.username_event
-        )
->>>>>>> a3112404
+            log_reader=self.prepend_old_messages, username_event=self.username_event
+        )
 
         # Text Search
         self.search_bar = TextSearchBar(
@@ -416,13 +410,6 @@
             num_lines=self.chat_view.get_num_viewable_lines()
         )
 
-<<<<<<< HEAD
-    def server_login(self):
-        self.chat_entry.set_sensitive(True)
-=======
-        self.chat_view.append_log_lines(log_lines, login_username=config.sections["server"]["login"])
->>>>>>> a3112404
-
     def server_disconnect(self):
         self.offline_message = False
         self.chat_view.update_user_tags()
@@ -436,11 +423,7 @@
         for menu in self.popup_menus:
             menu.destroy()
 
-<<<<<<< HEAD
-        self.chat_entry.destroy()
         self.chat_view.clear()
-=======
->>>>>>> a3112404
         self.chat_view.destroy()
         self.search_bar.destroy()
         self.__dict__.clear()
