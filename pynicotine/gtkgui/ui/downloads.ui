<?xml version="1.0" encoding="UTF-8"?>
<interface>
  <requires lib="gtk+" version="3.0"/>
  <object class="GtkBox" id="Main">
    <property name="visible">False</property>
    <property name="orientation">vertical</property>
    <property name="hexpand">True</property>
    <child>
      <object class="GtkBox">
        <property name="visible">True</property>
        <child>
          <object class="GtkScrolledWindow">
            <property name="visible">True</property>
            <property name="vexpand">True</property>
            <child>
              <object class="GtkTreeView" id="Transfers">
                <property name="visible">True</property>
                <property name="hexpand">True</property>
                <property name="has-tooltip">True</property>
                <property name="enable-tree-lines">True</property>
                <property name="rubber-banding">True</property>
                <property name="search-column">2</property>
                <signal name="query-tooltip" handler="on_tooltip"/>
                <signal name="row-activated" handler="on_row_activated"/>
                <child internal-child="selection">
                  <object class="GtkTreeSelection">
                    <property name="mode">multiple</property>
                  </object>
                </child>
              </object>
            </child>
          </object>
        </child>
        <style>
          <class name="border-bottom"/>
        </style>
      </object>
    </child>
    <child>
      <object class="GtkBox" id="TransferButtons">
        <property name="visible">True</property>
        <property name="margin-start">6</property>
        <property name="margin-end">6</property>
        <property name="margin-top">6</property>
        <property name="margin-bottom">6</property>
        <property name="spacing">6</property>
        <child>
          <object class="GtkBox">
            <property name="visible">True</property>
            <property name="spacing">6</property>
            <child>
              <object class="GtkButton">
                <property name="visible">True</property>
                <signal name="clicked" handler="on_retry_transfer"/>
                <child>
                  <object class="GtkBox">
                    <property name="visible">True</property>
                    <property name="spacing">6</property>
                    <child>
                      <object class="GtkImage">
                        <property name="visible">True</property>
                        <property name="icon-name">edit-redo-symbolic</property>
                      </object>
                    </child>
                    <child>
                      <object class="GtkLabel">
                        <property name="visible">True</property>
                        <property name="label" translatable="yes">Resume</property>
                        <property name="use-underline">True</property>
                      </object>
                    </child>
                  </object>
                </child>
                <style>
                  <class name="flat"/>
                </style>
              </object>
            </child>
            <child>
              <object class="GtkButton">
                <property name="visible">True</property>
                <signal name="clicked" handler="on_abort_transfer"/>
                <child>
                  <object class="GtkBox">
                    <property name="visible">True</property>
                    <property name="spacing">6</property>
                    <child>
                      <object class="GtkImage">
                        <property name="visible">True</property>
                        <property name="icon-name">media-playback-pause-symbolic</property>
                      </object>
                    </child>
                    <child>
                      <object class="GtkLabel">
                        <property name="visible">True</property>
                        <property name="label" translatable="yes">Pause</property>
                        <property name="use-underline">True</property>
                      </object>
                    </child>
                  </object>
                </child>
                <style>
                  <class name="flat"/>
                </style>
              </object>
            </child>
            <child>
              <object class="GtkButton">
                <property name="visible">True</property>
                <signal name="clicked" handler="on_clear_transfer"/>
                <child>
                  <object class="GtkBox">
                    <property name="visible">True</property>
                    <property name="spacing">6</property>
                    <child>
                      <object class="GtkImage">
                        <property name="visible">True</property>
                        <property name="icon-name">edit-delete-symbolic</property>
                      </object>
                    </child>
                    <child>
                      <object class="GtkLabel">
                        <property name="visible">True</property>
                        <property name="label" translatable="yes">Clear</property>
                        <property name="use-underline">True</property>
                      </object>
                    </child>
                  </object>
                </child>
                <style>
                  <class name="flat"/>
                </style>
              </object>
            </child>
          </object>
        </child>
        <child>
          <object class="GtkBox">
            <property name="visible">True</property>
            <property name="spacing">6</property>
            <property name="halign">end</property>
            <property name="hexpand">True</property>
            <child>
<<<<<<< HEAD
=======
              <object class="GtkButton">
                <property name="visible">True</property>
                <property name="tooltip-text" translatable="yes">Clear all finished and filtered downloads.</property>
                <signal name="clicked" handler="on_clear_finished_filtered"/>
                <child>
                  <object class="GtkBox">
                    <property name="visible">True</property>
                    <property name="spacing">6</property>
                    <child>
                      <object class="GtkImage">
                        <property name="visible">True</property>
                        <property name="icon-name">edit-clear-symbolic</property>
                      </object>
                    </child>
                    <child>
                      <object class="GtkLabel">
                        <property name="visible">True</property>
                        <property name="label" translatable="yes">Clear Finished</property>
                      </object>
                    </child>
                  </object>
                </child>
                <style>
                  <class name="flat"/>
                </style>
              </object>
            </child>
            <child>
>>>>>>> b225dcc2
              <object class="GtkMenuButton" id="ClearTransfers">
                <property name="visible">True</property>
                <property name="direction">up</property>
                <property name="tooltip-text" translatable="yes">Clear all downloads marked with a specific status.</property>
                <child>
                  <object class="GtkBox" id="ClearTransfersLabel">
                    <property name="visible">True</property>
                    <property name="spacing">6</property>
                    <child>
                      <object class="GtkImage">
                        <property name="visible">True</property>
                        <property name="icon-name">media-eject-symbolic</property>
                      </object>
                    </child>
                    <child>
                      <object class="GtkLabel">
                        <property name="visible">True</property>
                        <property name="label" translatable="yes">Clear _Downloads…</property>
                        <property name="use-underline">True</property>
                      </object>
                    </child>
                  </object>
                </child>
                <style>
                  <class name="flat"/>
                </style>
              </object>
            </child>
          </object>
        </child>
      </object>
    </child>
  </object>
</interface><|MERGE_RESOLUTION|>--- conflicted
+++ resolved
@@ -141,37 +141,6 @@
             <property name="halign">end</property>
             <property name="hexpand">True</property>
             <child>
-<<<<<<< HEAD
-=======
-              <object class="GtkButton">
-                <property name="visible">True</property>
-                <property name="tooltip-text" translatable="yes">Clear all finished and filtered downloads.</property>
-                <signal name="clicked" handler="on_clear_finished_filtered"/>
-                <child>
-                  <object class="GtkBox">
-                    <property name="visible">True</property>
-                    <property name="spacing">6</property>
-                    <child>
-                      <object class="GtkImage">
-                        <property name="visible">True</property>
-                        <property name="icon-name">edit-clear-symbolic</property>
-                      </object>
-                    </child>
-                    <child>
-                      <object class="GtkLabel">
-                        <property name="visible">True</property>
-                        <property name="label" translatable="yes">Clear Finished</property>
-                      </object>
-                    </child>
-                  </object>
-                </child>
-                <style>
-                  <class name="flat"/>
-                </style>
-              </object>
-            </child>
-            <child>
->>>>>>> b225dcc2
               <object class="GtkMenuButton" id="ClearTransfers">
                 <property name="visible">True</property>
                 <property name="direction">up</property>
