<?xml version="1.0" encoding="UTF-8"?>
<interface>
  <requires lib="gtk+" version="3.0"/>
  <object class="GtkAdjustment" id="adjustment_LimitSpeed">
    <property name="upper">1000000</property>
    <property name="step-increment">10</property>
    <property name="page-increment">50</property>
  </object>
  <object class="GtkAdjustment" id="adjustment_LimitSpeedAlternative">
    <property name="upper">1000000</property>
    <property name="step-increment">10</property>
    <property name="page-increment">50</property>
  </object>
  <object class="GtkAdjustment" id="adjustment_MaxUserFiles">
    <property name="upper">1000000</property>
    <property name="step-increment">10</property>
    <property name="page-increment">50</property>
  </object>
  <object class="GtkAdjustment" id="adjustment_MaxUserQueue">
    <property name="upper">1000000</property>
    <property name="step-increment">25</property>
    <property name="page-increment">100</property>
  </object>
  <object class="GtkAdjustment" id="adjustment_QueueBandwidth">
    <property name="upper">1000000</property>
    <property name="step-increment">10</property>
    <property name="page-increment">50</property>
  </object>
  <object class="GtkAdjustment" id="adjustment_QueueSlots">
    <property name="lower">1</property>
    <property name="upper">1000000</property>
    <property name="step-increment">1</property>
    <property name="page-increment">10</property>
  </object>
  <object class="GtkBox" id="Main">
    <property name="visible">True</property>
    <property name="spacing">30</property>
    <property name="orientation">vertical</property>
    <child>
      <object class="GtkBox">
        <property name="visible">True</property>
        <property name="orientation">vertical</property>
        <property name="spacing">12</property>
        <child>
          <object class="GtkLabel">
            <property name="visible">True</property>
            <property name="label" translatable="yes">Uploads</property>
            <property name="halign">start</property>
            <property name="selectable">True</property>
            <property name="xalign">0</property>
            <property name="wrap">True</property>
            <attributes>
              <attribute name="weight" value="bold"/>
            </attributes>
          </object>
        </child>
        <child>
          <object class="GtkCheckButton" id="AutoclearFinished">
            <property name="visible">True</property>
            <property name="label" translatable="yes">Autoclear finished/cancelled uploads from transfer list</property>
          </object>
        </child>
        <child>
          <object class="GtkBox">
            <property name="visible">True</property>
            <property name="homogeneous">True</property>
            <property name="spacing">12</property>
            <child>
              <object class="GtkLabel">
                <property name="visible">True</property>
                <property name="label" translatable="yes">Double-click action for uploads:</property>
                <property name="xalign">0</property>
                <property name="wrap">True</property>
                <property name="wrap-mode">word-char</property>
                <property name="mnemonic-widget">UploadDoubleClick</property>
              </object>
            </child>
            <child>
              <object class="GtkComboBoxText" id="UploadDoubleClick">
                <property name="visible">True</property>
                <property name="valign">center</property>
                <items>
                  <item translatable="yes">Nothing</item>
                  <item translatable="yes">Send to Player</item>
                  <item translatable="yes">Open in File Manager</item>
                  <item translatable="yes">Search</item>
                  <item translatable="yes">Abort</item>
                  <item translatable="yes">Clear</item>
                  <item translatable="yes">Retry</item>
                  <item translatable="yes">Browse Folder</item>
                </items>
              </object>
            </child>
          </object>
        </child>
      </object>
    </child>
    <child>
      <object class="GtkBox">
        <property name="visible">True</property>
        <property name="orientation">vertical</property>
        <property name="spacing">12</property>
        <child>
          <object class="GtkLabel">
            <property name="visible">True</property>
<<<<<<< HEAD
            <property name="xalign">0</property>
            <property name="label" translatable="yes">Speed Limits</property>
=======
            <property name="label" translatable="yes">Upload Speed Limits</property>
            <property name="xalign">0</property>
            <property name="wrap">True</property>
>>>>>>> 0c5f506a
            <attributes>
              <attribute name="weight" value="bold"/>
            </attributes>
          </object>
        </child>
        <child>
          <object class="GtkBox">
            <property name="visible">True</property>
            <property name="spacing">12</property>
            <child>
              <object class="GtkLabel">
                <property name="visible">True</property>
                <property name="label" translatable="yes">Limit upload speed:</property>
                <property name="hexpand">True</property>
                <property name="xalign">0</property>
                <property name="wrap">True</property>
                <property name="wrap-mode">word-char</property>
                <property name="mnemonic-widget">_LimitPerTransfer</property>
              </object>
            </child>
            <child>
              <object class="GtkBox">
                <property name="visible">True</property>
                <property name="spacing">6</property>
                <child>
                  <object class="GtkRadioButton" id="_LimitPerTransfer">
                    <property name="label" translatable="yes">Per transfer</property>
                    <property name="visible">True</property>
                    <property name="use-underline">True</property>
                    <property name="active">True</property>
                  </object>
                </child>
                <child>
                  <object class="GtkRadioButton" id="LimitTotalTransfers">
                    <property name="label" translatable="yes">Total transfers</property>
                    <property name="visible">True</property>
                    <property name="use-underline">True</property>
                    <property name="group">_LimitPerTransfer</property>
                  </object>
                </child>
              </object>
            </child>
          </object>
        </child>
        <child>
          <object class="GtkBox">
            <property name="visible">True</property>
            <property name="spacing">12</property>
            <child>
              <object class="GtkCheckButton" id="Limit">
                <property name="label" translatable="yes">Limit upload speed to (KiB/s):</property>
                <property name="visible">True</property>
                <property name="hexpand">True</property>
              </object>
            </child>
            <child>
              <object class="GtkSpinButton" id="LimitSpeed">
                <property name="visible">True</property>
                <property name="sensitive" bind-source="Limit" bind-property="active" bind-flags="bidirectional|sync-create"/>
                <property name="tooltip-text" translatable="yes">Kibibytes (2^10 bytes) per second.</property>
                <property name="adjustment">adjustment_LimitSpeed</property>
                <property name="numeric">True</property>
                <property name="valign">center</property>
                <property name="max-width-chars">8</property>
              </object>
            </child>
          </object>
        </child>
        <child>
          <object class="GtkBox">
            <property name="visible">True</property>
            <property name="spacing">12</property>
            <child>
              <object class="GtkLabel">
                <property name="visible">True</property>
                <property name="label" translatable="yes">Alternative upload speed limit (KiB/s):</property>
                <property name="hexpand">True</property>
                <property name="wrap">True</property>
                <property name="wrap-mode">word-char</property>
                <property name="mnemonic-widget">LimitSpeedAlternative</property>
                <property name="xalign">0</property>
              </object>
            </child>
            <child>
              <object class="GtkSpinButton" id="LimitSpeedAlternative">
                <property name="visible">True</property>
                <property name="tooltip-text" translatable="yes">Kibibytes (2^10 bytes) per second.</property>
                <property name="adjustment">adjustment_LimitSpeedAlternative</property>
                <property name="numeric">True</property>
                <property name="valign">center</property>
                <property name="max-width-chars">8</property>
              </object>
            </child>
          </object>
        </child>
      </object>
    </child>
    <child>
      <object class="GtkBox">
        <property name="visible">True</property>
        <property name="orientation">vertical</property>
        <property name="spacing">12</property>
        <child>
          <object class="GtkLabel">
            <property name="visible">True</property>
            <property name="label" translatable="yes">Queue Limits</property>
            <property name="halign">start</property>
            <property name="selectable">True</property>
            <property name="xalign">0</property>
            <property name="wrap">True</property>
            <attributes>
              <attribute name="weight" value="bold"/>
            </attributes>
          </object>
        </child>
        <child>
          <object class="GtkCheckButton" id="FriendsNoLimits">
            <property name="visible">True</property>
            <property name="label" translatable="yes">Individual limits do not apply to buddies</property>
          </object>
        </child>
        <child>
          <object class="GtkBox">
            <property name="visible">True</property>
            <property name="spacing">12</property>
            <child>
              <object class="GtkLabel">
                <property name="visible">True</property>
                <property name="hexpand">True</property>
                <property name="label" translatable="yes">Each user may queue a maximum of either:</property>
                <property name="wrap">True</property>
                <property name="wrap-mode">word-char</property>
                <property name="xalign">0</property>
                <property name="mnemonic-widget">MaxUserQueue</property>
              </object>
            </child>
            <child>
              <object class="GtkBox">
                <property name="visible">True</property>
                <property name="spacing">12</property>
                <child>
                  <object class="GtkSpinButton" id="MaxUserQueue">
                    <property name="visible">True</property>
                    <property name="tooltip-text" translatable="yes">Mebibytes (2^20 bytes).</property>
                    <property name="adjustment">adjustment_MaxUserQueue</property>
                    <property name="numeric">True</property>
                    <property name="valign">center</property>
                    <property name="max-width-chars">10</property>
                  </object>
                </child>
                <child>
                  <object class="GtkLabel">
                    <property name="visible">True</property>
                    <property name="label" translatable="yes">MiB</property>
                    <property name="xalign">0</property>
                  </object>
                </child>
              </object>
            </child>
          </object>
        </child>
        <child>
          <object class="GtkBox">
            <property name="visible">True</property>
            <property name="halign">end</property>
            <property name="spacing">12</property>
            <child>
              <object class="GtkSpinButton" id="MaxUserFiles">
                <property name="visible">True</property>
                <property name="adjustment">adjustment_MaxUserFiles</property>
                <property name="numeric">True</property>
                <property name="valign">center</property>
                <property name="max-width-chars">10</property>
              </object>
            </child>
            <child>
              <object class="GtkLabel">
                <property name="visible">True</property>
                <property name="label" translatable="yes">files</property>
                <property name="xalign">0</property>
                <property name="mnemonic-widget">MaxUserFiles</property>
              </object>
            </child>
          </object>
        </child>
      </object>
    </child>
    <child>
      <object class="GtkBox">
        <property name="visible">True</property>
        <property name="orientation">vertical</property>
        <property name="spacing">12</property>
        <child>
          <object class="GtkLabel">
            <property name="visible">True</property>
            <property name="label" translatable="yes">Queue Behavior</property>
            <property name="halign">start</property>
            <property name="selectable">True</property>
            <property name="xalign">0</property>
            <property name="wrap">True</property>
            <attributes>
              <attribute name="weight" value="bold"/>
            </attributes>
          </object>
        </child>
        <child>
          <object class="GtkCheckButton" id="PreferFriends">
            <property name="visible">True</property>
            <property name="label" translatable="yes">Prioritize all buddies</property>
          </object>
        </child>
        <child>
          <object class="GtkBox">
            <property name="visible">True</property>
            <property name="homogeneous">True</property>
            <property name="spacing">12</property>
            <child>
              <object class="GtkLabel">
                <property name="visible">True</property>
                <property name="label" translatable="yes">Upload queue type:</property>
                <property name="wrap">True</property>
                <property name="wrap-mode">word-char</property>
                <property name="xalign">0</property>
                <property name="mnemonic-widget">FirstInFirstOut</property>
              </object>
            </child>
            <child>
              <object class="GtkComboBoxText" id="FirstInFirstOut">
                <property name="visible">True</property>
                <property name="valign">center</property>
                <property name="tooltip-text" translatable="yes">Round Robin: Files will be uploaded in cyclical fashion to the users waiting in queue.
First In, First Out: Files will be uploaded in the order they were queued.</property>
                <items>
                  <item translatable="yes">Round Robin</item>
                  <item translatable="yes">First In, First Out</item>
                </items>
              </object>
            </child>
          </object>
        </child>
        <child>
          <object class="GtkBox">
            <property name="visible">True</property>
            <property name="spacing">12</property>
            <child>
              <object class="GtkRadioButton" id="QueueUseBandwidth">
                <property name="visible">True</property>
<<<<<<< HEAD
                <property name="can-focus">False</property>
                <child>
                  <object class="GtkRadioButton" id="QueueUseBandwidth">
                    <property name="visible">True</property>
                    <property name="label" translatable="yes">Allocate upload slots until total transfer speed reaches (KiB/s):</property>
                     <property name="tooltip-text" translatable="yes">Upload slots automatically determined by available bandwidth.</property>
                    <property name="active">True</property>
                  </object>
                </child>
=======
                <property name="hexpand">True</property>
                <property name="label" translatable="yes">Queue uploads if total transfer speed reaches (KiB/s):</property>
                <property name="active">True</property>
>>>>>>> 0c5f506a
              </object>
            </child>
            <child>
              <object class="GtkSpinButton" id="QueueBandwidth">
                <property name="visible">True</property>
                <property name="sensitive" bind-source="QueueUseSlots" bind-property="active" bind-flags="bidirectional|invert-boolean|sync-create"/>
                <property name="tooltip-text" translatable="yes">Kibibytes (2^10 bytes) per second.</property>
                <property name="adjustment">adjustment_QueueBandwidth</property>
                <property name="numeric">True</property>
                <property name="valign">center</property>
                <property name="max-width-chars">8</property>
              </object>
            </child>
          </object>
        </child>
        <child>
          <object class="GtkBox">
            <property name="visible">True</property>
            <property name="spacing">12</property>
            <child>
              <object class="GtkRadioButton" id="QueueUseSlots">
                <property name="visible">True</property>
<<<<<<< HEAD
                <property name="can-focus">False</property>
                <child>
                  <object class="GtkRadioButton" id="QueueUseSlots">
                    <property name="visible">True</property>
                    <property name="label" translatable="yes">Fixed number of upload slots:</property>
                    <property name="tooltip-text" translatable="yes">Upload slots allocated regardless of available bandwidth.</property>
                    <property name="group">QueueUseBandwidth</property>
                  </object>
                </child>
=======
                <property name="hexpand">True</property>
                <property name="label" translatable="yes">Limit number of upload slots to:</property>
                <property name="tooltip-text" translatable="yes">If disabled, slots will automatically be determined by available bandwidth limitations.</property>
                <property name="group">QueueUseBandwidth</property>
>>>>>>> 0c5f506a
              </object>
            </child>
            <child>
              <object class="GtkSpinButton" id="QueueSlots">
                <property name="visible">True</property>
                <property name="sensitive" bind-source="QueueUseSlots" bind-property="active" bind-flags="bidirectional|sync-create"/>
                <property name="adjustment">adjustment_QueueSlots</property>
                <property name="numeric">True</property>
                <property name="valign">center</property>
                <property name="max-width-chars">8</property>
              </object>
            </child>
          </object>
        </child>
      </object>
    </child>
  </object>
</interface><|MERGE_RESOLUTION|>--- conflicted
+++ resolved
@@ -103,14 +103,9 @@
         <child>
           <object class="GtkLabel">
             <property name="visible">True</property>
-<<<<<<< HEAD
-            <property name="xalign">0</property>
-            <property name="label" translatable="yes">Speed Limits</property>
-=======
             <property name="label" translatable="yes">Upload Speed Limits</property>
             <property name="xalign">0</property>
             <property name="wrap">True</property>
->>>>>>> 0c5f506a
             <attributes>
               <attribute name="weight" value="bold"/>
             </attributes>
@@ -358,21 +353,10 @@
             <child>
               <object class="GtkRadioButton" id="QueueUseBandwidth">
                 <property name="visible">True</property>
-<<<<<<< HEAD
-                <property name="can-focus">False</property>
-                <child>
-                  <object class="GtkRadioButton" id="QueueUseBandwidth">
-                    <property name="visible">True</property>
-                    <property name="label" translatable="yes">Allocate upload slots until total transfer speed reaches (KiB/s):</property>
-                     <property name="tooltip-text" translatable="yes">Upload slots automatically determined by available bandwidth.</property>
-                    <property name="active">True</property>
-                  </object>
-                </child>
-=======
-                <property name="hexpand">True</property>
-                <property name="label" translatable="yes">Queue uploads if total transfer speed reaches (KiB/s):</property>
+                <property name="hexpand">True</property>
+                <property name="label" translatable="yes">Allocate upload slots until total transfer speed reaches (KiB/s):</property>
+                <property name="tooltip-text" translatable="yes">Upload slots automatically determined by available bandwidth</property>
                 <property name="active">True</property>
->>>>>>> 0c5f506a
               </object>
             </child>
             <child>
@@ -395,22 +379,10 @@
             <child>
               <object class="GtkRadioButton" id="QueueUseSlots">
                 <property name="visible">True</property>
-<<<<<<< HEAD
-                <property name="can-focus">False</property>
-                <child>
-                  <object class="GtkRadioButton" id="QueueUseSlots">
-                    <property name="visible">True</property>
-                    <property name="label" translatable="yes">Fixed number of upload slots:</property>
-                    <property name="tooltip-text" translatable="yes">Upload slots allocated regardless of available bandwidth.</property>
-                    <property name="group">QueueUseBandwidth</property>
-                  </object>
-                </child>
-=======
-                <property name="hexpand">True</property>
-                <property name="label" translatable="yes">Limit number of upload slots to:</property>
-                <property name="tooltip-text" translatable="yes">If disabled, slots will automatically be determined by available bandwidth limitations.</property>
+                <property name="hexpand">True</property>
+                <property name="label" translatable="yes">Fixed number of upload slots:</property>
+                <property name="tooltip-text" translatable="yes">Upload slots always allocated regardless of available bandwidth</property>
                 <property name="group">QueueUseBandwidth</property>
->>>>>>> 0c5f506a
               </object>
             </child>
             <child>
