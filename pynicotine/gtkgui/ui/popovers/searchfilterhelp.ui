--- conflicted
+++ resolved
@@ -379,17 +379,10 @@
                     <property name="visible">True</property>
                     <property name="xalign">0</property>
                     <property name="margin-start">12</property>
-<<<<<<< HEAD
-                    <property name="label" translatable="yes">Multiple conditions can be specified with spaces or | pipe seperators:
-    &gt;6:00 &lt;12:00 to show files between 6 and 12 minutes long.
-    !6:54 !5:43 !4:32 to hide some specific files from the results.
-    =5:34 =4:23 =3:05 to show only files with specific durations.</property>
-=======
-                    <property name="label" translatable="yes">Multiple conditions can be specified with | pipe separators:
+                    <property name="label" translatable="yes">Multiple conditions can be specified with spaces or | pipe separators:
     &gt;6:00|&lt;12:00 to show files between 6 and 12 minutes long.
     !9:54|!8:43|!7:32 to hide some specific files from the results.
     =5:34|=4:23|=3:05 to include files with specific durations.</property>
->>>>>>> 245ad470
                     <property name="selectable">True</property>
                     <property name="wrap">True</property>
                   </object>
