# COPYRIGHT (C) 2020-2022 Nicotine+ Contributors
# COPYRIGHT (C) 2016-2017 Michael Labouebe <gfarmerfr@free.fr>
# COPYRIGHT (C) 2013 SeeSchloss <see@seos.fr>
# COPYRIGHT (C) 2009-2010 quinox <quinox@users.sf.net>
# COPYRIGHT (C) 2006-2009 daelstorm <daelstorm@gmail.com>
# COPYRIGHT (C) 2003-2004 Hyriand <hyriand@thegraveyard.org>
#
# GNU GENERAL PUBLIC LICENSE
#    Version 3, 29 June 2007
#
# This program is free software: you can redistribute it and/or modify
# it under the terms of the GNU General Public License as published by
# the Free Software Foundation, either version 3 of the License, or
# (at your option) any later version.
#
# This program is distributed in the hope that it will be useful,
# but WITHOUT ANY WARRANTY; without even the implied warranty of
# MERCHANTABILITY or FITNESS FOR A PARTICULAR PURPOSE.  See the
# GNU General Public License for more details.
#
# You should have received a copy of the GNU General Public License
# along with this program.  If not, see <http://www.gnu.org/licenses/>.

import os

from locale import strxfrm

from gi.repository import GLib
from gi.repository import GObject
from gi.repository import Gtk

from pynicotine import slskmessages
from pynicotine.config import config
from pynicotine.core import core
from pynicotine.events import events
from pynicotine.gtkgui.dialogs.fileproperties import FileProperties
from pynicotine.gtkgui.utils import copy_text
from pynicotine.gtkgui.widgets.accelerator import Accelerator
from pynicotine.gtkgui.widgets.filechooser import FolderChooser
from pynicotine.gtkgui.widgets.iconnotebook import IconNotebook
from pynicotine.gtkgui.widgets.infobar import InfoBar
from pynicotine.gtkgui.widgets.dialogs import EntryDialog
from pynicotine.gtkgui.widgets.popupmenu import PopupMenu
from pynicotine.gtkgui.widgets.popupmenu import FilePopupMenu
from pynicotine.gtkgui.widgets.popupmenu import UserPopupMenu
from pynicotine.gtkgui.widgets.theme import get_file_type_icon_name
from pynicotine.gtkgui.widgets.treeview import TreeView
from pynicotine.gtkgui.widgets.ui import UserInterface
from pynicotine.utils import human_size
from pynicotine.utils import humanize
from pynicotine.utils import open_file_path


class UserBrowses(IconNotebook):

    def __init__(self, window):

        super().__init__(
            window,
            parent=window.userbrowse_content,
            parent_page=window.userbrowse_page
        )
        self.file_properties = None

        # Events
        for event_name, callback in (
            ("peer-connection-closed", self.peer_connection_error),
            ("peer-connection-error", self.peer_connection_error),
            ("server-disconnect", self.server_disconnect),
            ("shared-file-list-progress", self.shared_file_list_progress),
            ("shared-file-list-response", self.shared_file_list),
            ("user-browse-remove-user", self.remove_user),
            ("user-browse-show-user", self.show_user),
            ("user-status", self.user_status)
        ):
            events.connect(event_name, callback)

    def on_get_shares(self, *_args):

        entry_text = self.window.userbrowse_entry.get_text().strip()

        if not entry_text:
            return

        self.window.userbrowse_entry.set_text("")
        core.userbrowse.open_soulseek_path(entry_text)

    def show_user(self, user, path=None, local_shares_type=None, switch_page=True):

        if user not in self.pages:
            self.pages[user] = page = UserBrowse(self, user)

            self.append_page(page.container, user, focus_callback=page.on_focus,
                             close_callback=page.on_close, user=user)
            page.set_label(self.get_tab_label_inner(page.container))

        page = self.pages[user]
        page.local_shares_type = local_shares_type
        page.queued_path = path

        page.browse_queued_path()

        if switch_page:
            self.set_current_page(page.container)
            self.window.change_main_page(self.window.userbrowse_page)

    def remove_user(self, user):

        page = self.pages.get(user)

        if page is None:
            return

        page.clear()
        self.remove_page(page.container)
        del self.pages[user]

    def peer_connection_error(self, user, *_args, **_kwargs):

        page = self.pages.get(user)

        if page is not None:
            page.peer_connection_error()

    def user_status(self, msg):

        page = self.pages.get(msg.user)

        if page is not None:
            self.set_user_status(page.container, msg.user, msg.status)

    def shared_file_list_progress(self, user, position, total):

        page = self.pages.get(user)

        if page is not None:
            page.shared_file_list_progress(position, total)

    def shared_file_list(self, msg):

        page = self.pages.get(msg.init.target_user)

        if page is not None:
            page.shared_file_list(msg)

    def server_disconnect(self, *_args):
        for user, page in self.pages.items():
            self.set_user_status(page.container, user, slskmessages.UserStatus.OFFLINE)


class UserBrowse:

    def __init__(self, userbrowses, user):

        ui_template = UserInterface(scope=self, path="userbrowse.ui")
        (
            self.container,
            self.expand_button,
            self.expand_icon,
            self.file_list_container,
            self.folder_tree_container,
            self.info_bar,
            self.num_folders_label,
            self.progress_bar,
            self.refresh_button,
            self.retry_button,
            self.save_button,
            self.search_entry,
            self.share_size_label
        ) = ui_template.widgets

        self.userbrowses = userbrowses
        self.window = userbrowses.window
        self.user = user
        self.indeterminate_progress = True
        self.local_shares_type = None
        self.queued_path = None
        self.num_folders = 0
        self.share_size = 0

        self.selected_folder = None
        self.selected_folder_size = 0
        self.selected_files = {}

        self.search_list = []
        self.query = None
        self.search_position = 0

        self.info_bar = InfoBar(self.info_bar, button=self.retry_button)

        # Setup folder_tree_view
        self.folder_tree_view = TreeView(
            self.window, parent=self.folder_tree_container, has_tree=True, always_select=True,
            activate_row_callback=self.on_folder_row_activated,
            select_row_callback=self.on_select_dir,
            columns={
                # Visible columns
                "folder": {
                    "column_type": "text",
                    "title": _("Folder"),
                    "hide_header": True
                },

                # Hidden data columns
                "folder_path_data": {"iterator_key": True}
            }
        )

        # Popup Menu (folder_tree_view)
        self.user_popup_menu = UserPopupMenu(self.window.application, None, self.on_tab_popup)
        self.user_popup_menu.setup_user_menu(user, page="userbrowse")
        self.user_popup_menu.add_items(
            ("", None),
            ("#" + _("_Save Shares List to Disk"), self.on_save),
            ("#" + _("Close All Tabs…"), self.on_close_all_tabs),
            ("#" + _("_Close Tab"), self.on_close)
        )

        self.folder_popup_menu = PopupMenu(self.window.application, self.folder_tree_view.widget,
                                           self.on_folder_popup_menu)

        if user == config.sections["server"]["login"]:
            self.folder_popup_menu.add_items(
                ("#" + _("Upload Folder…"), self.on_upload_directory_to),
                ("#" + _("Upload Folder & Subfolders…"), self.on_upload_directory_recursive_to),
                ("", None),
                ("#" + _("Open in File _Manager"), self.on_file_manager),
                ("#" + _("F_ile Properties"), self.on_file_properties, True),
                ("", None),
                ("#" + _("Copy _Folder Path"), self.on_copy_folder_path),
                ("#" + _("Copy _URL"), self.on_copy_dir_url),
                ("", None),
                (">" + _("User"), self.user_popup_menu)
            )
        else:
            self.folder_popup_menu.add_items(
                ("#" + _("_Download Folder"), self.on_download_directory),
                ("#" + _("Download Folder _To…"), self.on_download_directory_to),
                ("#" + _("Download Folder & Subfolders"), self.on_download_directory_recursive),
                ("#" + _("Download Folder & Subfolders To…"), self.on_download_directory_recursive_to),
                ("", None),
                ("#" + _("F_ile Properties"), self.on_file_properties, True),
                ("", None),
                ("#" + _("Copy _Folder Path"), self.on_copy_folder_path),
                ("#" + _("Copy _URL"), self.on_copy_dir_url),
                ("", None),
                (">" + _("User"), self.user_popup_menu)
            )

        # Setup file_list_view
        self.file_list_view = TreeView(
            self.window, parent=self.file_list_container, name="user_browse",
            multi_select=True, activate_row_callback=self.on_file_row_activated,
            columns={
                # Visible columns
                "file_type": {
                    "column_type": "icon",
                    "title": _("File Type"),
                    "width": 30,
                    "hide_header": True
                },
                "filename": {
                    "column_type": "text",
                    "title": _("File Name"),
                    "width": 600,
                    "default_sort_column": "ascending",
                    "iterator_key": True
                },
                "size": {
                    "column_type": "number",
                    "title": _("Size"),
                    "width": 100,
                    "sort_column": "size_data"
                },
                "bitrate": {
                    "column_type": "number",
                    "title": _("Bitrate"),
                    "width": 100,
                    "sort_column": "bitrate_data"
                },
                "length": {
                    "column_type": "number",
                    "title": _("Duration"),
                    "width": 100,
                    "sort_column": "length_data"
                },

                # Hidden data columns
                "size_data": {"data_type": GObject.TYPE_UINT64},
                "bitrate_data": {"data_type": GObject.TYPE_UINT},
                "length_data": {"data_type": GObject.TYPE_UINT}
            }
        )

        # Popup Menu (file_list_view)
        self.file_popup_menu = FilePopupMenu(self.window.application, self.file_list_view.widget,
                                             self.on_file_popup_menu)

        if user == config.sections["server"]["login"]:
            self.file_popup_menu.add_items(
                ("#" + "selected_files", None),
                ("", None),
                ("#" + _("Up_load File(s)…"), self.on_upload_files),
                ("#" + _("Upload Folder…"), self.on_upload_directory_to),
                ("", None),
                ("#" + _("Send to _Player"), self.on_play_files),
                ("#" + _("Open in File _Manager"), self.on_file_manager),
                ("#" + _("F_ile Properties"), self.on_file_properties),
                ("", None),
                ("#" + _("Copy _File Path"), self.on_copy_file_path),
                ("#" + _("Copy _URL"), self.on_copy_url),
                ("", None),
                (">" + _("User"), self.user_popup_menu)
            )
        else:
            self.file_popup_menu.add_items(
                ("#" + "selected_files", None),
                ("", None),
                ("#" + _("_Download File(s)"), self.on_download_files),
                ("#" + _("Download File(s) _To…"), self.on_download_files_to),
                ("", None),
                ("#" + _("_Download Folder"), self.on_download_directory),
                ("#" + _("Download Folder _To…"), self.on_download_directory_to),
                ("", None),
                ("#" + _("F_ile Properties"), self.on_file_properties),
                ("", None),
                ("#" + _("Copy _File Path"), self.on_copy_file_path),
                ("#" + _("Copy _URL"), self.on_copy_url),
                ("", None),
                (">" + _("User"), self.user_popup_menu)
            )

        # Key Bindings (folder_tree_view)
        Accelerator("Left", self.folder_tree_view.widget, self.on_folder_collapse_accelerator)
        Accelerator("minus", self.folder_tree_view.widget, self.on_folder_collapse_accelerator)  # "-"
        Accelerator("backslash", self.folder_tree_view.widget, self.on_folder_collapse_sub_accelerator)  # "\"
        Accelerator("equal", self.folder_tree_view.widget, self.on_folder_expand_sub_accelerator)  # "=" (for US/UK)
        Accelerator("Right", self.folder_tree_view.widget, self.on_folder_expand_accelerator)

        Accelerator("<Shift>Return", self.folder_tree_view.widget, self.on_folder_focus_filetree_accelerator)
        Accelerator("<Primary>Return", self.folder_tree_view.widget, self.on_folder_transfer_to_accelerator)
        Accelerator("<Shift><Primary>Return", self.folder_tree_view.widget, self.on_folder_transfer_accelerator)
        Accelerator("<Primary><Alt>Return", self.folder_tree_view.widget, self.on_folder_open_manager_accelerator)
        Accelerator("<Alt>Return", self.folder_tree_view.widget, self.on_file_properties_accelerator, True)

        # Key Bindings (file_list_view)
        for accelerator in ("<Shift>Tab", "BackSpace", "backslash"):  # Avoid header, navigate up, "\"
            Accelerator(accelerator, self.file_list_view.widget, self.on_focus_folder_accelerator)

        Accelerator("Left", self.file_list_view.widget, self.on_focus_folder_left_accelerator)

        Accelerator("<Shift>Return", self.file_list_view.widget, self.on_file_transfer_multi_accelerator)
        Accelerator("<Primary>Return", self.file_list_view.widget, self.on_file_transfer_to_accelerator)
        Accelerator("<Shift><Primary>Return", self.file_list_view.widget, self.on_file_transfer_accelerator)
        Accelerator("<Primary><Alt>Return", self.file_list_view.widget, self.on_file_open_manager_accelerator)
        Accelerator("<Alt>Return", self.file_list_view.widget, self.on_file_properties_accelerator)

        # Key Bindings (General)
        for widget in (self.container, self.folder_tree_view.widget, self.file_list_view.widget):
            Accelerator("<Primary>f", widget, self.on_search_accelerator)  # Find focus

        Accelerator("F3", self.container, self.on_search_next_accelerator)
        Accelerator("<Shift>F3", self.container, self.on_search_previous_accelerator)
        Accelerator("<Primary>g", self.container, self.on_search_next_accelerator)  # Next search match
        Accelerator("<Shift><Primary>g", self.container, self.on_search_previous_accelerator)

        Accelerator("<Primary>backslash", self.container, self.on_expand_accelerator)  # expand / collapse all (button)
        Accelerator("F5", self.container, self.on_refresh_accelerator)
        Accelerator("<Primary>r", self.container, self.on_refresh_accelerator)  # Refresh
        Accelerator("<Primary>s", self.container, self.on_save_accelerator)  # Save Shares List

        self.expand_button.set_active(config.sections["userbrowse"]["expand_folders"])
        self.set_in_progress()

    def clear(self):

        self.clear_model()

        for menu in (self.user_popup_menu, self.folder_popup_menu, self.file_popup_menu,
                     self.folder_tree_view.column_menu, self.file_list_view.column_menu):
            menu.clear()

    def set_label(self, label):
        self.user_popup_menu.set_parent(label)

    """ Folder/File Views """

    def clear_model(self):

        self.query = None
        self.search_list.clear()

        self.selected_folder = None
        self.selected_files.clear()

        self.folder_tree_view.clear()
        self.file_list_view.clear()

    def make_new_model(self, shares, private_shares=None):

        self.clear_model()
        private_size = num_private_folders = 0

        # Generate the directory tree and select first directory
        size, num_folders = self.create_folder_tree(shares)

        if private_shares:
            private_size, num_private_folders = self.create_folder_tree(private_shares, private=True)

        self.share_size = size + private_size
        self.num_folders = num_folders + num_private_folders

        self.share_size_label.set_text(human_size(self.share_size))
        self.num_folders_label.set_text(humanize(self.num_folders))

        if self.expand_button.get_active():
            self.folder_tree_view.expand_all_rows()
        else:
            self.folder_tree_view.expand_root_rows()

        # Select first row
        self.folder_tree_view.select_row()
        self.set_finished()

    def create_folder_tree(self, shares, private=False):

        total_size = 0

        if not shares:
            num_folders = 0
            return total_size, num_folders

        for folder, files in shares:
            current_path = None
            root_processed = False

            for subfolder in folder.split("\\"):
                parent = self.folder_tree_view.iterators.get(current_path)

                if not root_processed:
                    current_path = subfolder
                    root_processed = True
                else:
                    current_path = "\\".join([current_path, subfolder])

                if current_path in self.folder_tree_view.iterators:
                    # Folder was already added to tree
                    continue

                if not subfolder:
                    # Most likely a root folder
                    subfolder = "\\"

                if private:
                    subfolder = _("[PRIVATE]  %s") % subfolder

                self.folder_tree_view.add_row(
                    [subfolder, current_path], select_row=False, parent_iterator=parent
                )

            for filedata in files:
                total_size += filedata[2]

        return total_size, len(shares)

    def browse_queued_path(self):

        if not self.queued_path:
            return

<<<<<<< HEAD
        split_path = self.queued_path.rsplit("\\", 1)

        if len(split_path) == 2:
            folder, filename = split_path
        else:
            folder, filename = self.queued_path, ""
=======
        folder = filename = None
        path_split = self.queued_path.rsplit("\\", 1)

        if len(path_split) >= 2:
            folder, filename = path_split
>>>>>>> 07ef10cf

        iterator = self.folder_tree_view.iterators.get(folder)

        if not iterator:
            return

        self.queued_path = None

        # Scroll to the requested folder
        self.folder_tree_view.select_row(iterator, should_expand=True)

        iterator = self.file_list_view.iterators.get(filename)

        if not iterator:
            return

        # Scroll to the requested file
        self.file_list_view.select_row(iterator)

    def shared_file_list(self, msg):

        self.make_new_model(msg.list, msg.privatelist)
        self.info_bar.set_visible(False)

        if msg.list or msg.privatelist:
            self.browse_queued_path()

        else:
            self.retry_button.set_visible(False)
            self.info_bar.show_message(
                _("User's list of shared files is empty. Either the user is not sharing anything, "
                  "or they are sharing files privately.")
            )

        self.set_finished()

    def peer_connection_error(self):

        if self.refresh_button.get_sensitive():
            return

        self.retry_button.set_visible(True)
        self.info_bar.show_message(
            _("Unable to request shared files from user. Either the user is offline, you both have "
              "a closed listening port, or there's a temporary connectivity issue."),
            message_type=Gtk.MessageType.ERROR
        )

        self.set_finished()

    def pulse_progress(self, repeat=True):

        if not self.indeterminate_progress:
            return False

        self.progress_bar.pulse()
        return repeat

    def set_in_progress(self):

        self.indeterminate_progress = True

        self.progress_bar.pulse()
        GLib.timeout_add(320, self.pulse_progress, False)
        GLib.timeout_add(1000, self.pulse_progress)

        self.refresh_button.set_sensitive(False)
        self.save_button.set_sensitive(False)

    def shared_file_list_progress(self, position, total):

        self.indeterminate_progress = False

        if total == 0 or position == 0:
            fraction = 0.0
        elif position >= total:
            fraction = 1.0
        else:
            fraction = float(position) / total

        self.progress_bar.set_fraction(fraction)

    def set_finished(self):

        self.indeterminate_progress = False

        self.userbrowses.request_tab_changed(self.container)
        self.progress_bar.set_fraction(1.0)
        self.refresh_button.set_sensitive(True)
        self.save_button.set_sensitive(not self.folder_tree_view.is_empty())

    def set_directory(self, directory):

        if directory is None or self.selected_folder == directory:
            return

        self.file_list_view.clear()

        self.selected_folder = directory
        files = core.userbrowse.user_shares[self.user].get(directory)

        if not files:
            return

        # Temporarily disable sorting for increased performance
        self.file_list_view.disable_sorting()

        selected_folder_size = 0

        for _code, filename, size, _ext, attrs, *_unused in files:
            selected_folder_size += size
            h_size = humanize(size) if config.sections["ui"]["exact_file_sizes"] else human_size(size)
            h_bitrate, bitrate, h_length, length = slskmessages.FileListMessage.parse_result_bitrate_length(size, attrs)

            self.file_list_view.add_row([
                get_file_type_icon_name(filename),
                filename,
                h_size,
                h_bitrate,
                h_length,
                size,
                bitrate,
                length
            ], select_row=False)

        self.selected_folder_size = selected_folder_size
        self.file_list_view.enable_sorting()

    def select_files(self):

        self.selected_files.clear()

        for iterator in self.file_list_view.get_selected_rows():
            rawfilename = self.file_list_view.get_row_value(iterator, "filename")
            filesize = self.file_list_view.get_row_value(iterator, "size_data")

            self.selected_files[rawfilename] = filesize

    """ Search """

    def rebuild_search_matches(self):

        self.search_list.clear()
        temp_list = set()

        for directory, files in core.userbrowse.user_shares[self.user].items():

            if self.query in directory.lower():
                temp_list.add(directory)
                continue

            for file_data in files:
                if self.query in file_data[1].lower():
                    temp_list.add(directory)

        self.search_list = sorted(temp_list, key=strxfrm)

    def select_search_match_folder(self):

        directory = self.search_list[self.search_position]
        iterator = self.folder_tree_view.iterators[directory]

        self.folder_tree_view.select_row(iterator, should_expand=True)

    def select_search_match_files(self):

        result_files = []
        found_first_match = False

        for filepath, iterator in self.file_list_view.iterators.items():
            if self.query in filepath.lower():
                result_files.append(iterator)

        self.file_list_view.unselect_all_rows()

        for iterator in result_files:
            # Select each matching file in folder
            self.file_list_view.select_row(iterator, should_focus=(not found_first_match))
            found_first_match = True

    def find_search_matches(self, reverse=False):

        query = self.search_entry.get_text().lower()

        if not query:
            return False

        if self.query != query:
            # New search query, rebuild result list
            self.search_position = 0
            self.query = query

            self.rebuild_search_matches()
        else:
            # Increment/decrement search position
            self.search_position += -1 if reverse else 1

        if not self.search_list:
            return False

        if self.search_position < 0:
            self.search_position = len(self.search_list) - 1

        elif self.search_position >= len(self.search_list):
            self.search_position = 0

        # Set active folder
        self.select_search_match_folder()

        # Get matching files in the current folder
        self.select_search_match_files()
        return True

    """ Callbacks (folder_tree_view) """

    def on_select_dir(self, tree_view, iterator):

        if iterator is None:
            return

        folder_path = tree_view.get_row_value(iterator, "folder_path_data")
        self.set_directory(folder_path)

    def on_folder_popup_menu(self, *_args):
        self.user_popup_menu.toggle_user_items()

    def on_download_directory(self, *_args):

        if self.selected_folder is not None:
            core.userbrowse.download_folder(self.user, self.selected_folder)

    def on_download_directory_recursive(self, *_args):
        core.userbrowse.download_folder(self.user, self.selected_folder, prefix="", recurse=True)

    def on_download_directory_to_selected(self, selected, recurse):
        core.userbrowse.download_folder(self.user, self.selected_folder,
                                        prefix=os.path.join(selected, ""), recurse=recurse)

    def on_download_directory_to(self, *_args, recurse=False):

        if recurse:
            str_title = _("Select Destination for Downloading Multiple Folders")
        else:
            str_title = _("Select Destination Folder")

        FolderChooser(
            parent=self.window,
            title=str_title,
            callback=self.on_download_directory_to_selected,
            callback_data=recurse,
            initial_folder=config.sections["transfers"]["downloaddir"]
        ).show()

    def on_download_directory_recursive_to(self, *_args):
        self.on_download_directory_to(recurse=True)

    def on_upload_directory_to_response(self, dialog, _response_id, recurse):

        user = dialog.get_entry_value()
        folder = self.selected_folder

        if not user or folder is None:
            return

        core.userbrowse.send_upload_attempt_notification(user)
        core.userbrowse.upload_folder(user, folder, recurse=recurse)

    def on_upload_directory_to(self, *_args, recurse=False):

        folder = self.selected_folder

        if folder is None:
            return

        if recurse:
            str_title = _("Upload Folder (with Subfolders) To User")
        else:
            str_title = _("Upload Folder To User")

        EntryDialog(
            parent=self.window,
            title=str_title,
            message=_("Enter the name of the user you want to upload to:"),
            callback=self.on_upload_directory_to_response,
            callback_data=recurse,
            droplist=sorted(core.userlist.buddies, key=strxfrm)
        ).show()

    def on_upload_directory_recursive_to(self, *_args):
        self.on_upload_directory_to(recurse=True)

    def on_copy_folder_path(self, *_args):

        if self.selected_folder is None:
            return

        copy_text(self.selected_folder)

    def on_copy_dir_url(self, *_args):

        if self.selected_folder is None:
            return

        path = self.selected_folder + "\\"
        url = core.userbrowse.get_soulseek_url(self.user, path)
        copy_text(url)

    """ Key Bindings (folder_tree_view) """

    def on_folder_row_activated(self, tree_view, iterator, _column_id):

        if iterator is None:
            return

        # Keyboard accessibility support for <Return> key behaviour
        if tree_view.is_row_expanded(iterator):
            expandable = tree_view.collapse_row(iterator)
        else:
            expandable = tree_view.expand_row(iterator)

        if not expandable and not self.file_list_view.is_empty():
            # This is the deepest level, so move focus over to Files if there are any
            self.file_list_view.grab_focus()

        # Note: Other Folder actions are handled by Accelerator functions [Shift/Ctrl/Alt+Return]
        # TODO: Mouse double-click actions will need keycode state & mods [Shift/Ctrl+DblClick]

    def on_folder_collapse_accelerator(self, *_args):
        """ Left: collapse row
            Shift+Left (Gtk) | "-" | "/" (Gtk) | """

        iterator = self.folder_tree_view.get_focused_row()

        if iterator is None:
            return False

        self.folder_tree_view.collapse_row(iterator)
        return True

    def on_folder_expand_accelerator(self, *_args):
        """ Right: expand row
            Shift+Right (Gtk) | "+" (Gtk) |    """

        iterator = self.folder_tree_view.get_focused_row()

        if iterator is None:
            return False

        expandable = self.folder_tree_view.expand_row(iterator)

        if not expandable and not self.file_list_view.is_empty():
            self.file_list_view.grab_focus()

        return True

    def on_folder_collapse_sub_accelerator(self, *_args):
        """ \backslash: collapse or expand to show subs """

        iterator = self.folder_tree_view.get_focused_row()

        if iterator is None:
            return False

        self.folder_tree_view.collapse_row(iterator)  # show 2nd level
        self.folder_tree_view.expand_row(iterator)
        return True

    def on_folder_expand_sub_accelerator(self, *_args):
        """ =equal: expand only (dont move focus)   """

        iterator = self.folder_tree_view.get_focused_row()

        if iterator is None:
            return False

        self.folder_tree_view.expand_row(iterator)
        return True

    def on_folder_focus_filetree_accelerator(self, *_args):
        """ Shift+Enter: focus selection over FileTree  """

        if not self.file_list_view.is_empty():
            self.file_list_view.grab_focus()
            return True

        self.on_folder_expand_sub_accelerator()
        return True

    def on_folder_transfer_to_accelerator(self, *_args):
        """ Ctrl+Enter: Upload Folder To...
                        Download Folder Into...         """

        if self.user == config.sections["server"]["login"]:
            if not self.file_list_view.is_empty():
                self.on_upload_directory_to()
            else:
                self.on_upload_directory_recursive_to()

        elif not self.file_list_view.is_empty():
            self.on_download_directory_to()

        return True

    def on_folder_transfer_accelerator(self, *_args):
        """ Shift+Ctrl+Enter: Upload Folder Recursive To...
            (without prompt)  Download Folder           """

        if self.user == config.sections["server"]["login"]:
            self.on_folder_expand_sub_accelerator()
            self.on_upload_directory_recursive_to()
            return True

        if self.file_list_view.is_empty():
            # don't risk accidental recursive download
            self.on_folder_expand_sub_accelerator()
            return True

        self.on_download_directory()  # without prompt
        return True

    def on_folder_open_manager_accelerator(self, *_args):
        """ Ctrl+Alt+Enter: Open folder in File Manager... """

        if self.user != config.sections["server"]["login"]:
            return False

        self.on_file_manager()
        return True

    """ Callbacks (file_list_view) """

    def on_file_popup_menu(self, menu, _widget):

        self.select_files()
        menu.set_num_selected_files(len(self.selected_files))

        self.user_popup_menu.toggle_user_items()

    def on_download_files(self, *_args, prefix=""):

        folder = self.selected_folder
        files = core.userbrowse.user_shares[self.user].get(folder)

        if not files:
            return

        for file_data in files:
            # Find the wanted file
            if file_data[1] not in self.selected_files:
                continue

            core.userbrowse.download_file(self.user, folder, file_data, prefix=prefix)

    def on_download_files_to_selected(self, selected, _data):
        self.on_download_files(prefix=selected)

    def on_download_files_to(self, *_args):

        try:
            _path_start, folder = self.selected_folder.rsplit("\\", 1)
        except ValueError:
            folder = self.selected_folder

        download_folder = config.sections["transfers"]["downloaddir"]
        path = os.path.join(download_folder, folder)

        if not os.path.isdir(path.encode("utf-8")):
            path = download_folder

        FolderChooser(
            parent=self.window,
            title=_("Select Destination Folder for Files"),
            callback=self.on_download_files_to_selected,
            initial_folder=path
        ).show()

    def on_upload_files_response(self, dialog, _response_id, _data):

        user = dialog.get_entry_value()
        folder = self.selected_folder

        if not user or folder is None:
            return

        core.userbrowse.send_upload_attempt_notification(user)

        for basename, size in self.selected_files.items():
            core.userbrowse.upload_file(user, folder, (None, basename, size))

    def on_upload_files(self, *_args):

        EntryDialog(
            parent=self.window,
            title=_("Upload File(s) To User"),
            message=_("Enter the name of the user you want to upload to:"),
            callback=self.on_upload_files_response,
            droplist=sorted(core.userlist.buddies, key=strxfrm)
        ).show()

    def on_play_files(self, *_args):

        path = core.shares.virtual2real(self.selected_folder)

        for base_name in self.selected_files:
            open_file_path(file_path=os.path.join(path, base_name),
                           command=config.sections["players"]["default"])

    def on_file_manager(self, *_args):

        if self.selected_folder is None:
            return

        open_file_path(file_path=core.shares.virtual2real(self.selected_folder),
                       command=config.sections["ui"]["filemanager"])

    def on_file_properties(self, _action, _state, all_files=False):

        data = []
        folder = self.selected_folder
        selected_size = 0
        selected_length = 0

        if all_files:
            files = core.userbrowse.user_shares[self.user].get(folder)

            if not files:
                return

            for file_data in files:
                filename = file_data[1]
                file_size = file_data[2]
                virtual_path = "\\".join([folder, filename])
                h_bitrate, _bitrate, h_length, length = slskmessages.FileListMessage.parse_result_bitrate_length(
                    file_size, file_data[4])
                selected_size += file_size
                selected_length += length

                data.append({"user": self.user, "fn": virtual_path, "filename": filename,
                             "directory": folder, "size": file_size, "bitrate": h_bitrate, "length": h_length})

        else:
            for iterator in self.file_list_view.get_selected_rows():
                filename = self.file_list_view.get_row_value(iterator, "filename")
                file_size = self.file_list_view.get_row_value(iterator, "size_data")
                virtual_path = "\\".join([folder, filename])
                selected_size += file_size
                selected_length += self.file_list_view.get_row_value(iterator, "length_data")

                data.append({
                    "user": self.user,
                    "fn": virtual_path,
                    "filename": filename,
                    "directory": folder,
                    "size": file_size,
                    "bitrate": self.file_list_view.get_row_value(iterator, "bitrate"),
                    "length": self.file_list_view.get_row_value(iterator, "length")
                })

        if data:
            if self.userbrowses.file_properties is None:
                self.userbrowses.file_properties = FileProperties(self.window.application, core)

            self.userbrowses.file_properties.update_properties(data, selected_size, selected_length)
            self.userbrowses.file_properties.show()

    def on_copy_file_path(self, *_args):

        if self.selected_folder is None or not self.selected_files:
            return

        text = "\\".join([self.selected_folder, next(iter(self.selected_files))])
        copy_text(text)

    def on_copy_url(self, *_args):

        if not self.selected_files:
            return

        path = "\\".join([self.selected_folder, next(iter(self.selected_files))])
        url = core.userbrowse.get_soulseek_url(self.user, path)
        copy_text(url)

    """ Key Bindings (file_list_view) """

    def on_file_row_activated(self, _tree_view, _path, _column):

        self.select_files()

        if self.user == config.sections["server"]["login"]:
            self.on_play_files()
        else:
            self.on_download_files()

    def on_focus_folder_left_accelerator(self, *_args):
        """ Left: focus back parent folder (left arrow) """

        column_id = self.file_list_view.get_focused_column()

        if self.file_list_view.get_visible_columns()[0] != column_id:
            return False  # allow horizontal scrolling

        self.folder_tree_view.grab_focus()
        return True

    def on_focus_folder_accelerator(self, *_args):
        """ Shift+Tab: focus selection back parent folder
            BackSpace | \backslash |                  """

        self.folder_tree_view.grab_focus()
        return True

    def on_file_transfer_to_accelerator(self, *_args):
        """ Ctrl+Enter: Upload File(s) To...
                        Download File(s) Into...  """

        if self.file_list_view.is_empty():  # avoid navigation trap
            self.folder_tree_view.grab_focus()
            return True

        if self.file_list_view.is_selection_empty():  # do folder instead
            self.on_folder_transfer_to_accelerator()
            return True

        self.select_files()

        if self.user == config.sections["server"]["login"]:
            self.on_upload_files()
            return True

        self.on_download_files_to()  # (with prompt, Single or Multi-selection)
        return True

    def on_file_transfer_accelerator(self, *_args):
        """ Shift+Ctrl+Enter: Upload File(s) To...
            (without prompt)  Download File(s) """

        if self.file_list_view.is_empty():
            self.folder_tree_view.grab_focus()  # avoid nav trap
            return True

        self.select_files()

        if self.user == config.sections["server"]["login"]:
            if not self.file_list_view.is_selection_empty():
                self.on_upload_files()
            else:
                self.on_upload_directory_to()

        else:  # [user is not self]
            if not self.file_list_view.is_selection_empty():
                self.on_download_files()  # (no prompt, Single or Multi-selection)
            else:
                self.on_download_directory()  # (without prompt, No-selection=All)

        return True

    def on_file_transfer_multi_accelerator(self, *_args):
        """ Shift+Enter: Send to Player (multiple files)
                         Download Files (multiple)   """

        if self.file_list_view.is_empty():
            self.folder_tree_view.grab_focus()  # avoid nav trap
            return True

        self.select_files()  # support multi-select with Up/Dn keys

        if self.user == config.sections["server"]["login"]:
            self.on_play_files()
        else:
            self.on_download_files()

        return True

    def on_file_open_manager_accelerator(self, *_args):
        """ Ctrl+Alt+Enter: Open in File Manager """

        if self.user == config.sections["server"]["login"]:
            self.on_file_manager()

        else:  # [user is not self]
            self.on_file_properties_accelerator()  # same as Alt+Enter

        return True

    def on_file_properties_accelerator(self, *_args):
        """ Alt+Enter: show file properties dialog """

        if self.file_list_view.is_empty():
            self.folder_tree_view.grab_focus()  # avoid nav trap

        self.on_file_properties(*_args)
        return True

    """ Callbacks (General) """

    def on_expand(self, *_args):

        active = self.expand_button.get_active()

        if active:
            self.folder_tree_view.expand_all_rows()
            self.expand_icon.set_property("icon-name", "go-up-symbolic")
        else:
            self.folder_tree_view.collapse_all_rows()
            self.expand_icon.set_property("icon-name", "go-down-symbolic")

        config.sections["userbrowse"]["expand_folders"] = active

    def on_tab_popup(self, *_args):
        self.user_popup_menu.toggle_user_items()

    def on_search(self, *_args):
        self.find_search_matches()

    def on_save(self, *_args):
        core.userbrowse.save_shares_list_to_disk(self.user)

    def on_refresh(self, *_args):

        if not self.refresh_button.get_sensitive():
            # Refresh is already in progress
            return

        self.clear_model()
        self.folder_tree_view.grab_focus()
        self.info_bar.set_visible(False)

        self.set_in_progress()
        core.userbrowse.browse_user(self.user, local_shares_type=self.local_shares_type, new_request=True)

    def on_focus(self):

        if not self.file_list_view.is_selection_empty():
            self.file_list_view.grab_focus()
            return

        self.folder_tree_view.grab_focus()

    def on_close(self, *_args):
        core.userbrowse.remove_user(self.user)

    def on_close_all_tabs(self, *_args):
        self.userbrowses.remove_all_pages()

    """ Key Bindings (General) """

    def on_expand_accelerator(self, *_args):
        """ Ctrl+\backslash: Expand / Collapse All """

        self.expand_button.set_active(not self.expand_button.get_active())
        return True

    def on_save_accelerator(self, *_args):
        """ Ctrl+S: Save Shares List """

        if not self.save_button.get_sensitive():
            return False

        self.on_save()
        return True

    def on_refresh_accelerator(self, *_args):
        """ Ctrl+R or F5: Refresh """

        self.on_refresh()
        return True

    def on_search_accelerator(self, *_args):
        """ Ctrl+F: Find """

        self.search_entry.grab_focus()
        return True

    def on_search_next_accelerator(self, *_args):
        """ Ctrl+G or F3: Find Next """

        if not self.find_search_matches():
            self.search_entry.grab_focus()

        return True

    def on_search_previous_accelerator(self, *_args):
        """ Shift+Ctrl+G or Shift+F3: Find Previous """

        if not self.find_search_matches(reverse=True):
            self.search_entry.grab_focus()

        return True

    def on_search_escape_accelerator(self, *_args):
        """ Escape: navigate out of search_entry """

        if not self.file_list_view.is_selection_empty():
            self.file_list_view.grab_focus()
        else:
            self.folder_tree_view.grab_focus()

        return True<|MERGE_RESOLUTION|>--- conflicted
+++ resolved
@@ -468,20 +468,11 @@
         if not self.queued_path:
             return
 
-<<<<<<< HEAD
-        split_path = self.queued_path.rsplit("\\", 1)
-
-        if len(split_path) == 2:
-            folder, filename = split_path
-        else:
-            folder, filename = self.queued_path, ""
-=======
         folder = filename = None
         path_split = self.queued_path.rsplit("\\", 1)
 
         if len(path_split) >= 2:
             folder, filename = path_split
->>>>>>> 07ef10cf
 
         iterator = self.folder_tree_view.iterators.get(folder)
 
