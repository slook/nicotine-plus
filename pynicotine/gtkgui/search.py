# COPYRIGHT (C) 2020-2022 Nicotine+ Contributors
# COPYRIGHT (C) 2016-2018 Mutnick <mutnick@techie.com>
# COPYRIGHT (C) 2016-2017 Michael Labouebe <gfarmerfr@free.fr>
# COPYRIGHT (C) 2008-2011 quinox <quinox@users.sf.net>
# COPYRIGHT (C) 2006-2009 daelstorm <daelstorm@gmail.com>
# COPYRIGHT (C) 2003-2004 Hyriand <hyriand@thegraveyard.org>
#
# GNU GENERAL PUBLIC LICENSE
#    Version 3, 29 June 2007
#
# This program is free software: you can redistribute it and/or modify
# it under the terms of the GNU General Public License as published by
# the Free Software Foundation, either version 3 of the License, or
# (at your option) any later version.
#
# This program is distributed in the hope that it will be useful,
# but WITHOUT ANY WARRANTY; without even the implied warranty of
# MERCHANTABILITY or FITNESS FOR A PARTICULAR PURPOSE.  See the
# GNU General Public License for more details.
#
# You should have received a copy of the GNU General Public License
# along with this program.  If not, see <http://www.gnu.org/licenses/>.

import operator
import re

from collections import defaultdict

from gi.repository import GObject
from gi.repository import Gtk

from pynicotine.config import config
from pynicotine.core import core
from pynicotine.events import events
from pynicotine.gtkgui.application import GTK_API_VERSION
from pynicotine.gtkgui.dialogs.fileproperties import FileProperties
from pynicotine.gtkgui.utils import copy_text
from pynicotine.gtkgui.widgets.accelerator import Accelerator
from pynicotine.gtkgui.widgets.filechooser import FolderChooser
from pynicotine.gtkgui.widgets.iconnotebook import IconNotebook
from pynicotine.gtkgui.widgets.popupmenu import PopupMenu
from pynicotine.gtkgui.widgets.popupmenu import FilePopupMenu
from pynicotine.gtkgui.widgets.popupmenu import UserPopupMenu
from pynicotine.gtkgui.widgets.textentry import CompletionEntry
from pynicotine.gtkgui.widgets.theme import add_css_class
from pynicotine.gtkgui.widgets.theme import get_file_type_icon_name
from pynicotine.gtkgui.widgets.theme import get_flag_icon_name
from pynicotine.gtkgui.widgets.theme import remove_css_class
from pynicotine.gtkgui.widgets.treeview import collapse_treeview
from pynicotine.gtkgui.widgets.treeview import create_grouping_menu
from pynicotine.gtkgui.widgets.treeview import initialise_columns
from pynicotine.gtkgui.widgets.treeview import save_columns
from pynicotine.gtkgui.widgets.treeview import select_user_row_iter
from pynicotine.gtkgui.widgets.treeview import show_country_tooltip
from pynicotine.gtkgui.widgets.treeview import show_file_path_tooltip
from pynicotine.gtkgui.widgets.treeview import show_file_type_tooltip
from pynicotine.gtkgui.widgets.ui import UserInterface
from pynicotine.logfacility import log
from pynicotine.shares import FileTypes
from pynicotine.slskmessages import SEARCH_TOKENS_ALLOWED
from pynicotine.slskmessages import FileListMessage
from pynicotine.utils import factorize
from pynicotine.utils import humanize
from pynicotine.utils import human_size
from pynicotine.utils import human_speed


class Searches(IconNotebook):

    def __init__(self, window):

        super().__init__(
            window,
            parent=window.search_content,
            parent_page=window.search_page,
            switch_page_callback=self.on_switch_search_page
        )

        self.modes = {
            "global": _("_Global"),
            "buddies": _("_Buddies"),
            "rooms": _("_Rooms"),
            "user": _("_User")
        }

        mode_menu = PopupMenu(window.application)
        mode_menu.add_items(
            ("O" + self.modes["global"], "win.search-mode", "global"),
            ("O" + self.modes["buddies"], "win.search-mode", "buddies"),
            ("O" + self.modes["rooms"], "win.search-mode", "rooms"),
            ("O" + self.modes["user"], "win.search-mode", "user")
        )
        mode_menu.update_model()
        window.search_mode_button.set_menu_model(mode_menu.model)
        window.search_mode_label.set_label(self.modes["global"])

        if GTK_API_VERSION >= 4:
            add_css_class(window.search_mode_button.get_first_child(), "arrow-button")

        CompletionEntry(window.room_search_entry, window.room_search_combobox.get_model())
        CompletionEntry(window.search_entry, window.search_combobox.get_model())

        self.file_properties = None

        for event_name, callback in (
            ("add-wish", self.update_wish_button),
            ("do-search", self.do_search),
            ("file-search-response", self.file_search_response),
            ("remove-search", self.remove_search),
            ("remove-wish", self.update_wish_button),
            ("show-search", self.show_search)
        ):
            events.connect(event_name, callback)

        self.populate_search_history()

    def on_switch_search_page(self, _notebook, page, _page_num):

        if self.window.current_page_id != self.window.search_page.id:
            return

        for tab in self.pages.values():
            if tab.container != page:
                continue

            tab.update_filter_comboboxes()
            break

    def on_search_mode(self, action, state):

        action.set_state(state)
        search_mode = state.get_string()

        self.window.search_mode_label.set_label(self.modes[search_mode])

        self.window.user_search_combobox.set_visible(search_mode == "user")
        self.window.room_search_combobox.set_visible(search_mode == "rooms")

        # Hide popover after click
        self.window.search_mode_button.get_popover().set_visible(False)

    def on_search(self):

        text = self.window.search_entry.get_text().strip()

        if not text:
            return

        mode = self.window.lookup_action("search-mode").get_state().get_string()
        room = self.window.room_search_entry.get_text()
        user = self.window.user_search_entry.get_text()

        self.window.search_entry.set_text("")
        core.search.do_search(text, mode, room=room, user=user)

    def populate_search_history(self):

        should_enable_history = config.sections["searches"]["enable_history"]

        self.window.search_combobox.remove_all()
        self.window.search_combobox_button.set_visible(should_enable_history)

        if not should_enable_history:
            return

        for term in config.sections["searches"]["history"]:
            self.window.search_combobox.append_text(str(term))

    def create_page(self, token, text, mode=None, mode_label=None, show_page=True):

        page = self.pages.get(token)

        if page is None:
            self.pages[token] = page = Search(self, text, token, mode, mode_label, show_page)
        else:
            mode_label = page.mode_label

        if not show_page:
            return page

        if mode_label is not None:
            full_text = f"({mode_label}) {text}"
            length = 25
        else:
            full_text = text
            length = 20

        label = full_text[:length]
        self.append_page(page.container, label, focus_callback=page.on_focus,
                         close_callback=page.on_close, full_text=full_text)
        page.set_label(self.get_tab_label_inner(page.container))

        return page

    def do_search(self, token, search_term, mode, room=None, users=None, switch_page=True):

        mode_label = None

        if mode == "rooms":
            mode_label = room.strip()

        elif mode == "user":
            mode_label = ",".join(users)

        elif mode == "buddies":
            mode_label = _("Buddies")

        self.create_page(token, search_term, mode, mode_label)

        if switch_page:
            self.show_search(token)

        # Repopulate the combo list
        self.populate_search_history()

    def show_search(self, token):

        page = self.pages.get(token)

        if page is None:
            return

        self.set_current_page(page.container)
        self.window.change_main_page(self.window.search_page)

    def remove_search(self, token):

        page = self.pages.get(token)

        if page is None:
            return

        page.clear()
        self.remove_page(page.container)
        del self.pages[token]

    def clear_search_history(self):

        self.window.search_entry.set_text("")

        config.sections["searches"]["history"] = []
        config.write_configuration()

        self.window.search_combobox.remove_all()

    def clear_filter_history(self):

        # Clear filter history in config
        for filter_id in ("filterin", "filterout", "filtertype", "filtersize", "filterbr", "filterlength", "filtercc"):
            config.sections["searches"][filter_id] = []

        config.write_configuration()

        # Update filters in search tabs
        for page in self.pages.values():
            page.update_filter_comboboxes()

    def file_search_response(self, msg):

        if msg.token not in SEARCH_TOKENS_ALLOWED:
            return

        page = self.pages.get(msg.token)

        if page is None:
            search_item = core.search.searches.get(msg.token)

            if search_item is None:
                return

            search_term = search_item["term"]
            mode = "wishlist"
            mode_label = _("Wish")
            page = self.create_page(msg.token, search_term, mode, mode_label, show_page=False)

        # No more things to add because we've reached the result limit
        if page.num_results_found >= page.max_limit:
            core.search.remove_allowed_token(msg.token)
            page.max_limited = True
            page.update_result_counter()
            return

        page.file_search_response(msg)

    def update_wish_button(self, wish):

        for page in self.pages.values():
            if page.text == wish:
                page.update_wish_button()


class Search:

    FILTER_GENERIC_FILE_TYPES = (
        ("audio", FileTypes.AUDIO),
        ("executable", FileTypes.EXECUTABLE),
        ("image", FileTypes.IMAGE),
        ("video", FileTypes.VIDEO),
        ("text", FileTypes.DOCUMENT_TEXT),
        ("archive", FileTypes.ARCHIVE)
    )
    FILTER_PRESETS = {
        "filterbr": ("0", "128", "160", "192", "256", "320"),
        "filtersize": (">10MiB", "<10MiB", "<5MiB", "<1MiB", ">0"),
        "filtertype": ("audio", "image", "video", "text", "archive", "!executable", "audio|image|text")
    }

    def __init__(self, searches, text, token, mode, mode_label, show_page):

        ui_template = UserInterface(scope=self, path="search.ui")
        (
            self.add_wish_button,
            self.add_wish_icon,
            self.add_wish_label,
            self.container,
            self.expand_button,
            self.expand_icon,
            self.filter_bitrate_combobox,
            self.filter_country_combobox,
            self.filter_exclude_combobox,
            self.filter_file_size_combobox,
            self.filter_file_type_combobox,
            self.filter_free_slot_button,
            self.filter_include_combobox,
            self.filter_length_combobox,
            self.filters_button,
            self.filters_container,
            self.filters_label,
            self.grouping_button,
            self.results_button,
            self.results_label,
            self.tree_view
        ) = ui_template.widgets

        self.searches = searches
        self.window = searches.window

        self.text = text
        self.searchterm_words_include = []
        self.searchterm_words_ignore = []

        for word in text.lower().split():
            if word.startswith("*"):
                if len(word) > 1:
                    self.searchterm_words_include.append(word[1:])

            elif word.startswith("-"):
                if len(word) > 1:
                    self.searchterm_words_ignore.append(word[1:])

            else:
                self.searchterm_words_include.append(word)

        self.token = token
        self.mode = mode
        self.mode_label = mode_label
        self.show_page = show_page
        self.usersiters = {}
        self.directoryiters = {}
        self.users = set()
        self.all_data = []
        self.grouping_mode = None
        self.filters = None
        self.clearing_filters = False
        self.active_filter_count = 0
        self.num_results_found = 0
        self.num_results_visible = 0
        self.max_limit = config.sections["searches"]["max_displayed_results"]
        self.max_limited = False

        # Use dict instead of list for faster membership checks
        self.selected_users = {}
        self.selected_results = {}

        # Columns
        self.treeview_name = "file_search"
        self.create_model()

        self.column_offsets = {}
        self.column_numbers = list(range(self.resultsmodel.get_n_columns()))
        has_free_slots_col = 18
        self.cols = cols = initialise_columns(
            self.window, "file_search", self.tree_view,
            ["id", _("ID"), 50, "number", has_free_slots_col],
            ["user", _("User"), 200, "text", has_free_slots_col],
            ["country", _("Country"), 30, "icon", None],
            ["speed", _("Speed"), 120, "number", has_free_slots_col],
            ["in_queue", _("In Queue"), 110, "number", has_free_slots_col],
            ["folder", _("Folder"), 400, "text", has_free_slots_col],
            ["file_type", _("File Type"), 40, "icon", has_free_slots_col],
            ["filename", _("Filename"), 400, "text", has_free_slots_col],
            ["size", _("Size"), 100, "number", has_free_slots_col],
            ["bitrate", _("Bitrate"), 100, "number", has_free_slots_col],
            ["length", _("Duration"), 100, "number", has_free_slots_col]
        )

        cols["id"].set_sort_column_id(0)
        cols["user"].set_sort_column_id(1)
        cols["country"].set_sort_column_id(13)
        cols["speed"].set_sort_column_id(15)
        cols["in_queue"].set_sort_column_id(16)
        cols["folder"].set_sort_column_id(5)
        cols["file_type"].set_sort_column_id(6)
        cols["filename"].set_sort_column_id(7)
        cols["size"].set_sort_column_id(14)
        cols["bitrate"].set_sort_column_id(11)
        cols["length"].set_sort_column_id(17)

        cols["country"].get_widget().set_visible(False)
        cols["file_type"].get_widget().set_visible(False)

        for column in self.tree_view.get_columns():
            self.column_offsets[column.get_title()] = 0
            column.connect("notify::x-offset", self.on_column_position_changed)

        if GTK_API_VERSION >= 4:
            focus_controller = Gtk.EventControllerFocus()
            focus_controller.connect("enter", self.on_refilter)
            self.tree_view.add_controller(focus_controller)
        else:
            self.tree_view.connect("focus-in-event", self.on_refilter)

        # Popup menus
        self.popup_menu_users = UserPopupMenu(self.window.application)

        self.popup_menu_copy = PopupMenu(self.window.application)
        self.popup_menu_copy.add_items(
            ("#" + _("Copy _File Path"), self.on_copy_file_path),
            ("#" + _("Copy _URL"), self.on_copy_url),
            ("#" + _("Copy Folder U_RL"), self.on_copy_dir_url)
        )

        self.popup_menu = FilePopupMenu(self.window.application, self.tree_view, self.on_popup_menu)
        self.popup_menu.add_items(
            ("#" + "selected_files", None),
            ("", None),
            ("#" + _("_Download File(s)"), self.on_download_files),
            ("#" + _("Download File(s) _To…"), self.on_download_files_to),
            ("#" + _("Download _Folder(s)"), self.on_download_folders),
            ("#" + _("Download F_older(s) To…"), self.on_download_folders_to),
            ("", None),
            ("#" + _("_Browse Folder(s)"), self.on_browse_folder),
            ("#" + _("F_ile Properties"), self.on_file_properties),
            ("", None),
            (">" + _("Copy"), self.popup_menu_copy),
            (">" + _("User Actions"), self.popup_menu_users)
        )

        self.tab_menu = PopupMenu(self.window.application)
        self.tab_menu.add_items(
            ("#" + _("Copy Search Term"), self.on_copy_search_term),
            ("", None),
            ("#" + _("Clear All Results"), self.on_clear),
            ("#" + _("Close All Tabs…"), self.on_close_all_tabs),
            ("#" + _("_Close Tab"), self.on_close)
        )

        # Key bindings
        for widget in (self.container, self.tree_view):
            Accelerator("<Primary>f", widget, self.on_show_filter_bar_accelerator)

        Accelerator("Escape", self.filters_container, self.on_close_filter_bar_accelerator)
        Accelerator("<Alt>Return", self.tree_view, self.on_file_properties_accelerator)

        # Grouping
        menu = create_grouping_menu(self.window, config.sections["searches"]["group_searches"], self.on_group)
        self.grouping_button.set_menu_model(menu)

        self.expand_button.set_active(config.sections["searches"]["expand_searches"])

        # Filters
        self.filter_comboboxes = {
            "filterin": self.filter_include_combobox,
            "filterout": self.filter_exclude_combobox,
            "filtersize": self.filter_file_size_combobox,
            "filterbr": self.filter_bitrate_combobox,
            "filtercc": self.filter_country_combobox,
            "filtertype": self.filter_file_type_combobox,
            "filterlength": self.filter_length_combobox
        }

        self.filters_button.set_active(config.sections["searches"]["filters_visible"])
        self.populate_filters()

        # Wishlist
        self.update_wish_button()

    def create_model(self):
        """ Create a tree model based on the grouping mode. Scrolling performance of Gtk.TreeStore
        is bad with large plain lists, so use Gtk.ListStore in ungrouped mode where no tree structure
        is necessary. """

        tree_model_class = Gtk.ListStore if self.grouping_mode == "ungrouped" else Gtk.TreeStore
        self.resultsmodel = tree_model_class(
            int,                  # (0)  num
            str,                  # (1)  user
            str,                  # (2)  flag
            str,                  # (3)  h_speed
            str,                  # (4)  h_queue
            str,                  # (5)  directory
            str,                  # (6)  file type icon
            str,                  # (7)  filename
            str,                  # (8)  h_size
            str,                  # (9)  h_bitrate
            str,                  # (10) h_length
            GObject.TYPE_UINT,    # (11) bitrate
            str,                  # (12) fullpath
            str,                  # (13) country
            GObject.TYPE_UINT64,  # (14) size
            GObject.TYPE_UINT,    # (15) speed
            GObject.TYPE_UINT,    # (16) queue
            GObject.TYPE_UINT,    # (17) length
            bool                  # (18) free slots
        )

        if self.grouping_mode is not None:
            self.tree_view.set_model(self.resultsmodel)

    def clear(self):

        self.clear_model(stored_results=True)

        for menu in (self.popup_menu_users, self.popup_menu_copy, self.popup_menu, self.tab_menu,
                     self.tree_view.column_menu):
            menu.clear()

    def set_label(self, label):
        self.tab_menu.set_parent(label)

    @staticmethod
    def on_tooltip(widget, pos_x, pos_y, _keyboard_mode, tooltip):

        country_tooltip = show_country_tooltip(widget, pos_x, pos_y, tooltip, 13)

        if country_tooltip:
            return country_tooltip

        file_path_tooltip = show_file_path_tooltip(widget, pos_x, pos_y, tooltip, 12)

        if file_path_tooltip:
            return file_path_tooltip

        return show_file_type_tooltip(widget, pos_x, pos_y, tooltip, 6)

    def on_combobox_popup_shown(self, combobox, _param):
        entry = combobox.get_child()
        entry.emit("activate")

    def on_combobox_check_separator(self, model, iterator):
        # Render empty value as separator
        return not model.get_value(iterator, 0)

    def update_filter_comboboxes(self):

        for filter_id, widget in self.filter_comboboxes.items():
            widget.set_row_separator_func(lambda *_args: 0)
            widget.remove_all()

            presets = self.FILTER_PRESETS.get(filter_id)

            if presets:
                for value in presets:
                    widget.append_text(value)

                widget.append_text("")  # Separator

            for value in config.sections["searches"][filter_id]:
                widget.append_text(value)

            if presets:
                widget.set_row_separator_func(self.on_combobox_check_separator)

    def populate_filters(self):

        if not config.sections["searches"]["enablefilters"]:
            return

        sfilter = config.sections["searches"]["defilter"]
        num_filters = len(sfilter)

        if num_filters > 0:
            self.filter_include_combobox.get_child().set_text(str(sfilter[0]))

        if num_filters > 1:
            self.filter_exclude_combobox.get_child().set_text(str(sfilter[1]))

        if num_filters > 2:
            self.filter_file_size_combobox.get_child().set_text(str(sfilter[2]))

        if num_filters > 3:
            self.filter_bitrate_combobox.get_child().set_text(str(sfilter[3]))

        if num_filters > 4:
            self.filter_free_slot_button.set_active(bool(sfilter[4]))

        if num_filters > 5:
            self.filter_country_combobox.get_child().set_text(str(sfilter[5]))

        if num_filters > 6:
            self.filter_file_type_combobox.get_child().set_text(str(sfilter[6]))

        if num_filters > 7:
            self.filter_length_combobox.get_child().set_text(str(sfilter[7]))

        self.on_refilter()

    def add_result_list(self, result_list, user, country_code, inqueue, ulspeed, h_speed,
                        h_queue, has_free_slots, private=False):
        """ Adds a list of search results to the treeview. Lists can either contain publicly or
        privately shared files. """

        update_ui = False

        for result in result_list:
            if self.num_results_found >= self.max_limit:
                self.max_limited = True
                break

            fullpath = result[1]
            fullpath_lower = fullpath.lower()

            if any(word in fullpath_lower for word in self.searchterm_words_ignore):
                # Filter out results with filtered words (e.g. nicotine -music)
                log.add_debug(("Filtered out excluded search result %(filepath)s from user %(user)s for "
                               'search term "%(query)s"'), {
                    "filepath": fullpath,
                    "user": user,
                    "query": self.text
                })
                continue

            if not any(word in fullpath_lower for word in self.searchterm_words_include):
                # Certain users may send us wrong results, filter out such ones
                log.add_search(_("Filtered out incorrect search result %(filepath)s from user %(user)s for "
                                 'search query "%(query)s"'), {
                    "filepath": fullpath,
                    "user": user,
                    "query": self.text
                })
                continue

            self.num_results_found += 1
            fullpath_split = fullpath.split("\\")

            if config.sections["ui"]["reverse_file_paths"]:
                # Reverse file path, file name is the first item. next() retrieves the name and removes
                # it from the iterator.
                fullpath_split = reversed(fullpath_split)
                name = next(fullpath_split)

            else:
                # Regular file path, file name is the last item. Retrieve it and remove it from the list.
                name = fullpath_split.pop()

            # Join the resulting items into a folder path
            directory = "\\".join(fullpath_split)

            size = result[2]
            h_size = humanize(size) if config.sections["ui"]["exact_file_sizes"] else human_size(size)
            h_bitrate, bitrate, h_length, length = FileListMessage.parse_result_bitrate_length(size, result[4])

            if private:
                name = _("[PRIVATE]  %s") % name

            is_result_visible = self.append(
                [
                    self.num_results_found,
                    user,
                    get_flag_icon_name(country_code),
                    h_speed,
                    h_queue,
                    directory,
                    get_file_type_icon_name(name),
                    name,
                    h_size,
                    h_bitrate,
                    h_length,
                    GObject.Value(GObject.TYPE_UINT, bitrate),
                    fullpath,
                    country_code,
                    GObject.Value(GObject.TYPE_UINT64, size),
                    GObject.Value(GObject.TYPE_UINT, ulspeed),
                    GObject.Value(GObject.TYPE_UINT, inqueue),
                    GObject.Value(GObject.TYPE_UINT, length),
                    has_free_slots
                ]
            )

            if is_result_visible:
                update_ui = True

        return update_ui

    def file_search_response(self, msg):

        user = msg.init.target_user

        if user in self.users:
            return

        self.users.add(user)
        ip_address = msg.init.addr[0]
        country_code = core.geoip.get_country_code(ip_address)
        has_free_slots = msg.freeulslots

        if has_free_slots:
            inqueue = 0
            h_queue = ""
        else:
            inqueue = msg.inqueue or 1  # Ensure value is always >= 1
            h_queue = humanize(inqueue)

        h_speed = ""
        ulspeed = msg.ulspeed or 0

        if ulspeed > 0:
            h_speed = human_speed(ulspeed)

        update_ui = self.add_result_list(msg.list, user, country_code, inqueue, ulspeed, h_speed,
                                         h_queue, has_free_slots)

        if msg.privatelist:
            update_ui_private = self.add_result_list(
                msg.privatelist, user, country_code, inqueue, ulspeed, h_speed, h_queue,
                has_free_slots, private=True
            )

            if not update_ui and update_ui_private:
                update_ui = True

        if update_ui:
            # If this search wasn't initiated by us (e.g. wishlist), and the results aren't spoofed, show tab
            if not self.show_page:
                self.searches.create_page(self.token, self.text)
                self.show_page = True

                if self.mode == "wishlist" and config.sections["notifications"]["notification_popup_wish"]:
                    core.notifications.show_search_notification(
                        str(self.token), self.text,
                        title=_("Wishlist Results Found")
                    )

            self.searches.request_tab_changed(self.container)

        # Update number of results, even if they are all filtered
        self.update_result_counter()

    def append(self, row):

        self.all_data.append(row)

        if not self.check_filter(row):
            return False

        self.add_row_to_model(row)
        return True

    def add_row_to_model(self, row):
        (_counter, user, flag, h_speed, h_queue, directory, _file_type, _filename, _h_size, _h_bitrate,
            _h_length, _bitrate, fullpath, country_code, _size, speed, queue, _length, has_free_slots) = row

        expand_user = False
        expand_folder = False

        if self.grouping_mode != "ungrouped":
            # Group by folder or user

            empty_int = 0
            empty_str = ""

            if user not in self.usersiters:
                self.usersiters[user] = self.resultsmodel.insert_with_values(
                    None, -1, self.column_numbers,
                    [
                        empty_int,
                        user,
                        flag,
                        h_speed,
                        h_queue,
                        empty_str,
                        empty_str,
                        empty_str,
                        empty_str,
                        empty_str,
                        empty_str,
                        empty_int,
                        empty_str,
                        country_code,
                        empty_int,
                        speed,
                        queue,
                        empty_int,
                        has_free_slots
                    ]
                )

                if self.grouping_mode == "folder_grouping":
                    expand_user = True
                else:
                    expand_user = self.expand_button.get_active()

            parent = self.usersiters[user]

            if self.grouping_mode == "folder_grouping":
                # Group by folder

                user_directory = user + directory

                if user_directory not in self.directoryiters:
                    self.directoryiters[user_directory] = self.resultsmodel.insert_with_values(
                        self.usersiters[user], -1, self.column_numbers,
                        [
                            empty_int,
                            user,
                            flag,
                            h_speed,
                            h_queue,
                            directory,
                            empty_str,
                            empty_str,
                            empty_str,
                            empty_str,
                            empty_str,
                            empty_int,
                            fullpath.rsplit("\\", 1)[0] + "\\",
                            country_code,
                            empty_int,
                            speed,
                            queue,
                            empty_int,
                            has_free_slots
                        ]
                    )
                    expand_folder = self.expand_button.get_active()

                row = row[:]
                row[5] = ""  # Directory not visible for file row if "group by folder" is enabled

                parent = self.directoryiters[user_directory]
        else:
            parent = None

        # Note that we use insert_with_values instead of append, as this reduces
        # overhead by bypassing useless row conversion to GObject.Value in PyGObject.

        if parent is None:
            iterator = self.resultsmodel.insert_with_valuesv(-1, self.column_numbers, row)
        else:
            iterator = self.resultsmodel.insert_with_values(parent, -1, self.column_numbers, row)

        if expand_user:
            self.tree_view.expand_row(self.resultsmodel.get_path(self.usersiters[user]), False)

        if expand_folder:
            self.tree_view.expand_row(self.resultsmodel.get_path(self.directoryiters[user_directory]), False)

        self.num_results_visible += 1
        return iterator

    """ Result Filters """

    @staticmethod
    def _split_operator(condition):
        """ Returns: (operation, digit) """

        operators = {
<<<<<<< HEAD
            '<': operator.lt,
            '<=': operator.le,
            '==': operator.eq,
            '!=': operator.ne,
            '>=': operator.ge,
            '>': operator.gt
=======
            "<": operator.lt,
            "<=": operator.le,
            "==": operator.eq,
            "!=": operator.ne,
            ">=": operator.ge,
            ">": operator.gt
>>>>>>> 5f8ece9b
        }

        if condition.startswith((">=", "<=", "==", "!=")):
            return operators.get(condition[:2]), condition[2:]

        if condition.startswith((">", "<")):
            return operators.get(condition[:1]), condition[1:]

        if condition.startswith(("=", "!")):
            return operators.get(condition[:1] + "="), condition[1:]

        return operator.ge, condition

    def check_digit(self, result_filter, value, file_size=False):

        allowed = blocked = False

        for condition in result_filter:
            operation, digit = self._split_operator(condition)

            if file_size:
                digit, factor = factorize(digit)  # File Size

                if digit is None:
                    # Invalid Size unit
                    continue

                # Exact match unlikely, approximate to within +/- 0.1 MiB (or 1 MiB if over 100 MiB)
                adjust = factor / 8 if factor > 1024 and digit < 104857600 else factor  # TODO: GiB

            else:
                adjust = 0

                try:
                    digit = int(digit)  # Bitrate (or raw size, or seconds)

                except ValueError:
                    if ":" not in digit:  # Duration
                        continue

                    try:
                        # Convert string from HH:MM:SS or MM:SS into Seconds as integer
                        digit = sum(x * int(t) for x, t in zip([1, 60, 3600], reversed(digit.split(":"))))
                    except ValueError:
                        continue

            if (digit - adjust) <= value <= (digit + adjust):
                if operation is operator.eq:
                    return True

                if operation is operator.ne:
                    return False

            elif operation(value, digit) and not blocked:
                allowed = True
                continue

            blocked = True

        return False if blocked else allowed

    @staticmethod
    def check_country(result_filter, value):

        allowed = False

        for country_code in result_filter:
            if country_code == value:
                allowed = True

            elif country_code.startswith("!") and country_code[1:] != value:
                allowed = True

            elif country_code.startswith("!") and country_code[1:] == value:
                return False

        return allowed

    @staticmethod
    def check_file_type(result_filter, value):

        allowed = False
        found_inclusive = False

        for ext in result_filter:
            exclude_ext = None

            if ext.startswith("!"):
                exclude_ext = ext[1:]

                if not exclude_ext.startswith("."):
                    exclude_ext = "." + exclude_ext

            elif not ext.startswith("."):
                ext = "." + ext

            if ext.startswith("!") and value.endswith(exclude_ext):
                return False

            if not ext.startswith("!"):
                found_inclusive = True

                if value.endswith(ext):
                    allowed = True

        if not found_inclusive:
            allowed = True

        return allowed

    def check_filter(self, row):

        if self.active_filter_count == 0:
            return True

        for filter_id, filter_value in self.filters.items():
            if not filter_value:
                continue

            if filter_id == "filtertype" and not self.check_file_type(filter_value, row[12].lower()):
                return False

            if filter_id == "filtercc" and not self.check_country(filter_value, row[13].upper()):
                return False

            if filter_id == "filterin" and not filter_value.search(row[12]) and not filter_value.fullmatch(row[1]):
                return False

            if filter_id == "filterout" and (filter_value.search(row[12]) or filter_value.fullmatch(row[1])):
                return False

            if filter_id == "filterslot" and row[16].get_value() > 0:
                return False

            if filter_id == "filtersize" and not self.check_digit(filter_value, row[14].get_value(), file_size=True):
                return False

            if filter_id == "filterbr" and not self.check_digit(filter_value, row[11].get_value()):
                return False

            if filter_id == "filterlength" and not self.check_digit(filter_value, row[17].get_value()):
                return False

        return True

    def update_filter_counter(self, count):

        if count > 0:
            self.filters_label.set_label(_("_Result Filters [%d]") % count)
        else:
            self.filters_label.set_label(_("_Result Filters"))

        self.filters_label.set_tooltip_text(_("%d active filter(s)") % count)

    def clear_model(self, stored_results=False):

        if stored_results:
            self.all_data.clear()
            self.num_results_found = 0
            self.max_limited = False
            self.max_limit = config.sections["searches"]["max_displayed_results"]

        self.tree_view.set_model(None)

        self.usersiters.clear()
        self.directoryiters.clear()
        self.resultsmodel.clear()
        self.num_results_visible = 0

        self.tree_view.set_model(self.resultsmodel)

    def update_model(self):

        # Temporarily disable sorting for increased performance
        sort_column, sort_type = self.resultsmodel.get_sort_column_id()
        self.resultsmodel.set_default_sort_func(lambda *_args: 0)
        self.resultsmodel.set_sort_column_id(-1, Gtk.SortType.ASCENDING)

        for row in self.all_data:
            if self.check_filter(row):
                self.add_row_to_model(row)

        # Update number of results
        self.update_result_counter()
        self.update_filter_counter(self.active_filter_count)

        if sort_column is not None and sort_type is not None:
            self.resultsmodel.set_sort_column_id(sort_column, sort_type)

        if self.grouping_mode != "ungrouped":
            # Group by folder or user

            if self.expand_button.get_active():
                self.tree_view.expand_all()
            else:
                collapse_treeview(self.tree_view, self.grouping_mode)

    def update_wish_button(self):

        if self.mode not in ("global", "wishlist"):
            self.add_wish_button.set_visible(False)
            return

        if not core.search.is_wish(self.text):
            self.add_wish_icon.set_property("icon-name", "list-add-symbolic")
            self.add_wish_label.set_label(_("Add Wi_sh"))
            return

        self.add_wish_icon.set_property("icon-name", "list-remove-symbolic")
        self.add_wish_label.set_label(_("Remove Wi_sh"))

    def on_add_wish(self, *_args):

        if core.search.is_wish(self.text):
            core.search.remove_wish(self.text)
        else:
            core.search.add_wish(self.text)

    def add_popup_menu_user(self, popup, user):

        popup.setup_user_menu(user)
        popup.add_items(
            ("", None),
            ("#" + _("Select User's Results"), self.on_select_user_results, user)
        )
        popup.update_model()
        popup.toggle_user_items()

    def populate_popup_menu_users(self):

        self.popup_menu_users.clear()

        if not self.selected_users:
            return

        # Multiple users, create submenus for each user
        if len(self.selected_users) > 1:
            for user in self.selected_users:
                popup = UserPopupMenu(self.window.application)
                self.add_popup_menu_user(popup, user)
                self.popup_menu_users.add_items((">" + user, popup))
                self.popup_menu_users.update_model()
            return

        # Single user, add items directly to "User Actions" submenu
        user = next(iter(self.selected_users), None)
        self.add_popup_menu_user(self.popup_menu_users, user)

    def on_close_filter_bar_accelerator(self, *_args):
        """ Escape: hide filter bar """

        self.filters_button.set_active(False)
        return True

    def on_show_filter_bar_accelerator(self, *_args):
        """ Ctrl+F: show filter bar """

        self.filters_button.set_active(True)
        self.filter_include_combobox.grab_focus()
        return True

    def on_file_properties_accelerator(self, *_args):
        """ Alt+Return: show file properties dialog """

        self.on_file_properties()
        return True

    def on_select_user_results(self, *args):

        if not self.selected_users:
            return

        selected_user = args[-1]

        sel = self.tree_view.get_selection()
        fmodel = self.tree_view.get_model()
        sel.unselect_all()

        iterator = fmodel.get_iter_first()

        select_user_row_iter(fmodel, sel, 1, selected_user, iterator)

        self.select_results()

    def select_result(self, model, iterator):

        user = model.get_value(iterator, 1)

        if user not in self.selected_users:
            self.selected_users[user] = None

        filename = model.get_value(iterator, 7)

        if not filename:
            return

        iter_key = iterator.user_data

        if iter_key not in self.selected_results:
            self.selected_results[iter_key] = iterator

    def select_child_results(self, model, iterator):

        while iterator is not None:
            self.select_result(model, iterator)
            self.select_child_results(model, model.iter_children(iterator))

            iterator = model.iter_next(iterator)

    def select_results(self):

        self.selected_results.clear()
        self.selected_users.clear()

        model, paths = self.tree_view.get_selection().get_selected_rows()

        for path in paths:
            iterator = model.get_iter(path)
            self.select_result(model, iterator)
            self.select_child_results(model, model.iter_children(iterator))

    def update_result_counter(self):

        if self.max_limited or self.num_results_found > self.num_results_visible:
            # Append plus symbol "+" if Results are Filtered and/or reached 'Maximum per search'
            str_plus = "+"

            # Display total results on the tooltip, but only if we know the exact number of results
            if self.max_limited:
                total = f"> {self.max_limit}+"
            else:
                total = self.num_results_found

            self.results_button.set_tooltip_text(_("Total: %s") % total)

        else:  # Hide the tooltip if there are no hidden results
            str_plus = ""
            self.results_button.set_has_tooltip(False)

        self.results_label.set_text(humanize(self.num_results_visible) + str_plus)

    def on_column_position_changed(self, column, _param):
        """ Save column position and width to config """

        col_title = column.get_title()
        offset = column.get_x_offset()

        if self.column_offsets[col_title] == offset:
            return

        self.column_offsets[col_title] = offset
        save_columns(self.treeview_name, self.tree_view.get_columns())

    def on_row_activated(self, treeview, path, _column):

        self.select_results()

        iterator = self.resultsmodel.get_iter(path)
        folder = self.resultsmodel.get_value(iterator, 5)
        filename = self.resultsmodel.get_value(iterator, 7)

        if not folder and not filename:
            # Don't activate user rows
            return

        if not filename:
            self.on_download_folders()
        else:
            self.on_download_files()

        treeview.get_selection().unselect_all()

    def on_popup_menu(self, menu, _widget):

        self.select_results()
        self.populate_popup_menu_users()
        menu.set_num_selected_files(len(self.selected_results))

    def on_browse_folder(self, *_args):

        requested_users = set()
        requested_folders = set()

        for iterator in self.selected_results.values():
            user = self.resultsmodel.get_value(iterator, 1)
            folder = self.resultsmodel.get_value(iterator, 12).rsplit("\\", 1)[0] + "\\"

            if user not in requested_users and folder not in requested_folders:
                core.userbrowse.browse_user(user, path=folder)

                requested_users.add(user)
                requested_folders.add(folder)

    def on_file_properties(self, *_args):

        data = []
        selected_size = 0
        selected_length = 0

        for iterator in self.selected_results.values():
            virtual_path = self.resultsmodel.get_value(iterator, 11)
            directory, filename = virtual_path.rsplit("\\", 1)
            file_size = self.resultsmodel.get_value(iterator, 14)
            selected_size += file_size
            selected_length += self.resultsmodel.get_value(iterator, 17)
            country_code = self.resultsmodel.get_value(iterator, 13)
            country_name = core.geoip.country_code_to_name(country_code)
            country = f"{country_name} ({country_code})"

            data.append({
                "user": self.resultsmodel.get_value(iterator, 1),
                "fn": virtual_path,
                "filename": filename,
                "directory": directory,
                "size": file_size,
                "speed": self.resultsmodel.get_value(iterator, 15),
                "queue_position": self.resultsmodel.get_value(iterator, 16),
                "bitrate": self.resultsmodel.get_value(iterator, 9),
                "length": self.resultsmodel.get_value(iterator, 10),
                "country": country
            })

        if data:
            if self.searches.file_properties is None:
                self.searches.file_properties = FileProperties(self.window.application, core)

            self.searches.file_properties.update_properties(data, selected_size, selected_length)
            self.searches.file_properties.show()

    def on_download_files(self, *_args, prefix=""):

        for iterator in self.selected_results.values():
            user = self.resultsmodel.get_value(iterator, 1)
            filepath = self.resultsmodel.get_value(iterator, 12)
            size = self.resultsmodel.get_value(iterator, 14)
            bitrate = self.resultsmodel.get_value(iterator, 9)
            length = self.resultsmodel.get_value(iterator, 10)

            core.transfers.get_file(
                user, filepath, prefix, size=size, bitrate=bitrate, length=length)

    def on_download_files_to_selected(self, selected, _data):
        self.on_download_files(prefix=selected)

    def on_download_files_to(self, *_args):

        FolderChooser(
            parent=self.window,
            title=_("Select Destination Folder for File(s)"),
            callback=self.on_download_files_to_selected,
            initial_folder=config.sections["transfers"]["downloaddir"]
        ).show()

    def on_download_folders(self, *_args, download_location=""):

        if download_location:
            """ Custom download location specified, remember it when peer sends a folder
            contents reply """

            requested_folders = core.transfers.requested_folders
        else:
            requested_folders = defaultdict(dict)

        for iterator in self.selected_results.values():
            user = self.resultsmodel.get_value(iterator, 1)
            folder = self.resultsmodel.get_value(iterator, 12).rsplit("\\", 1)[0]

            if folder in requested_folders[user]:
                """ Ensure we don't send folder content requests for a folder more than once,
                e.g. when several selected resuls belong to the same folder. """
                continue

            requested_folders[user][folder] = download_location

            visible_files = []
            for row in self.all_data:

                # Find the wanted directory
                if folder != row[12].rsplit("\\", 1)[0]:
                    continue

                # remove_destination is False because we need the destination for the full folder
                # contents response later
                destination = core.transfers.get_folder_destination(user, folder, remove_destination=False)

                (_counter, user, _flag, _h_speed, _h_queue, _directory, _file_type, _filename,
                    _h_size, h_bitrate, h_length, _bitrate, fullpath, _country_code, size, _speed,
                    _queue, _length, _has_free_slots) = row
                visible_files.append(
                    (user, fullpath, destination, size.get_value(), h_bitrate, h_length))

            core.search.request_folder_download(user, folder, visible_files)

    def on_download_folders_to_selected(self, selected, _data):
        self.on_download_folders(download_location=selected)

    def on_download_folders_to(self, *_args):

        FolderChooser(
            parent=self.window,
            title=_("Select Destination Folder"),
            callback=self.on_download_folders_to_selected,
            initial_folder=config.sections["transfers"]["downloaddir"]
        ).show()

    def on_copy_file_path(self, *_args):

        for iterator in self.selected_results.values():
            filepath = self.resultsmodel.get_value(iterator, 12)
            copy_text(filepath)
            return

    def on_copy_url(self, *_args):

        for iterator in self.selected_results.values():
            user = self.resultsmodel.get_value(iterator, 1)
            filepath = self.resultsmodel.get_value(iterator, 12)
            url = core.userbrowse.get_soulseek_url(user, filepath)
            copy_text(url)
            return

    def on_copy_dir_url(self, *_args):

        for iterator in self.selected_results.values():
            user = self.resultsmodel.get_value(iterator, 1)
            filepath = self.resultsmodel.get_value(iterator, 12)
            url = core.userbrowse.get_soulseek_url(user, filepath.rsplit("\\", 1)[0] + "\\")
            copy_text(url)
            return

    def on_counter_button(self, *_args):

        if self.num_results_found > self.num_results_visible:
            self.on_clear_filters()
        else:
            self.window.application.lookup_action("configure-searches").activate()

    def on_group(self, action, state):

        mode = state.get_string()
        active = mode != "ungrouped"
        popover = self.grouping_button.get_popover()

        if popover is not None:
            popover.set_visible(False)

        config.sections["searches"]["group_searches"] = mode
        self.cols["id"].set_visible(not active)
        self.tree_view.set_show_expanders(active)
        self.expand_button.set_visible(active)

        self.grouping_mode = mode

        self.clear_model()
        self.create_model()
        self.update_model()

        action.set_state(state)

    def on_toggle_expand_all(self, *_args):

        active = self.expand_button.get_active()

        if active:
            self.tree_view.expand_all()
            self.expand_icon.set_property("icon-name", "go-up-symbolic")
        else:
            collapse_treeview(self.tree_view, self.grouping_mode)
            self.expand_icon.set_property("icon-name", "go-down-symbolic")

        config.sections["searches"]["expand_searches"] = active

    def on_toggle_filters(self, *_args):

        visible = self.filters_button.get_active()
        self.filters_container.set_reveal_child(visible)
        config.sections["searches"]["filters_visible"] = visible

        if visible:
            self.filter_include_combobox.grab_focus()
            return

        self.tree_view.grab_focus()

    def on_copy_search_term(self, *_args):
        copy_text(self.text)

    @staticmethod
    def push_history(filter_id, value):

        if not value:
            return

        history = config.sections["searches"].get(filter_id)

        if history is None:
            return

        if value in history:
            history.remove(value)

        elif len(history) >= 50:
            del history[-1]

        history.insert(0, value)
        config.write_configuration()

    def on_refilter(self, *_args):

        if self.clearing_filters:
            return

        filter_in = self.filter_include_combobox.get_active_text().strip()
        filter_out = self.filter_exclude_combobox.get_active_text().strip()
        filter_size = self.filter_file_size_combobox.get_active_text().replace(" ", "")
        filter_bitrate = self.filter_bitrate_combobox.get_active_text().replace(" ", "")
        filter_country = self.filter_country_combobox.get_active_text().replace(" ", "")
        filter_file_type = self.filter_file_type_combobox.get_active_text().replace(" ", "")
        filter_length = self.filter_length_combobox.get_active_text().replace(" ", "")
        filter_free_slot = self.filter_free_slot_button.get_active()

        if filter_in:
            try:
                filter_in = re.compile(filter_in, flags=re.IGNORECASE)
            except re.error:
                filter_in = None

        if filter_out:
            try:
                filter_out = re.compile(filter_out, flags=re.IGNORECASE)
            except re.error:
                filter_out = None

        if filter_size:
            filter_size = filter_size.split("|")

        if filter_bitrate:
            filter_bitrate = filter_bitrate.split("|")

        if filter_country:
            filter_country = filter_country.upper().split("|")

        if filter_file_type:
            filter_file_type = filter_file_type.lower().split("|")

        if filter_length:
            filter_length = filter_length.split("|")

        filters = {
            "filterin": filter_in,
            "filterout": filter_out,
            "filtersize": filter_size,
            "filterbr": filter_bitrate,
            "filterslot": filter_free_slot,
            "filtercc": filter_country,
            "filtertype": filter_file_type,
            "filterlength": filter_length,
        }

        if self.filters == filters:
            # Filters have not changed, no need to refilter
            return

        self.active_filter_count = 0

        # Set red background if invalid regex pattern is detected
        filter_include_entry = self.filter_include_combobox.get_child()
        filter_exclude_entry = self.filter_exclude_combobox.get_child()

        for filter_regex, entry in (
            (filter_in, filter_include_entry),
            (filter_out, filter_exclude_entry)
        ):
            css_class_function = add_css_class if filter_regex is None else remove_css_class
            css_class_function(entry, "error")

        # Add filters to history
        for filter_id, value in filters.items():
            if not value:
                continue

            if filter_id in ("filterin", "filterout"):
                value = value.pattern

            elif filter_id in ("filtersize", "filterbr", "filtercc", "filtertype", "filterlength"):
                value = "|".join(value)

            self.push_history(filter_id, value)
            self.active_filter_count += 1

        # Replace generic file type filters with real file extensions
        file_type_filters = filters["filtertype"]

        for filter_name, file_extensions in self.FILTER_GENERIC_FILE_TYPES:
            excluded_filter_name = f"!{filter_name}"

            if filter_name in file_type_filters:
                file_type_filters.remove(filter_name)
                file_type_filters += list(file_extensions)

            elif excluded_filter_name in file_type_filters:
                file_type_filters.remove(excluded_filter_name)
                file_type_filters += ["!" + x for x in file_extensions]

        # Apply the new filters
        self.filters = filters
        self.update_filter_comboboxes()
        self.clear_model()
        self.update_model()

    def on_filter_entry_changed(self, widget):
        if not widget.get_text():
            self.on_refilter()

    def on_clear_filters(self, *_args):

        self.clearing_filters = True

        for widget in self.filter_comboboxes.values():
            widget.get_child().set_text("")

        self.filter_free_slot_button.set_active(False)

        if self.filters_button.get_active():
            self.filter_include_combobox.get_child().grab_focus()
        else:
            self.tree_view.grab_focus()

        self.clearing_filters = False
        self.on_refilter()

    def on_clear(self, *_args):

        self.clear_model(stored_results=True)

        # Allow parsing search result messages again
        core.search.add_allowed_token(self.token)

        # Update number of results widget
        self.update_result_counter()

    def on_focus(self, *_args):

        if self.window.search_entry.get_text():
            # Search entry contains text, let it grab focus instead
            return

        self.tree_view.grab_focus()

    def on_close(self, *_args):
        core.search.remove_search(self.token)

    def on_close_all_tabs(self, *_args):
        self.searches.remove_all_pages()<|MERGE_RESOLUTION|>--- conflicted
+++ resolved
@@ -300,9 +300,10 @@
         ("archive", FileTypes.ARCHIVE)
     )
     FILTER_PRESETS = {
-        "filterbr": ("0", "128", "160", "192", "256", "320"),
-        "filtersize": (">10MiB", "<10MiB", "<5MiB", "<1MiB", ">0"),
-        "filtertype": ("audio", "image", "video", "text", "archive", "!executable", "audio|image|text")
+        "filterbr": ("!0", "128|<224", ">190 <=320", "=320 =1411", "320"),
+        "filtersize": (">50MiB", ">20MiB <=50MiB", ">10MiB <=20MiB", ">5MiB <=10MiB", "<=5MiB"),
+        "filtertype": ("audio", "image", "video", "text", "archive", "!executable", "audio image text"),
+        "filterlength": (">12:00", ">8:00 <=12:00", ">5:00 <=8:00", "!0 <=5:00", "=0")
     }
 
     def __init__(self, searches, text, token, mode, mode_label, show_page):
@@ -556,19 +557,17 @@
             widget.set_row_separator_func(lambda *_args: 0)
             widget.remove_all()
 
+            for value in config.sections["searches"][filter_id]:
+                widget.append_text(value)
+
             presets = self.FILTER_PRESETS.get(filter_id)
 
             if presets:
+                widget.append_text("")  # Separator
+                widget.set_row_separator_func(self.on_combobox_check_separator)
+
                 for value in presets:
                     widget.append_text(value)
-
-                widget.append_text("")  # Separator
-
-            for value in config.sections["searches"][filter_id]:
-                widget.append_text(value)
-
-            if presets:
-                widget.set_row_separator_func(self.on_combobox_check_separator)
 
     def populate_filters(self):
 
@@ -864,21 +863,12 @@
         """ Returns: (operation, digit) """
 
         operators = {
-<<<<<<< HEAD
-            '<': operator.lt,
-            '<=': operator.le,
-            '==': operator.eq,
-            '!=': operator.ne,
-            '>=': operator.ge,
-            '>': operator.gt
-=======
             "<": operator.lt,
             "<=": operator.le,
             "==": operator.eq,
             "!=": operator.ne,
             ">=": operator.ge,
             ">": operator.gt
->>>>>>> 5f8ece9b
         }
 
         if condition.startswith((">=", "<=", "==", "!=")):
@@ -893,6 +883,7 @@
         return operator.ge, condition
 
     def check_digit(self, result_filter, value, file_size=False):
+        """ Check if any conditions in result_filter match value """
 
         allowed = blocked = False
 
@@ -900,7 +891,7 @@
             operation, digit = self._split_operator(condition)
 
             if file_size:
-                digit, factor = factorize(digit)  # File Size
+                digit, factor = factorize(digit)
 
                 if digit is None:
                     # Invalid Size unit
@@ -913,16 +904,18 @@
                 adjust = 0
 
                 try:
-                    digit = int(digit)  # Bitrate (or raw size, or seconds)
-
+                    # Bitrate in Kb/s or Duration in seconds
+                    digit = int(digit)
                 except ValueError:
-                    if ":" not in digit:  # Duration
+                    if ":" not in digit:
+                        # Invalid syntax
                         continue
 
                     try:
-                        # Convert string from HH:MM:SS or MM:SS into Seconds as integer
+                        # Duration: Convert string from HH:MM:SS or MM:SS into Seconds as integer
                         digit = sum(x * int(t) for x, t in zip([1, 60, 3600], reversed(digit.split(":"))))
                     except ValueError:
+                        # Invalid Duration unit
                         continue
 
             if (digit - adjust) <= value <= (digit + adjust):
@@ -932,7 +925,7 @@
                 if operation is operator.ne:
                     return False
 
-            elif operation(value, digit) and not blocked:
+            if operation(value, digit) and not blocked:
                 allowed = True
                 continue
 
@@ -1493,11 +1486,11 @@
 
         filter_in = self.filter_include_combobox.get_active_text().strip()
         filter_out = self.filter_exclude_combobox.get_active_text().strip()
-        filter_size = self.filter_file_size_combobox.get_active_text().replace(" ", "")
-        filter_bitrate = self.filter_bitrate_combobox.get_active_text().replace(" ", "")
-        filter_country = self.filter_country_combobox.get_active_text().replace(" ", "")
-        filter_file_type = self.filter_file_type_combobox.get_active_text().replace(" ", "")
-        filter_length = self.filter_length_combobox.get_active_text().replace(" ", "")
+        filter_size = self.filter_file_size_combobox.get_active_text().strip()
+        filter_bitrate = self.filter_bitrate_combobox.get_active_text().strip()
+        filter_country = self.filter_country_combobox.get_active_text().strip()
+        filter_file_type = self.filter_file_type_combobox.get_active_text().strip()
+        filter_length = self.filter_length_combobox.get_active_text().strip()
         filter_free_slot = self.filter_free_slot_button.get_active()
 
         if filter_in:
@@ -1512,20 +1505,26 @@
             except re.error:
                 filter_out = None
 
+        # Split at | pipes ampersands & space(s) but don't split operators spaced before digit
+        seperator_pattern = re.compile(r"(?:[|&\s])+(?<![<>!=]\s)")
+
         if filter_size:
-            filter_size = filter_size.split("|")
+            filter_size = seperator_pattern.split(filter_size)
 
         if filter_bitrate:
-            filter_bitrate = filter_bitrate.split("|")
+            filter_bitrate = seperator_pattern.split(filter_bitrate)
+
+        if filter_length:
+            filter_length = seperator_pattern.split(filter_length)
+
+        # Split at commas, in addition to pipes ampersands & spaces
+        seperator_pattern = re.compile(r"(?:[|&,;\s])+(?<![!]\s)")
 
         if filter_country:
-            filter_country = filter_country.upper().split("|")
+            filter_country = seperator_pattern.split(filter_country.upper())
 
         if filter_file_type:
-            filter_file_type = filter_file_type.lower().split("|")
-
-        if filter_length:
-            filter_length = filter_length.split("|")
+            filter_file_type = seperator_pattern.split(filter_file_type.lower())
 
         filters = {
             "filterin": filter_in,
@@ -1564,7 +1563,7 @@
                 value = value.pattern
 
             elif filter_id in ("filtersize", "filterbr", "filtercc", "filtertype", "filterlength"):
-                value = "|".join(value)
+                value = " ".join(value)
 
             self.push_history(filter_id, value)
             self.active_filter_count += 1
