# -*- coding: utf-8 -*-
#
# COPYRIGHT (C) 2016-2017 Michael Labouebe <gfarmerfr@free.fr>
# COPYRIGHT (C) 2016-2018 Mutnick <mutnick@techie.com>
# COPYRIGHT (C) 2008-2011 Quinox <quinox@users.sf.net>
# COPYRIGHT (C) 2006-2009 Daelstorm <daelstorm@gmail.com>
# COPYRIGHT (C) 2009 Hedonist <ak@sensi.org>
# COPYRIGHT (C) 2003-2004 Hyriand <hyriand@thegraveyard.org>
#
# GNU GENERAL PUBLIC LICENSE
#    Version 3, 29 June 2007
#
# This program is free software: you can redistribute it and/or modify
# it under the terms of the GNU General Public License as published by
# the Free Software Foundation, either version 3 of the License, or
# (at your option) any later version.
#
# This program is distributed in the hope that it will be useful,
# but WITHOUT ANY WARRANTY; without even the implied warranty of
# MERCHANTABILITY or FITNESS FOR A PARTICULAR PURPOSE.  See the
# GNU General Public License for more details.
#
# You should have received a copy of the GNU General Public License
# along with this program.  If not, see <http://www.gnu.org/licenses/>.
import os
import re
import signal
import sys
import time
import urllib.error
import urllib.parse
import urllib.request
from gettext import gettext as _

import gi
from gi.repository import Gdk
from gi.repository import GdkPixbuf
from gi.repository import GObject as gobject
from gi.repository import Gtk as gtk

import _thread
import pynicotine.utils
from pynicotine import pluginsystem
from pynicotine import slskmessages
from pynicotine import slskproto
from pynicotine.gtkgui import imagedata
from pynicotine.gtkgui import nowplaying
from pynicotine.gtkgui import tray
from pynicotine.gtkgui import utils
from pynicotine.gtkgui.about import AboutDialog
from pynicotine.gtkgui.about import AboutFiltersDialog
from pynicotine.gtkgui.about import AboutPrivateDialog
from pynicotine.gtkgui.about import AboutRoomsDialog
from pynicotine.gtkgui.chatrooms import ChatRooms
from pynicotine.gtkgui.checklatest import checklatest
from pynicotine.gtkgui.dirchooser import ChooseFile
from pynicotine.gtkgui.dirchooser import SaveFile
from pynicotine.gtkgui.downloads import Downloads
from pynicotine.gtkgui.entrydialog import FindDialog
from pynicotine.gtkgui.entrydialog import FolderDownload
from pynicotine.gtkgui.entrydialog import QuitBox
from pynicotine.gtkgui.entrydialog import input_box
from pynicotine.gtkgui.fastconfigure import FastConfigureAssistant
from pynicotine.gtkgui.privatechat import PrivateChats
from pynicotine.gtkgui.search import Searches
from pynicotine.gtkgui.settingswindow import SettingsWindow
from pynicotine.gtkgui.uploads import Uploads
from pynicotine.gtkgui.userbrowse import UserBrowse
from pynicotine.gtkgui.userinfo import UserInfo
from pynicotine.gtkgui.userinfo import UserTabs
from pynicotine.gtkgui.userlist import UserList
from pynicotine.gtkgui.utils import AppendLine
from pynicotine.gtkgui.utils import Humanize
from pynicotine.gtkgui.utils import HumanSpeed
from pynicotine.gtkgui.utils import ImageLabel
from pynicotine.gtkgui.utils import OpenUri
from pynicotine.gtkgui.utils import PopupMenu
from pynicotine.gtkgui.utils import ScrollBottom
from pynicotine.logfacility import log
from pynicotine.pynicotine import NetworkEventProcessor
from pynicotine.upnp import UPnPPortMapping
from pynicotine.utils import executeCommand
from pynicotine.utils import version

gi.require_version('Gtk', '3.0')
gi.require_version('Gdk', '3.0')


# LibSexy is deprecated, we should try to find a replacement
SEXY = True
try:
    import sexy
except ImportError:
    SEXY = False


class roomlist:

    def __init__(self, frame):

        # Build the window
        self.frame = frame

        builder = gtk.Builder()

        builder.set_translation_domain('nicotine')
        builder.add_from_file(os.path.join(os.path.dirname(os.path.realpath(__file__)), "ui", "roomlist.ui"))

        self.RoomList = builder.get_object("RoomList")

        for i in builder.get_objects():
            try:
                self.__dict__[gtk.Buildable.get_name(i)] = i
            except TypeError:
                pass

        self.RoomList.remove(self.vbox2)
        self.RoomList.destroy()

        # self.RoomsList is the TreeView
        builder.connect_signals(self)

        self.search_iter = None
        self.query = ""
        self.room_model = self.RoomsList.get_model()

        self.FindRoom.connect("clicked", self.OnSearchRoom)

    def OnCreateRoom(self, widget):

        room = widget.get_text()
        if not room:
            return

        self.frame.np.queue.put(slskmessages.JoinRoom(room))
        widget.set_text("")

    def OnSearchRoom(self, widget):

        if self.room_model is not self.RoomsList.get_model():
            self.room_model = self.RoomsList.get_model()
            self.search_iter = self.room_model.get_iter_first()

        room = self.SearchRooms.get_text().lower()

        if not room:
            return

        if self.query == room:
            if self.search_iter is None:
                self.search_iter = self.room_model.get_iter_first()
            else:
                self.search_iter = self.room_model.iter_next(self.search_iter)
        else:
            self.search_iter = self.room_model.get_iter_first()
            self.query = room

        while self.search_iter:

            room_match, size = self.room_model.get(self.search_iter, 0, 1)
            if self.query in room_match.lower():
                path = self.room_model.get_path(self.search_iter)
                self.RoomsList.set_cursor(path)
                break

            self.search_iter = self.room_model.iter_next(self.search_iter)


class BuddiesComboBox:

    def __init__(self, frame, ComboBox):

        self.frame = frame

        self.items = {}

        self.combobox = ComboBox

        self.store = gtk.ListStore(gobject.TYPE_STRING)
        self.combobox.set_model(self.store)
        self.combobox.set_entry_text_column(0)

        self.store.set_default_sort_func(lambda *args: -1)
        self.store.set_sort_column_id(-1, gtk.SortType.ASCENDING)

        self.combobox.show()

    def Fill(self):

        self.items.clear()
        self.store.clear()

        self.items[""] = self.store.append([""])

        for user in self.frame.np.config.sections["server"]["userlist"]:
            self.items[user[0]] = self.store.append([user[0]])

        self.store.set_sort_column_id(0, gtk.SortType.ASCENDING)

    def Append(self, item):

        if item in self.items:
            return

        self.items[item] = self.combobox.get_model().append([item])

    def Remove(self, item):

        if item in self.items:
            self.combobox.get_model().remove(self.items[item])
            del self.items[item]


class NicotineFrame:

    def __init__(self, data_dir, config, plugins, use_trayicon, start_hidden=False, bindip=None, port=None):

        self.clip_data = ""
        self.data_dir = data_dir
        self.configfile = config
        self.transfermsgs = {}
        self.transfermsgspostedtime = 0
        self.manualdisconnect = 0
        self.away = 0
        self.exiting = 0
        self.startup = True
        self.current_tab = 0
        self.rescanning = 0
        self.brescanning = 0
        self.needrescan = False
        self.autoaway = False
        self.awaytimer = None
        self.SEXY = SEXY
        self.chatrooms = None
        self.bindip = bindip
        self.port = port
        self.got_focus = False
        self.notify = None

<<<<<<< HEAD
        # No good way of supporting notifications on Windows currently
        if sys.platform != "win32":
            try:
                gi.require_version('Notify', '0.7')
                from gi.repository import Notify
                Notify.init("Nicotine+")
                self.notify = Notify
                self.notifyBox = None
                from xml.dom.minidom import getDOMImplementation
                self.xmldocument = getDOMImplementation().createDocument(None, None, None)
            except ImportError:
                pass

            try:
                gi.require_version('GSound', '1.0')
                from gi.repository import GSound
                ctx = GSound.Context()
                ctx.init()
                self.gsound = ctx
            except ImportError:
                pass
=======
        try:
            gi.require_version('AppIndicator3', '0.1')
            from gi.repository import AppIndicator3  # noqa: F401
            self.appindicator = True
        except (ImportError, ValueError):
            self.appindicator = False

        try:
            gi.require_version('Notify', '0.7')
            from gi.repository import Notify
            Notify.init("Nicotine+")
            self.notify = Notify
            self.notifyBox = None
            from xml.dom.minidom import getDOMImplementation
            self.xmldocument = getDOMImplementation().createDocument(None, None, None)
        except ImportError:
            self.notify = None
>>>>>>> 57aeed3e

        self.np = NetworkEventProcessor(
            self,
            self.callback,
            self.logMessage,
            self.SetStatusText,
            self.bindip,
            self.port,
            data_dir,
            config
        )

        config = self.np.config.sections

        self.temp_modes_order = config["ui"]["modes_order"]
        utils.DECIMALSEP = config["ui"]["decimalsep"]
        utils.CATCH_URLS = config["urls"]["urlcatching"]
        utils.HUMANIZE_URLS = config["urls"]["humanizeurls"]
        utils.PROTOCOL_HANDLERS = config["urls"]["protocols"].copy()
        utils.PROTOCOL_HANDLERS["slsk"] = self.OnSoulSeek
        utils.USERNAMEHOTSPOTS = config["ui"]["usernamehotspots"]
        utils.NICOTINE = self

        pynicotine.utils.log = self.logMessage

        log.addlistener(self.logCallback)

        self.LoadIcons()

        self.accel_group = gtk.AccelGroup()
        self.roomlist = roomlist(self)

        # Import GtkBuilder widgets
        builder = gtk.Builder()

        builder.set_translation_domain('nicotine')
        builder.add_from_file(os.path.join(os.path.dirname(os.path.realpath(__file__)), "ui", "mainwindow.ui"))

        for i in builder.get_objects():
            try:
                self.__dict__[gtk.Buildable.get_name(i)] = i
            except TypeError:
                pass

        self.MainWindow.set_title(_("Nicotine+") + " " + version)
        self.MainWindow.set_default_icon(self.images["n"])
        self.MainWindow.set_icon(self.images["n"])
        # self.MainWindow.selection_add_target("PRIMARY", "STRING", 1)
        hints_geometry = Gdk.Geometry()
        hints_geometry.base_height = 460
        hints_geometry.base_width = 500
        self.MainWindow.set_geometry_hints(None, hints_geometry, Gdk.WindowHints(Gdk.WindowHints.MIN_SIZE))
        self.MainWindow.connect("focus_in_event", self.OnFocusIn)
        self.MainWindow.connect("focus_out_event", self.OnFocusOut)
        self.MainWindow.connect("configure_event", self.OnWindowChange)
        self.MainWindow.add_accel_group(self.accel_group)

        builder.connect_signals(self)

        width = self.np.config.sections["ui"]["width"]
        height = self.np.config.sections["ui"]["height"]

        self.MainWindow.resize(width, height)

        xpos = self.np.config.sections["ui"]["xposition"]
        ypos = self.np.config.sections["ui"]["yposition"]

        # According to the pygtk doc this will be ignored my many window managers since the move takes place before we do a show()
        if min(xpos, ypos) < 0:
            self.MainWindow.set_position(gtk.WindowPosition.CENTER)
        else:
            self.MainWindow.move(xpos, ypos)

        maximized = self.np.config.sections["ui"]["maximized"]

        if maximized == "True":
            self.MainWindow.maximize()

        self.MainWindow.show()

        # Initialize these windows/dialogs later when necessary
        self.fastconfigure = None
        self.now = None
        self.settingswindow = None

        self.is_mapped = True

        if start_hidden:
            self.MainWindow.unmap()
            self.is_mapped = False

        self.minimized = False
        self.HiddenTabs = {}

        display = Gdk.Display.get_default()  # noqa: F841
        self.clip = gtk.Clipboard.get(Gdk.SELECTION_CLIPBOARD)

        # for iterating buddy changes to the combos
        self.CreateRecommendationsWidgets()

        self.status_context_id = self.Statusbar.get_context_id("")
        self.socket_context_id = self.SocketStatus.get_context_id("")
        self.user_context_id = self.UserStatus.get_context_id("")
        self.down_context_id = self.DownStatus.get_context_id("")
        self.up_context_id = self.UpStatus.get_context_id("")

        self.MainWindow.connect("delete-event", self.on_delete_event)
        self.MainWindow.connect('window-state-event', self.window_state_event_cb)
        self.MainWindow.connect("destroy", self.OnDestroy)
        self.MainWindow.connect("key_press_event", self.OnKeyPress)
        self.MainWindow.connect("motion-notify-event", self.OnButtonPress)

        gobject.signal_new("network_event", gtk.Window, gobject.SIGNAL_RUN_FIRST, gobject.TYPE_NONE, (gobject.TYPE_PYOBJECT,))
        gobject.signal_new("network_event_lo", gtk.Window, gobject.SIGNAL_RUN_LAST, gobject.TYPE_NONE, (gobject.TYPE_PYOBJECT,))

        self.MainWindow.connect("network_event", self.OnNetworkEvent)
        self.MainWindow.connect("network_event_lo", self.OnNetworkEvent)

        self.MainNotebook.connect("page-removed", self.OnPageRemoved)
        self.MainNotebook.connect("page-reordered", self.OnPageReordered)
        self.MainNotebook.connect("page-added", self.OnPageAdded)

        for thing in config["interests"]["likes"]:
            self.likes[thing] = self.likeslist.append([thing])

        for thing in config["interests"]["dislikes"]:
            self.dislikes[thing] = self.dislikeslist.append([thing])

        # Initialise the Notebooks
        self.ChatNotebook = ChatRooms(self)
        self.PrivatechatNotebook = PrivateChats(self)
        self.UserInfoNotebook = UserTabs(self, UserInfo, self.UserInfoNotebookRaw)
        self.UserBrowseNotebook = UserTabs(self, UserBrowse, self.UserBrowseNotebookRaw)
        self.SearchNotebook = Searches(self)

        for w in self.ChatNotebook, self.PrivatechatNotebook, self.UserInfoNotebook, self.UserBrowseNotebook, self.SearchNotebook:
            w.set_tab_closers(config["ui"]["tabclosers"])
            w.set_reorderable(config["ui"]["tab_reorderable"])
            w.show_images(config["ui"]["tab_icons"])

        for tab in self.MainNotebook.get_children():
            self.MainNotebook.set_tab_reorderable(tab, config["ui"]["tab_reorderable"])

        # Translation for the labels of tabs
        translated_tablabels = {
            self.ChatTabLabel: _("Chat rooms"),
            self.PrivateChatTabLabel: _("Private chat"),
            self.SearchTabLabel: _("Search files"),
            self.UserInfoTabLabel: _("User info"),
            self.DownloadsTabLabel: _("Downloads"),
            self.UploadsTabLabel: _("Uploads"),
            self.UserBrowseTabLabel: _("User browse"),
            self.InterestsTabLabel: _("Interests")
        }

        # Mapping between the pseudo tabs and their vbox/hbox
        map_tablabels_to_box = {
            self.ChatTabLabel: "chathbox",
            self.PrivateChatTabLabel: "privatevbox",
            self.SearchTabLabel: "searchvbox",
            self.UserInfoTabLabel: "userinfovbox",
            self.DownloadsTabLabel: "downloadsvbox",
            self.UploadsTabLabel: "uploadsvbox",
            self.UserBrowseTabLabel: "userbrowsevbox",
            self.InterestsTabLabel: "interestsvbox"
        }

        # Initialize tabs labels
        for label_tab in [
            self.ChatTabLabel,
            self.PrivateChatTabLabel,
            self.SearchTabLabel,
            self.UserInfoTabLabel,
            self.DownloadsTabLabel,
            self.UploadsTabLabel,
            self.UserBrowseTabLabel,
            self.InterestsTabLabel
        ]:
            # Initialize the image label
            img_label = ImageLabel(translated_tablabels[label_tab], self.images["empty"])
            img_label.show()

            # Add it to the eventbox
            label_tab.add(img_label)

            # Set tab icons, angle and text color
            img_label.show_image(config["ui"]["tab_icons"])
            img_label.set_angle(config["ui"]["labelmain"])
            img_label.set_text_color(0)

            # Set the menu to hide the tab
            eventbox_name = gtk.Buildable.get_name(label_tab)

            label_tab.connect('button_press_event', self.on_tab_click, eventbox_name + "Menu", map_tablabels_to_box[label_tab])

            self.__dict__[eventbox_name + "Menu"] = popup = utils.PopupMenu(self)

            popup.setup(
                (
                    "#" + _("Hide %(tab)s") % {"tab": translated_tablabels[label_tab]}, self.HideTab, [label_tab, map_tablabels_to_box[label_tab]]
                )
            )

            popup.set_user(map_tablabels_to_box[label_tab])

        self.LogScrolledWindow = gtk.ScrolledWindow()
        self.LogScrolledWindow.set_policy(gtk.PolicyType.AUTOMATIC, gtk.PolicyType.AUTOMATIC)
        self.LogScrolledWindow.show()

        self.LogWindow = gtk.TextView()
        self.LogWindow.set_wrap_mode(gtk.WrapMode.WORD)
        self.LogWindow.set_cursor_visible(False)
        self.LogWindow.set_editable(False)

        self.LogScrolledWindow.add(self.LogWindow)
        self.LogWindow.connect("button-press-event", self.OnPopupLogMenu)

        # Popup menu on the log windows
        self.logpopupmenu = PopupMenu(self).setup(
            ("#" + _("Find"), self.OnFindLogWindow),
            ("", None),
            ("#" + _("Copy"), self.OnCopyLogWindow),
            ("#" + _("Copy All"), self.OnCopyAllLogWindow),
            ("", None),
            ("#" + _("Clear log"), self.OnClearLogWindow)
        )

        self.debugLogBox.pack_start(self.LogScrolledWindow, True, True, 0)
        self.debugWarnings.set_active((1 in config["logging"]["debugmodes"]))
        self.debugSearches.set_active((2 in config["logging"]["debugmodes"]))
        self.debugConnections.set_active((3 in config["logging"]["debugmodes"]))
        self.debugMessages.set_active((4 in config["logging"]["debugmodes"]))
        self.debugTransfers.set_active((5 in config["logging"]["debugmodes"]))
        self.debugStatistics.set_active((6 in config["logging"]["debugmodes"]))
        self.debugButtonsBox.hide()

        if config["logging"]["logcollapsed"]:
            self.show_log_window1.set_active(False)
        else:
            self.show_log_window1.set_active(True)

        self.LogWindow.show()
        self.OnShowLog(self.show_log_window1)

        self.show_tickers1.set_active(not config["ticker"]["hide"])

        self.show_debug_info1.set_active(self.np.config.sections["logging"]["debug"])

        self.chatrooms = self.ChatNotebook
        self.chatrooms.show()

        # Create Search combo ListStores
        self.SearchEntryCombo_List = gtk.ListStore(gobject.TYPE_STRING)
        self.SearchEntryCombo.set_model(self.SearchEntryCombo_List)
        self.SearchEntryCombo.set_entry_text_column(0)

        self.SearchEntry = self.SearchEntryCombo.get_child()
        self.SearchEntry.connect("activate", self.OnSearch)

        self.RoomSearchCombo_List = gtk.ListStore(gobject.TYPE_STRING)
        self.RoomSearchCombo.set_model(self.RoomSearchCombo_List)
        self.RoomSearchCombo.set_entry_text_column(0)

        self.SearchMethod_List = gtk.ListStore(gobject.TYPE_STRING)
        for i in [""]:
            self.SearchMethod_List.append([i])

        self.SearchMethod.set_model(self.SearchMethod_List)
        self.SearchMethod.set_entry_text_column(0)

        self.Searches = self.SearchNotebook
        self.Searches.show()
        self.Searches.LoadConfig()

        self.downloads = Downloads(self)
        self.uploads = Uploads(self)
        self.userlist = UserList(self)

        self.UpdateColours(1)

        self.privatechats = self.PrivatechatNotebook
        self.privatechats.show()

        self.userinfo = self.UserInfoNotebook
        self.userinfo.show()

        self.userbrowse = self.UserBrowseNotebook
        self.userbrowse.show()

        self.userinfo.SetTabLabel(self.UserInfoTabLabel)
        self.userbrowse.SetTabLabel(self.UserBrowseTabLabel)

        self.sUserinfoButton.connect("clicked", self.OnGetUserInfo)
        self.UserInfoCombo.get_child().connect("activate", self.OnGetUserInfo)

        self.sPrivateChatButton.connect("clicked", self.OnGetPrivateChat)
        self.UserPrivateCombo.get_child().connect("activate", self.OnGetPrivateChat)

        self.sSharesButton.connect("clicked", self.OnGetShares)
        self.UserBrowseCombo.get_child().connect("activate", self.OnGetShares)

        if config["ui"]["roomlistcollapsed"]:
            self.show_room_list1.set_active(False)
        else:
            self.vpaned3.pack2(self.roomlist.vbox2, True, True)
            self.show_room_list1.set_active(True)

        buddylist = config["ui"]["buddylistinchatrooms"]
        if buddylist == 1:
            self.buddylist_in_chatrooms1.set_active(True)
        elif buddylist == 2:
            self.buddylist_always_visible.set_active(True)
        elif buddylist == 0:
            self.buddylist_in_tab.set_active(True)

        if config["columns"]["hideflags"]:
            self.ShowFlags.set_active(False)
        else:
            self.ShowFlags.set_active(True)

        self.SetUserStatus(_("Offline"))

        self.Notifications = Notifications(self)

        if self.appindicator:
            self.TrayApp = tray.TrayApp(self)

        self.hilites = {
            "rooms": [],
            "private": []
        }

        self.UpdateBandwidth()
        self.UpdateTransferButtons()

        # Search Methods
        self.searchroomslist = {}
        self.searchmethods = {}

        # Create a list of objects of the BuddiesComboBox class
        # This add a few methods to add/remove entries on all combobox at once
        self.BuddiesComboEntries = [
            BuddiesComboBox(self, self.UserSearchCombo),
            BuddiesComboBox(self, self.UserPrivateCombo),
            BuddiesComboBox(self, self.UserInfoCombo),
            BuddiesComboBox(self, self.UserBrowseCombo)
        ]

        # Initial filling of the buddies combobox
        _thread.start_new_thread(self.BuddiesCombosFill, ("",))

        self.SearchMethod_List.clear()

        # Space after Joined Rooms is important, so it doesn't conflict
        # with any possible real room, but if it's not translated with the space
        # nothing awful will happen
        self.searchroomslist[_("Joined Rooms ")] = self.RoomSearchCombo_List.append([_("Joined Rooms ")])
        self.RoomSearchCombo.set_active_iter(self.searchroomslist[_("Joined Rooms ")])

        for method in [_("Global"), _("Buddies"), _("Rooms"), _("User")]:
            self.searchmethods[method] = self.SearchMethod_List.append([method])

        self.SearchMethod.set_active_iter(self.searchmethods[_("Global")])
        self.SearchMethod.connect("changed", self.OnSearchMethod)

        self.UserSearchCombo.hide()
        self.RoomSearchCombo.hide()

        self.disconnect1.set_sensitive(0)
        self.awayreturn1.set_sensitive(0)
        self.check_privileges1.set_sensitive(0)

        self.pluginhandler = pluginsystem.PluginHandler(self, plugins)

        self.ShowChatButtons.set_active(not config["ui"]["chat_hidebuttons"])

        if config["transfers"]["rescanonstartup"]:

            # Rescan public shares if needed
            if not self.np.config.sections["transfers"]["friendsonly"] and self.np.config.sections["transfers"]["shared"]:
                self.OnRescan()

            # Rescan buddy shares if needed
            if self.np.config.sections["transfers"]["enablebuddyshares"]:
                self.OnBuddyRescan()

        self.SetTabPositions()

        ConfigUnset = self.np.config.needConfig()
        if ConfigUnset:
            if ConfigUnset > 1:
                self.connect1.set_sensitive(False)
                self.rescan_public.set_sensitive(True)
                # Display FastConfigure
                self.OnFastConfigure(None)
            else:
                # Connect anyway
                self.OnFirstConnect(-1)
        else:
            self.OnFirstConnect(-1)

        self.UpdateDownloadFilters()

        # Create the trayicon if needed
        if self.appindicator and use_trayicon and config["ui"]["trayicon"]:
            self.TrayApp.Create()

        # Deactivate public shares related menu entries if we don't use them
        if self.np.config.sections["transfers"]["friendsonly"] or not self.np.config.sections["transfers"]["shared"]:
            self.rescan_public.set_sensitive(False)
            self.rebuild_public.set_sensitive(False)
            self.browse_public_shares.set_sensitive(False)

        # Deactivate buddy shares related menu entries if we don't use them
        if not self.np.config.sections["transfers"]["enablebuddyshares"]:
            self.rescan_buddy.set_sensitive(False)
            self.rebuild_buddy.set_sensitive(False)
            self.browse_buddy_shares.set_sensitive(False)

        self.SetMainTabsVisibility()
        self.SetLastSessionTab()

        self.startup = False

    def AddDebugLevel(self, debugLevel):
        if debugLevel not in self.np.config.sections["logging"]["debugmodes"]:
            self.np.config.sections["logging"]["debugmodes"].append(debugLevel)

    def RemoveDebugLevel(self, debugLevel):
        if debugLevel in self.np.config.sections["logging"]["debugmodes"]:
            self.np.config.sections["logging"]["debugmodes"].remove(debugLevel)

    def OnDebugWarnings(self, widget):
        if self.startup:
            return
        if widget.get_active():
            self.AddDebugLevel(1)
        else:
            self.RemoveDebugLevel(1)

    def OnDebugSearches(self, widget):
        if self.startup:
            return
        if widget.get_active():
            self.AddDebugLevel(2)
        else:
            self.RemoveDebugLevel(2)

    def OnDebugConnections(self, widget):
        if self.startup:
            return
        if widget.get_active():
            self.AddDebugLevel(3)
        else:
            self.RemoveDebugLevel(3)

    def OnDebugMessages(self, widget):
        if self.startup:
            return
        if widget.get_active():
            self.AddDebugLevel(4)
        else:
            self.RemoveDebugLevel(4)

    def OnDebugTransfers(self, widget):
        if self.startup:
            return
        if widget.get_active():
            self.AddDebugLevel(5)
        else:
            self.RemoveDebugLevel(5)

    def OnDebugStatistics(self, widget):
        if self.startup:
            return
        if widget.get_active():
            self.AddDebugLevel(6)
        else:
            self.RemoveDebugLevel(6)

    def on_delete_event(self, widget, event):

        if not self.np.config.sections["ui"]["exitdialog"]:
            return False

        if self.appindicator and self.TrayApp.IsTrayIconVisible() and self.np.config.sections["ui"]["exitdialog"] == 2:
            if self.is_mapped:
                self.MainWindow.unmap()
                self.is_mapped = False
            return True

        if self.appindicator and self.TrayApp.IsTrayIconVisible():
            option = QuitBox(
                self,
                title=_('Close Nicotine+?'),
                message=_('Are you sure you wish to exit Nicotine+ at this time?'),
                tray=True,
                status="question",
                third=_("Send to tray")
            )
        else:
            option = QuitBox(  # noqa: F841
                self,
                title=_('Close Nicotine+?'),
                message=_('Are you sure you wish to exit Nicotine+ at this time?'),
                tray=False,
                status="question"
            )

        return True

    def window_state_event_cb(self, window, event):
        if event.changed_mask and Gdk.WindowState.ICONIFIED:
            if event.new_window_state and Gdk.WindowState.ICONIFIED:
                self.minimized = 1
            else:
                self.minimized = 0

    def similar_users_drag_data_get_data(self, treeview, context, selection, target_id, etime):
        treeselection = treeview.get_selection()
        model, iter = treeselection.get_selected()
        user = model.get_value(iter, 1)
        # data = (status, flag, user, speed, files, trusted, notify, privileged, lastseen, comments)
        selection.set(selection.target, 8, user)

    def NewNotification(self, message, title="Nicotine+"):

        if self.notify is None:
            return

        xmlmessage = self.xmldocument.createTextNode(message).toxml()
        if self.notifyBox is None:
            self.notifyBox = self.notify.Notification.new(title, xmlmessage)
            self.notifyBox.set_image_from_pixbuf(self.images["notify"])
        else:
            self.notifyBox.update(title, xmlmessage)

        try:
            self.notifyBox.show()
        except gobject.GError as error:
            self.logMessage(_("Notification Error: %s") % str(error))

    def LoadIcons(self):
        self.images = {}
        self.icons = {}
        self.flag_images = {}
        self.flag_users = {}
        scale = None

        def loadStatic(name):
            loader = GdkPixbuf.PixbufLoader()
            data = getattr(imagedata, "%s" % (name,))
            loader.write(data)
            loader.close()
            pixbuf = loader.get_pixbuf()
            if scale:
                w, h = pixbuf.get_width(), pixbuf.get_height()
                if w == h:
                    pixbuf = pixbuf.scale_simple(scale, scale, Gdk.INTERP_BILINEAR)
            return pixbuf

        names = [
            "empty",
            "away",
            "online",
            "offline",
            "hilite",
            "hilite3",
            "trayicon_away",
            "trayicon_connect",
            "trayicon_disconnect",
            "trayicon_msg",
            "n",
            "notify",
            "plugin"
        ]

        if self.np.config.sections["ui"].get("icontheme"):
            extensions = ["jpg", "jpeg", "bmp", "png", "svg"]
            for name in names:
                path = None
                exts = extensions[:]
                loaded = False
                while not path or (exts and not loaded):
                    path = os.path.expanduser(os.path.join(self.np.config.sections["ui"]["icontheme"], "%s.%s" % (name, exts.pop())))
                    if os.path.exists(path):
                        data = open(path, 'rb')
                        s = data.read()
                        data.close()
                        loader = GdkPixbuf.PixbufLoader()
                        try:
                            loader.write(s)
                            loader.close()
                            pixbuf = loader.get_pixbuf()
                            if scale:
                                w, h = pixbuf.get_width(), pixbuf.get_height()
                                if w == h:
                                    pixbuf = pixbuf.scale_simple(scale, scale, Gdk.INTERP_BILINEAR)
                            self.images[name] = pixbuf
                            loaded = True
                        except gobject.GError:
                            pass
                        del loader
                        del s
                if name not in self.images:
                    self.images[name] = loadStatic(name)
        else:
            for name in names:
                self.images[name] = loadStatic(name)

    def SaveColumns(self):
        for i in [self.userbrowse, self.userlist, self.chatrooms.roomsctrl, self.downloads, self.uploads, self.Searches]:
            i.saveColumns()
        self.np.config.writeConfiguration()

    def OnSearchMethod(self, widget):

        act = False
        search_mode = self.SearchMethod.get_model().get(self.SearchMethod.get_active_iter(), 0)[0]

        if search_mode == _("User"):
            self.UserSearchCombo.show()
            act = True
        else:
            self.UserSearchCombo.hide()

        self.UserSearchCombo.set_sensitive(act)

        act = False
        if search_mode == _("Rooms"):
            act = True
            self.RoomSearchCombo.show()
        else:
            self.RoomSearchCombo.hide()

        self.RoomSearchCombo.set_sensitive(act)

    def CreateRecommendationsWidgets(self):

        self.likes = {}
        self.likeslist = gtk.ListStore(gobject.TYPE_STRING)
        self.likeslist.set_sort_column_id(0, gtk.SortType.ASCENDING)

        cols = utils.InitialiseColumns(
            self.LikesList,
            [_("I like") + ":", 0, "text", self.CellDataFunc]
        )

        cols[0].set_sort_column_id(0)
        self.LikesList.set_model(self.likeslist)

        self.RecommendationsList.set_property("rules-hint", True)
        self.RecommendationUsersList.set_property("rules-hint", True)
        self.RecommendationUsersList.enable_model_drag_source(
            Gdk.ModifierType.BUTTON1_MASK, [('text/plain', 0, 2)], Gdk.DragAction.COPY
        )
        self.RecommendationUsersList.connect("drag_data_get", self.similar_users_drag_data_get_data)

        self.til_popup_menu = popup = utils.PopupMenu(self)

        popup.setup(
            ("#" + _("_Remove this item"), self.OnRemoveThingILike),
            ("#" + _("Re_commendations for this item"), self.OnRecommendItem),
            ("", None),
            ("#" + _("_Search for this item"), self.OnRecommendSearch)
        )

        self.LikesList.connect("button_press_event", self.OnPopupTILMenu)

        self.dislikes = {}
        self.dislikeslist = gtk.ListStore(gobject.TYPE_STRING)
        self.dislikeslist.set_sort_column_id(0, gtk.SortType.ASCENDING)

        cols = utils.InitialiseColumns(
            self.DislikesList,
            [_("I dislike") + ":", 0, "text", self.CellDataFunc]
        )

        cols[0].set_sort_column_id(0)
        self.DislikesList.set_model(self.dislikeslist)

        self.tidl_popup_menu = popup = utils.PopupMenu(self)

        popup.setup(
            ("#" + _("_Remove this item"), self.OnRemoveThingIDislike),
            ("", None),
            ("#" + _("_Search for this item"), self.OnRecommendSearch)
        )

        self.DislikesList.connect("button_press_event", self.OnPopupTIDLMenu)

        cols = utils.InitialiseColumns(
            self.RecommendationsList,
            [_("Item"), 0, "text", self.CellDataFunc],
            [_("Rating"), 75, "text", self.CellDataFunc]
        )

        cols[0].set_sort_column_id(0)
        cols[1].set_sort_column_id(2)

        self.recommendationslist = gtk.ListStore(
            gobject.TYPE_STRING,
            gobject.TYPE_STRING,
            gobject.TYPE_INT
        )
        self.RecommendationsList.set_model(self.recommendationslist)

        self.r_popup_menu = popup = utils.PopupMenu(self)

        popup.setup(
            ("$" + _("I _like this"), self.OnLikeRecommendation),
            ("$" + _("I _don't like this"), self.OnDislikeRecommendation),
            ("#" + _("_Recommendations for this item"), self.OnRecommendRecommendation),
            ("", None),
            ("#" + _("_Search for this item"), self.OnRecommendSearch)
        )

        self.RecommendationsList.connect("button_press_event", self.OnPopupRMenu)

        cols = utils.InitialiseColumns(
            self.UnrecommendationsList,
            [_("Item"), 0, "text", self.CellDataFunc],
            [_("Rating"), 75, "text", self.CellDataFunc]
        )

        cols[0].set_sort_column_id(0)
        cols[1].set_sort_column_id(2)

        self.unrecommendationslist = gtk.ListStore(
            gobject.TYPE_STRING,
            gobject.TYPE_STRING,
            gobject.TYPE_INT
        )
        self.UnrecommendationsList.set_model(self.unrecommendationslist)

        self.ur_popup_menu = popup = utils.PopupMenu(self)

        popup.setup(
            ("$" + _("I _like this"), self.OnLikeRecommendation),
            ("$" + _("I _don't like this"), self.OnDislikeRecommendation),
            ("#" + _("_Recommendations for this item"), self.OnRecommendRecommendation),
            ("", None),
            ("#" + _("_Search for this item"), self.OnRecommendSearch)
        )

        self.UnrecommendationsList.connect("button_press_event", self.OnPopupUnRecMenu)

        statusiconwidth = self.images["offline"].get_width() + 4

        cols = utils.InitialiseColumns(
            self.RecommendationUsersList,
            ["", statusiconwidth, "pixbuf"],
            [_("User"), 100, "text", self.CellDataFunc],
            [_("Speed"), 0, "text", self.CellDataFunc],
            [_("Files"), 0, "text", self.CellDataFunc],
        )

        cols[0].set_sort_column_id(4)
        cols[1].set_sort_column_id(1)
        cols[2].set_sort_column_id(5)
        cols[3].set_sort_column_id(6)

        self.recommendationusers = {}
        self.recommendationuserslist = gtk.ListStore(
            gobject.TYPE_OBJECT,
            gobject.TYPE_STRING,
            gobject.TYPE_STRING,
            gobject.TYPE_STRING,
            gobject.TYPE_INT,
            gobject.TYPE_INT,
            gobject.TYPE_INT
        )
        self.RecommendationUsersList.set_model(self.recommendationuserslist)
        self.recommendationuserslist.set_sort_column_id(1, gtk.SortType.ASCENDING)

        self.ru_popup_menu = popup = utils.PopupMenu(self)
        popup.setup(
            ("#" + _("Send _message"), popup.OnSendMessage),
            ("", None),
            ("#" + _("Show IP a_ddress"), popup.OnShowIPaddress),
            ("#" + _("Get user i_nfo"), popup.OnGetUserInfo),
            ("#" + _("Brow_se files"), popup.OnBrowseUser),
            ("#" + _("Gi_ve privileges"), popup.OnGivePrivileges),
            ("", None),
            ("$" + _("_Add user to list"), popup.OnAddToList),
            ("$" + _("_Ban this user"), popup.OnBanUser),
            ("$" + _("_Ignore this user"), popup.OnIgnoreUser)
        )

        self.RecommendationUsersList.connect("button_press_event", self.OnPopupRUMenu)

    def download_large_folder(self, username, folder, files, numfiles, msg):
        FolderDownload(
            self,
            title=_('Nicotine+') + ': Download %(num)i files?' % {'num': numfiles},
            message=_("Are you sure you wish to download %(num)i files from %(user)s's directory %(folder)s?") % {'num': numfiles, 'user': username, 'folder': folder},
            modal=True,
            data=msg,
            callback=self.folder_download_response
        )

    def folder_download_response(self, dialog, response, data):

        if response == gtk.ResponseType.CANCEL:
            dialog.destroy()
            return
        elif response == gtk.ResponseType.OK:
            dialog.destroy()
            self.np.transfers.FolderContentsResponse(data)

    def on_quit_response(self, dialog, response):
        checkbox = dialog.checkbox.get_active()
        dialog.destroy()

        if response == gtk.ResponseType.OK:

            if checkbox:
                self.np.config.sections["ui"]["exitdialog"] = 0

            if self.appindicator and self.TrayApp.trayicon:
                self.TrayApp.destroy_trayicon()

            self.MainWindow.destroy()

            gtk.main_quit()

        elif response == gtk.ResponseType.CANCEL:
            pass

        elif response == gtk.ResponseType.REJECT:
            if checkbox:
                self.np.config.sections["ui"]["exitdialog"] = 2
            if self.is_mapped:
                self.MainWindow.unmap()
                self.is_mapped = False

    def on_clear_response(self, dialog, response, direction):
        dialog.destroy()

        if response == gtk.ResponseType.OK:
            if direction == "down":
                self.downloads.ClearTransfers(["Queued"])
            elif direction == "up":
                self.uploads.ClearTransfers(["Queued"])

    def onOpenRoomList(self, dialog, response):
        dialog.destroy()
        if response == gtk.ResponseType.OK:
            self.show_room_list1.set_active(True)

    def OnGetUserInfo(self, widget):
        text = self.UserInfoCombo.get_child().get_text()
        if not text:
            return
        self.LocalUserInfoRequest(text)
        self.UserInfoCombo.get_child().set_text("")

    def OnGetShares(self, widget):
        text = self.UserBrowseCombo.get_child().get_text()
        if not text:
            return
        self.BrowseUser(text)
        self.UserBrowseCombo.get_child().set_text("")

    def OnLoadFromDisk(self, widget):
        sharesdir = os.path.join(self.data_dir, "usershares")
        try:
            if not os.path.exists(sharesdir):
                os.makedirs(sharesdir)
        except Exception as msg:
            log.addwarning(_("Can't create directory '%(folder)s', reported error: %(error)s") % {'folder': sharesdir, 'error': msg})

        shares = ChooseFile(self.MainWindow.get_toplevel(), sharesdir, multiple=True)
        if shares is None:
            return
        for share in shares:
            try:
                import pickle as mypickle
                import bz2
                sharefile = bz2.BZ2File(share)
                mylist = mypickle.load(sharefile)
                sharefile.close()
                if not isinstance(mylist, (list, dict)):
                    raise TypeError("Bad data in file %(sharesdb)s" % {'sharesdb': share})
                username = share.split(os.sep)[-1]
                self.userbrowse.InitWindow(username, None)
                if username in self.userbrowse.users:
                    self.userbrowse.users[username].LoadShares(mylist)
            except Exception as msg:
                log.addwarning(_("Loading Shares from disk failed: %(error)s") % {'error': msg})

    def OnNowPlayingConfigure(self, widget):
        if self.now is None:
            self.now = nowplaying.NowPlaying(self)

        self.now.NowPlaying.show()
        self.now.NowPlaying.deiconify()

    def OnGetPrivateChat(self, widget):
        text = self.UserPrivateCombo.get_child().get_text()
        if not text:
            return
        self.privatechats.SendMessage(text, None, 1)
        self.UserPrivateCombo.get_child().set_text("")

    def OnOpenPrivateChat(self, widget, prefix=""):

        # popup
        users = []
        for entry in self.np.config.sections["server"]["userlist"]:
            users.append(entry[0])

        users.sort()
        user = input_box(
            self,
            title=_('Nicotine+:') + " " + _("Start Message"),
            message=_('Enter the User who you wish to send a private message:'),
            droplist=users
        )

        if user is not None:
            self.privatechats.SendMessage(user, None, 1)
            self.ChangeMainPage(None, "chatrooms")

    def OnGetAUsersInfo(self, widget, prefix=""):

        # popup
        users = []
        for entry in self.np.config.sections["server"]["userlist"]:
            users.append(entry[0])

        users.sort()
        user = input_box(
            self,
            title=_('Nicotine+: Get User Info'),
            message=_('Enter the User whose User Info you wish to receive:'),
            droplist=users
        )

        if user is None:
            pass
        else:
            self.LocalUserInfoRequest(user)

    def OnGetAUsersIP(self, widget, prefix=""):
        users = []
        for entry in self.np.config.sections["server"]["userlist"]:
            users.append(entry[0])
        users.sort()
        user = input_box(
            self,
            title=_("Nicotine+: Get A User's IP"),
            message=_('Enter the User whose IP Address you wish to receive:'),
            droplist=users
        )
        if user is None:
            pass
        else:
            self.np.queue.put(slskmessages.GetPeerAddress(user))

    def OnGetAUsersShares(self, widget, prefix=""):
        users = []
        for entry in self.np.config.sections["server"]["userlist"]:
            users.append(entry[0])
        users.sort()
        user = input_box(
            self,
            title=_("Nicotine+: Get A User's Shares List"),
            message=_('Enter the User whose Shares List you wish to receive:'),
            droplist=users
        )
        if user is None:
            pass
        else:
            self.BrowseUser(user)

    def button_press(self, widget, event):
        try:

            if event.type == Gdk.EventType.BUTTON_PRESS:
                widget.popup(None, None, None, None, event.button, event.time)

                # Tell calling code that we have handled this event the buck
                # stops here.
                return True
                # Tell calling code that we have not handled this event pass it on.
            return False
        except Exception as e:
            log.addwarning(_("button_press error, %(error)s") % {'error': e})

    def OnPageRemoved(self, MainNotebook, child, page_num):
        name = self.MatchMainNotebox(child)
        self.np.config.sections["ui"]["modes_visible"][name] = 0
        self.OnPageReordered(MainNotebook, child, page_num)

    def OnPageAdded(self, MainNotebook, child, page_num):
        name = self.MatchMainNotebox(child)
        self.np.config.sections["ui"]["modes_visible"][name] = 1
        self.OnPageReordered(MainNotebook, child, page_num)

    def OnPageReordered(self, MainNotebook, child, page_num):

        if self.exiting:
            return

        tabs = []
        for children in self.MainNotebook.get_children():
            tabs.append(self.MatchMainNotebox(children))

        self.np.config.sections["ui"]["modes_order"] = tabs

    def SetMainTabsVisibility(self):

        tabs = self.temp_modes_order
        order = 0

        for name in tabs:
            tab = self.MatchMainNamePage(name)
            self.MainNotebook.reorder_child(tab, order)
            order += 1

        visible = self.np.config.sections["ui"]["modes_visible"]

        for name in visible:

            tab = self.MatchMainNamePage(name)
            if tab is None:
                continue

            eventbox = self.MainNotebook.get_tab_label(tab)

            if not visible[name]:

                if tab not in self.MainNotebook.get_children():
                    return

                if tab in self.HiddenTabs:
                    return

                self.HiddenTabs[tab] = eventbox
                num = self.MainNotebook.page_num(tab)
                self.MainNotebook.remove_page(num)

    def SetLastSessionTab(self):

        try:
            if self.np.config.sections["ui"]["tab_select_previous"]:
                lasttabid = int(self.np.config.sections["ui"]["last_tab_id"])

                if 0 <= lasttabid <= self.MainNotebook.get_n_pages():
                    self.MainNotebook.set_current_page(lasttabid)
                    return
        except Exception:
            pass

        self.MainNotebook.set_current_page(0)

    def HideTab(self, widget, lista):

        eventbox, child = lista
        tab = self.__dict__[child]

        if tab not in self.MainNotebook.get_children():
            return

        if tab in self.HiddenTabs:
            return

        self.HiddenTabs[tab] = eventbox

        num = self.MainNotebook.page_num(tab)
        self.MainNotebook.remove_page(num)

    def ShowTab(self, widget, lista):

        name, child = lista

        if child in self.MainNotebook.get_children():
            return

        if child not in self.HiddenTabs:
            return

        eventbox = self.HiddenTabs[child]

        self.MainNotebook.append_page(child, eventbox)
        self.MainNotebook.set_tab_reorderable(child, self.np.config.sections["ui"]["tab_reorderable"])

        del self.HiddenTabs[child]

    def on_tab_click(self, widget, event, id, child):

        if event.type == Gdk.EventType.BUTTON_PRESS and event.button == 3:
            self.__dict__[id].popup(None, None, None, None, event.button, event.time)

        pass

    def BuddiesCombosFill(self, nothing):
        for widget in self.BuddiesComboEntries:
            gobject.idle_add(widget.Fill)

    def OnAutoAway(self):
        if not self.away:
            self.autoaway = True
            self.OnAway(None)
        return False

    def OnButtonPress(self, widget, event):
        if self.autoaway:
            self.OnAway(None)
            self.autoaway = False
        if self.awaytimer is not None:
            gobject.source_remove(self.awaytimer)
            autoaway = self.np.config.sections["server"]["autoaway"]
            if autoaway > 0:
                self.awaytimer = gobject.timeout_add(1000 * 60 * autoaway, self.OnAutoAway)
            else:
                self.awaytimer = None

    def OnKeyPress(self, widget, event):
        self.OnButtonPress(None, None)
        if event.state & (Gdk.ModifierType.MOD1_MASK | Gdk.ModifierType.CONTROL_MASK) != Gdk.ModifierType.MOD1_MASK:
            return False
        for i in range(1, 10):
            if event.keyval == Gdk.keyval_from_name(str(i)):
                self.MainNotebook.set_current_page(i - 1)
                widget.emit_stop_by_name("key_press_event")
                return True
        return False

    def emit_network_event(self, msgs):
        lo = [msg for msg in msgs if msg.__class__ is slskmessages.FileSearchResult]
        hi = [msg for msg in msgs if msg.__class__ is not slskmessages.FileSearchResult]
        if hi:
            self.MainWindow.emit("network_event", hi)
        if lo:
            self.MainWindow.emit("network_event_lo", lo)
        return False

    # Recieved a network event via emit_network_event
    # with at least one, but possibly more messages
    # call the appropriate event class for these message
    # @param self NicotineFrame (Class)
    # @param widget the main window
    # @param msgs a list of messages
    def OnNetworkEvent(self, widget, msgs):
        for i in msgs:
            if i.__class__ in self.np.events:
                self.np.events[i.__class__](i)
            else:
                self.logMessage("No handler for class %s %s" % (i.__class__, vars(i)))

    def callback(self, msgs):
        if len(msgs) > 0:
            gobject.idle_add(self.emit_network_event, msgs[:])

    def networkcallback(self, msgs):
        curtime = time.time()
        for i in msgs[:]:
            if i.__class__ is slskmessages.DownloadFile or i.__class__ is slskmessages.UploadFile:
                self.transfermsgs[i.conn] = i
                msgs.remove(i)
            if i.__class__ is slskmessages.ConnClose:
                msgs = self.postTransferMsgs(msgs, curtime)
        if curtime - self.transfermsgspostedtime > 1.0:
            msgs = self.postTransferMsgs(msgs, curtime)
        if len(msgs) > 0:
            gobject.idle_add(self.emit_network_event, msgs[:])

    def postTransferMsgs(self, msgs, curtime):
        trmsgs = []
        for (key, value) in self.transfermsgs.items():
            trmsgs.append(value)
        msgs = trmsgs + msgs
        self.transfermsgs = {}
        self.transfermsgspostedtime = curtime
        return msgs

    def CellDataFunc(self, column, cellrenderer, model, iter, dummy="dummy"):
        colour = self.np.config.sections["ui"]["search"]
        if colour == "":
            colour = None
        cellrenderer.set_property("foreground", colour)

    def ChangeListFont(self, listview, font):
        for c in listview.get_columns():
            for r in c.get_cells():
                if type(r) in (gtk.CellRendererText, gtk.CellRendererCombo):
                    r.set_property("font", font)

    def UpdateColours(self, first=0):
        if first:
            self.tag_log = self.LogWindow.get_buffer().create_tag()

        color = self.np.config.sections["ui"]["chatremote"]

        if color == "":
            color = None

        self.tag_log.set_property("foreground", color)

        font = self.np.config.sections["ui"]["chatfont"]
        self.tag_log.set_property("font", font)

        self.SetTextBG(self.LogWindow)
        self.SetTextBG(self.userlist.UserList)
        # self.ChangeListFont( self.UserList, self.frame.np.config.sections["ui"]["listfont"])
        for listview in [
            self.userlist.UserList,
            self.RecommendationsList,
            self.UnrecommendationsList,
            self.RecommendationUsersList,
            self.LikesList,
            self.DislikesList,
            self.roomlist.RoomsList
        ]:
            self.ChangeListFont(listview, self.np.config.sections["ui"]["listfont"])

        self.SetTextBG(self.RecommendationsList)
        self.SetTextBG(self.UnrecommendationsList)
        self.SetTextBG(self.RecommendationUsersList)
        self.SetTextBG(self.LikesList)
        self.SetTextBG(self.DislikesList)
        self.SetTextBG(self.UserPrivateCombo.get_child())
        self.SetTextBG(self.UserInfoCombo.get_child())
        self.SetTextBG(self.UserBrowseCombo.get_child())
        self.SetTextBG(self.SearchEntry)

    def SetTextBG(self, widget, bgcolor="", fgcolor=""):
        if bgcolor == "" and self.np.config.sections["ui"]["textbg"] == "":
            colour = None
        else:
            if bgcolor == "":
                bgcolor = self.np.config.sections["ui"]["textbg"]
            colour = Gdk.color_parse(bgcolor)

        widget.modify_base(gtk.StateFlags.NORMAL, colour)
        widget.modify_bg(gtk.StateFlags.NORMAL, colour)
        widgetlist = [gtk.Entry, gtk.SpinButton]
        if SEXY:
            widgetlist.append(sexy.SpellEntry)
        if type(widget) in widgetlist:
            if fgcolor != "":
                colour = Gdk.color_parse(fgcolor)
            elif fgcolor == "" and self.np.config.sections["ui"]["inputcolor"] == "":
                colour = None
            elif fgcolor == "" and self.np.config.sections["ui"]["inputcolor"] != "":
                fgcolor = self.np.config.sections["ui"]["inputcolor"]
                colour = Gdk.color_parse(fgcolor)

            widget.modify_text(gtk.StateFlags.NORMAL, colour)
            widget.modify_fg(gtk.StateFlags.NORMAL, colour)

        if type(widget) is gtk.TreeView:
            colour = self.np.config.sections["ui"]["search"]
            if colour == "":
                colour = None
            for c in widget.get_columns():
                for r in c.get_cells():
                    if type(r) in (gtk.CellRendererText, gtk.CellRendererCombo):
                        r.set_property("foreground", colour)

    def PopupMessage(self, popup):
        dialog = gtk.MessageDialog(type=gtk.MessageType.WARNING, buttons=gtk.ButtonsType.OK, message_format=popup.title)
        dialog.format_secondary_text(popup.message)
        dialog.connect('response', lambda dialog, response: dialog.destroy())
        dialog.show()

    def logCallback(self, timestamp, level, msg):
        gobject.idle_add(self.updateLog, msg, level, priority=gobject.PRIORITY_DEFAULT)

    def logMessage(self, msg, debugLevel=0):
        log.add(msg, debugLevel)

    def updateLog(self, msg, debugLevel=None):
        '''For information about debug levels see
        pydoc pynicotine.logfacility.logger.add
        '''
        if self.np.config.sections["logging"]["debug"]:
            if debugLevel in (None, 0) or debugLevel in self.np.config.sections["logging"]["debugmodes"]:
                AppendLine(self.LogWindow, msg, self.tag_log, scroll=True)
                if self.np.config.sections["logging"]["logcollapsed"]:
                    self.SetStatusText(msg)
        else:
            if debugLevel in (None, 0, 1):
                try:
                    AppendLine(self.LogWindow, msg, self.tag_log, scroll=True)
                    if self.np.config.sections["logging"]["logcollapsed"]:
                        self.SetStatusText(msg)
                except Exception as e:
                    print(e)
        return False

    def ScrollBottom(self, widget):
        va = widget.get_vadjustment()
        try:
            va.set_value(va.upper - va.page_size)
        except AttributeError:
            pass
        widget.set_vadjustment(va)
        return False

    def SetStatusText(self, msg):
        self.Statusbar.pop(self.status_context_id)
        self.Statusbar.push(self.status_context_id, str(msg))

    def OnWindowChange(self, widget, blag):
        (width, height) = self.MainWindow.get_size()
        self.np.config.sections["ui"]["height"] = height
        self.np.config.sections["ui"]["width"] = width
        (xpos, ypos) = self.MainWindow.get_position()
        self.np.config.sections["ui"]["xposition"] = xpos
        self.np.config.sections["ui"]["yposition"] = ypos

    def OnDestroy(self, widget):
        self.np.config.sections["ui"]["maximized"] = self.MainWindow.is_maximized()

        self.SaveColumns()

        self.np.config.sections["ui"]["last_tab_id"] = self.MainNotebook.get_current_page()

        self.np.config.sections["privatechat"]["users"] = list(self.privatechats.users.keys())
        self.np.protothread.abort()
        self.np.StopTimers()

        if not self.manualdisconnect:
            self.OnDisconnect(None)

        self.np.config.writeConfig()

        # Cleaning up the trayicon
        if self.appindicator and self.TrayApp.trayicon:
            self.TrayApp.destroy_trayicon()

        # Closing up all shelves db
        for db in [
            "sharedfiles", "sharedfilesstreams", "wordindex",
            "fileindex", "sharedmtimes",
            "bsharedfiles", "bsharedfilesstreams", "bwordindex",
            "bfileindex", "bsharedmtimes"
        ]:
            self.np.config.sections["transfers"][db].close()

        # Exiting GTK
        gtk.main_quit()

    def OnFirstConnect(self, widget):

        # Test if we want to do a port mapping
        if self.np.config.sections["server"]["upnp"]:

            # Initialise a UPnPPortMapping object
            upnp = UPnPPortMapping()

            # Check if we can do a port mapping
            (self.upnppossible, errors) = upnp.IsPossible()

            # Test if we are able to do a port mapping
            if self.upnppossible:
                # Do the port mapping
                _thread.start_new_thread(upnp.AddPortMapping, (self, self.np))
            else:
                # Display errors
                if errors is not None:
                    for err in errors:
                        log.addwarning(err)

                # If not we connect without changing anything
                self.OnConnect(-1)
        else:
            # If not we connect without changing anything
            self.OnConnect(-1)

    def OnConnect(self, widget):

        if self.appindicator:
            self.TrayApp.tray_status["status"] = "trayicon_connect"
            self.TrayApp.SetImage()

        if self.np.serverconn is not None:
            return

        if widget != -1:
            while not self.np.queue.empty():
                self.np.queue.get(0)

        self.SetUserStatus("...")
        server = self.np.config.sections["server"]["server"]
        self.SetStatusText(_("Connecting to %(host)s:%(port)s") % {'host': server[0], 'port': server[1]})
        self.np.queue.put(slskmessages.ServerConn(None, server))

        if self.np.servertimer is not None:
            self.np.servertimer.cancel()
            self.np.servertimer = None

    def OnDisconnect(self, event):
        self.disconnect1.set_sensitive(0)
        self.manualdisconnect = 1
        self.np.queue.put(slskmessages.ConnClose(self.np.serverconn))

    def FetchUserListStatus(self):
        for user in self.userlist.userlist:
            self.np.queue.put(slskmessages.AddUser(user[0]))

        return False

    def ConnClose(self, conn, addr):

        if self.awaytimer is not None:
            gobject.source_remove(self.awaytimer)
            self.awaytimer = None

        if self.autoaway:
            self.autoaway = self.away = False

        self.SetWidgetOnlineStatus(False)

        self.SetUserStatus(_("Offline"))

        if self.appindicator:
            self.TrayApp.tray_status["status"] = "trayicon_disconnect"
            self.TrayApp.SetImage()

        self.Searches.interval = 0
        self.chatrooms.ConnClose()
        self.privatechats.ConnClose()
        self.Searches.ConnClose()
        self.uploads.ConnClose()
        self.downloads.ConnClose()
        self.userlist.ConnClose()
        self.userinfo.ConnClose()
        self.userbrowse.ConnClose()

    def SetWidgetOnlineStatus(self, status):

        self.connect1.set_sensitive(not status)
        self.disconnect1.set_sensitive(status)
        self.awayreturn1.set_sensitive(status)
        self.check_privileges1.set_sensitive(status)

        self.roomlist.CreateRoomEntry.set_sensitive(status)
        self.roomlist.RoomsList.set_sensitive(status)
        self.roomlist.SearchRooms.set_sensitive(status)
        self.roomlist.FindRoom.set_sensitive(status)
        self.UserPrivateCombo.set_sensitive(status)
        self.sPrivateChatButton.set_sensitive(status)
        self.UserBrowseCombo.set_sensitive(status)
        self.sSharesButton.set_sensitive(status)
        self.UserInfoCombo.set_sensitive(status)
        self.sUserinfoButton.set_sensitive(status)

        self.UserSearchCombo.set_sensitive(status)
        self.SearchEntryCombo.set_sensitive(status)

        self.SearchButton.set_sensitive(status)
        self.SimilarUsersButton.set_sensitive(status)
        self.GlobalRecommendationsButton.set_sensitive(status)
        self.RecommendationsButton.set_sensitive(status)

        self.DownloadButtons.set_sensitive(status)
        self.UploadButtons.set_sensitive(status)

    def ConnectError(self, conn):

        self.SetWidgetOnlineStatus(False)

        self.SetUserStatus(_("Offline"))

        if self.appindicator:
            self.TrayApp.tray_status["status"] = "trayicon_disconnect"
            self.TrayApp.SetImage()

        self.uploads.ConnClose()
        self.downloads.ConnClose()

    def SetUserStatus(self, status):
        self.UserStatus.pop(self.user_context_id)
        self.UserStatus.push(self.user_context_id, status)

    def SetSocketStatus(self, status):
        self.SocketStatus.pop(self.socket_context_id)
        self.SocketStatus.push(self.socket_context_id, _("%(current)s/%(limit)s Connections") % {'current': status, 'limit': slskproto.MAXFILELIMIT})

    def InitInterface(self, msg):

        if self.away == 0:
            self.SetUserStatus(_("Online"))

            if self.appindicator:
                self.TrayApp.tray_status["status"] = "trayicon_connect"
                self.TrayApp.SetImage()

            autoaway = self.np.config.sections["server"]["autoaway"]

            if autoaway > 0:
                self.awaytimer = gobject.timeout_add(1000 * 60 * autoaway, self.OnAutoAway)
            else:
                self.awaytimer = None
        else:
            self.SetUserStatus(_("Away"))

            if self.appindicator:
                self.TrayApp.tray_status["status"] = "trayicon_away"
                self.TrayApp.SetImage()

        self.SetWidgetOnlineStatus(True)

        self.uploads.InitInterface(self.np.transfers.uploads)
        self.downloads.InitInterface(self.np.transfers.downloads)
        gobject.idle_add(self.FetchUserListStatus)

        if msg.banner != "":
            AppendLine(self.LogWindow, msg.banner, self.tag_log)

        return self.privatechats, self.chatrooms, self.userinfo, self.userbrowse, self.Searches, self.downloads, self.uploads, self.userlist

    def GetStatusImage(self, status):
        if status == 1:
            return self.images["away"]
        elif status == 2:
            return self.images["online"]
        else:
            return self.images["offline"]

    def HasUserFlag(self, user, flag):
        if flag not in self.flag_images:
            self.GetFlagImage(flag)
        if flag not in self.flag_images:
            return
        self.flag_users[user] = flag
        self.chatrooms.roomsctrl.SetUserFlag(user, flag)
        self.userlist.SetUserFlag(user, flag)

    def GetUserFlag(self, user):
        if user not in self.flag_users:
            for i in self.np.config.sections["server"]["userlist"]:
                if user == i[0] and i[6] is not None:
                    return i[6]
            return None
        else:
            return self.flag_users[user]

    def GetFlagImage(self, flag):

        if flag is None:
            return

        if flag not in self.flag_images:
            if hasattr(imagedata, flag):
                img = None
                try:
                    loader = GdkPixbuf.PixbufLoader()
                    data = getattr(imagedata, flag)
                    loader.write(data)
                    loader.close()
                    img = loader.get_pixbuf()
                except Exception as e:
                    log.addwarning(_("Error loading image for %(flag)s: %(error)s") % {'flag': flag, 'error': e})
                self.flag_images[flag] = img
                return img
            else:
                return None
        else:
            return self.flag_images[flag]

    def OnShowDebug(self, widget):
        if not self.startup:
            self.np.config.sections["logging"]["debug"] = self.show_debug_info1.get_active()
        if self.show_debug_info1.get_active():
            self.debugButtonsBox.show()
        else:
            self.debugButtonsBox.hide()

    def OnAway(self, widget):

        self.away = (self.away + 1) % 2

        if self.away == 0:
            self.SetUserStatus(_("Online"))

            if self.appindicator:
                self.TrayApp.tray_status["status"] = "trayicon_connect"
                self.TrayApp.SetImage()
        else:
            self.SetUserStatus(_("Away"))

            if self.appindicator:
                self.TrayApp.tray_status["status"] = "trayicon_away"
                self.TrayApp.SetImage()

        self.np.queue.put(slskmessages.SetStatus(self.away and 1 or 2))
        self.privatechats.UpdateColours()

    def OnExit(self, widget):
        self.exiting = 1
        self.MainWindow.destroy()

    def OnSearch(self, widget):
        self.Searches.OnSearch()

    def OnClearSearchHistory(self, widget):
        self.Searches.OnClearSearchHistory()

    def ChatRequestIcon(self, status=0, widget=None):

        if status == 1 and not self.got_focus:
            self.MainWindow.set_icon(self.images["hilite"])

        if self.MainNotebook.get_current_page() == self.MainNotebook.page_num(self.chathbox):
            return

        tablabel = self.GetTabLabel(self.ChatTabLabel)
        if not tablabel:
            return

        if status == 0:
            if tablabel.get_image() == self.images["hilite"]:
                return

        tablabel.set_image(status == 1 and self.images["hilite"] or self.images["hilite3"])
        tablabel.set_text_color(status + 1)

    def GetTabLabel(self, TabLabel):

        tablabel = None

        if type(TabLabel) is ImageLabel:
            tablabel = TabLabel
        elif type(TabLabel) is gtk.EventBox:
            tablabel = TabLabel.get_child()

        return tablabel

    def RequestIcon(self, TabLabel, widget=None):
        if TabLabel == self.PrivateChatTabLabel and not self.got_focus:
            self.MainWindow.set_icon(self.images["hilite"])
        tablabel = self.GetTabLabel(TabLabel)
        if not tablabel:
            return

        if self.current_tab != TabLabel:
            tablabel.set_image(self.images["hilite"])
            tablabel.set_text_color(2)

    def OnSwitchPage(self, notebook, page, page_nr):

        tabLabels = []
        tabs = self.MainNotebook.get_children()

        for i in tabs:
            tabLabels.append(self.MainNotebook.get_tab_label(i))

        l = tabLabels[page_nr]  # noqa: E741

        compare = {
            self.ChatTabLabel: self.ChatNotebook,
            self.PrivateChatTabLabel: self.PrivatechatNotebook,
            self.DownloadsTabLabel: None,
            self.UploadsTabLabel: None,
            self.SearchTabLabel: self.SearchNotebook,
            self.UserInfoTabLabel: self.UserInfoNotebook,
            self.UserBrowseTabLabel: self.UserBrowseNotebook,
            self.InterestsTabLabel: None
        }

        if "BuddiesTabLabel" in self.__dict__:
            compare[self.BuddiesTabLabel] = None

        n = compare[l]
        self.current_tab = l

        if l is not None:
            if type(l) is ImageLabel:
                l.set_image(self.images["empty"])
                l.set_text_color(0)
            elif type(l) is gtk.EventBox:
                l.get_child().set_image(self.images["empty"])
                l.get_child().set_text_color(0)

        if n is not None and type(n.Notebook) not in [gtk.HPaned, gtk.VBox]:
            n.popup_disable()
            n.popup_enable()
            if n.get_current_page() != -1:
                n.dismiss_icon(n, None, n.get_current_page())

        if page_nr == self.MainNotebook.page_num(self.chathbox):
            if self.chatrooms:
                p = n.get_current_page()
                self.chatrooms.roomsctrl.OnSwitchPage(n.Notebook, None, p, 1)
        elif page_nr == self.MainNotebook.page_num(self.privatevbox):
            p = n.get_current_page()
            if "privatechats" in self.__dict__:
                self.privatechats.OnSwitchPage(n.Notebook, None, p, 1)
        elif page_nr == self.MainNotebook.page_num(self.uploadsvbox):
            self.uploads._update()
        elif page_nr == self.MainNotebook.page_num(self.downloadsvbox):
            self.downloads._update()

    def UpdateBandwidth(self):

        def _calc(line):
            bandwidth = 0.0
            users = 0  # noqa: F841
            line = [i for i in line if i.conn is not None]  # noqa: E741
            for i in line:
                if i.speed is not None:
                    bandwidth = bandwidth + i.speed
            return len(line), bandwidth

        def _num_users(line):
            users = []

            for i in line:
                if i.user not in users:
                    users.append(i.user)
            return len(users), len(line)

        if self.np.transfers is not None:
            usersdown, down = _calc(self.np.transfers.downloads)
            usersup, up = _calc(self.np.transfers.uploads)
            total_usersdown, filesdown = _num_users(self.np.transfers.downloads)
            total_usersup, filesup = _num_users(self.np.transfers.uploads)
        else:
            down = up = 0.0
            filesup = filesdown = total_usersdown = total_usersup = usersdown = usersup = 0

        self.DownloadUsers.set_text(_("Users: %s") % total_usersdown)
        self.UploadUsers.set_text(_("Users: %s") % total_usersup)
        self.DownloadFiles.set_text(_("Files: %s") % filesdown)
        self.UploadFiles.set_text(_("Files: %s") % filesup)

        self.DownStatus.pop(self.down_context_id)
        self.UpStatus.pop(self.up_context_id)
        self.DownStatus.push(self.down_context_id, _("Down: %(num)i users, %(speed).1f KB/s") % {'num': usersdown, 'speed': down})
        self.UpStatus.push(self.up_context_id, _("Up: %(num)i users, %(speed).1f KB/s") % {'num': usersup, 'speed': up})

        if self.appindicator:
            self.TrayApp.SetToolTip(_("Nicotine+ Transfers: %(speeddown).1f KB/s Down, %(speedup).1f KB/s Up") % {'speeddown': down, 'speedup': up})

    def BanUser(self, user):
        if self.np.transfers is not None:
            self.np.transfers.BanUser(user)

    def UserIpIsBlocked(self, user):
        for ip, username in list(self.np.config.sections["server"]["ipblocklist"].items()):
            if user == username:
                return True
        return False

    def BlockedUserIp(self, user):
        for ip, username in list(self.np.config.sections["server"]["ipblocklist"].items()):
            if user == username:
                return ip
        return None

    def UserIpIsIgnored(self, user):
        for ip, username in list(self.np.config.sections["server"]["ipignorelist"].items()):
            if user == username:
                return True
        return False

    def IgnoredUserIp(self, user):
        for ip, username in list(self.np.config.sections["server"]["ipignorelist"].items()):
            if user == username:
                return ip
        return None

    def IgnoreIP(self, ip):
        if ip is None or ip == "" or ip.count(".") != 3:
            return
        ipignorelist = self.np.config.sections["server"]["ipignorelist"]
        if ip not in ipignorelist:
            ipignorelist[ip] = ""
            self.np.config.writeConfiguration()

            if self.settingswindow is not None:
                self.settingswindow.pages["Ignore List"].SetSettings(self.np.config.sections)

    def OnIgnoreIP(self, user):
        if user not in self.np.users or type(self.np.users[user].addr) is not tuple:
            if user not in self.np.ipignore_requested:
                self.np.ipignore_requested[user] = 0
            self.np.queue.put(slskmessages.GetPeerAddress(user))
            return
        ipignorelist = self.np.config.sections["server"]["ipignorelist"]
        ip, port = self.np.users[user].addr
        if ip not in ipignorelist or self.np.config.sections["server"]["ipignorelist"][ip] != user:
            self.np.config.sections["server"]["ipignorelist"][ip] = user
            self.np.config.writeConfiguration()

            if self.settingswindow is not None:
                self.settingswindow.pages["Ignore List"].SetSettings(self.np.config.sections)

    def OnUnIgnoreIP(self, user):
        ipignorelist = self.np.config.sections["server"]["ipignorelist"]
        if self.UserIpIsIgnored(user):
            ip = self.IgnoredUserIp(user)
            if ip is not None:
                del ipignorelist[ip]
                self.np.config.writeConfiguration()

                if self.settingswindow is not None:
                    self.settingswindow.pages["Ignore List"].SetSettings(self.np.config.sections)
                return True

        if user not in self.np.users:
            if user not in self.np.ipignore_requested:
                self.np.ipignore_requested[user] = 1
            self.np.queue.put(slskmessages.GetPeerAddress(user))
            return

        if not type(self.np.users[user].addr) is tuple:
            return

        ip, port = self.np.users[user].addr
        if ip in ipignorelist:
            del ipignorelist[ip]
            self.np.config.writeConfiguration()

            if self.settingswindow is not None:
                self.settingswindow.pages["Ignore List"].SetSettings(self.np.config.sections)

    def OnBlockUser(self, user):
        if user not in self.np.users or type(self.np.users[user].addr) is not tuple:
            if user not in self.np.ipblock_requested:
                self.np.ipblock_requested[user] = 0
            self.np.queue.put(slskmessages.GetPeerAddress(user))
            return

        ip, port = self.np.users[user].addr
        if ip not in self.np.config.sections["server"]["ipblocklist"] or self.np.config.sections["server"]["ipblocklist"][ip] != user:
            self.np.config.sections["server"]["ipblocklist"][ip] = user
            self.np.config.writeConfiguration()

            if self.settingswindow is not None:
                self.settingswindow.pages["Ban List"].SetSettings(self.np.config.sections)

    def OnUnBlockUser(self, user):
        if self.UserIpIsBlocked(user):
            ip = self.BlockedUserIp(user)
            if ip is not None:
                del self.np.config.sections["server"]["ipblocklist"][ip]
                self.np.config.writeConfiguration()

                if self.settingswindow is not None:
                    self.settingswindow.pages["Ban List"].SetSettings(self.np.config.sections)
                return True

        if user not in self.np.users:
            if user not in self.np.ipblock_requested:
                self.np.ipblock_requested[user] = 1
            self.np.queue.put(slskmessages.GetPeerAddress(user))
            return

        if not type(self.np.users[user].addr) is tuple:
            return

        ip, port = self.np.users[user].addr
        if ip in self.np.config.sections["server"]["ipblocklist"]:
            del self.np.config.sections["server"]["ipblocklist"][ip]
            self.np.config.writeConfiguration()

            if self.settingswindow is not None:
                self.settingswindow.pages["Ban List"].SetSettings(self.np.config.sections)

    def UnbanUser(self, user):
        if user in self.np.config.sections["server"]["banlist"]:
            self.np.config.sections["server"]["banlist"].remove(user)
            self.np.config.writeConfiguration()

    def IgnoreUser(self, user):
        if user not in self.np.config.sections["server"]["ignorelist"]:
            self.np.config.sections["server"]["ignorelist"].append(user)
            self.np.config.writeConfiguration()

    def UnignoreUser(self, user):
        if user in self.np.config.sections["server"]["ignorelist"]:
            self.np.config.sections["server"]["ignorelist"].remove(user)
            self.np.config.writeConfiguration()

    def OnRescan(self, widget=None, rebuild=False):

        if self.rescanning:
            return

        self.rescanning = 1

        self.rescan_public.set_sensitive(False)
        self.rebuild_public.set_sensitive(False)
        self.browse_public_shares.set_sensitive(False)

        self.logMessage(_("Rescanning started"))

        shared = self.np.config.sections["transfers"]["shared"][:]

        if self.np.config.sections["transfers"]["sharedownloaddir"]:
            shared.append((_('Downloaded'), self.np.config.sections["transfers"]["downloaddir"]))

        cleanedshares = []
        for combo in shared:
            if combo not in cleanedshares:
                cleanedshares.append(combo)

        msg = slskmessages.RescanShares(cleanedshares, lambda: None)
        _thread.start_new_thread(self.np.shares.RescanShares, (msg, rebuild))

    def OnRebuild(self, widget=None):
        self.OnRescan(widget, rebuild=True)

    def OnBuddyRescan(self, widget=None, rebuild=False):

        if self.brescanning:
            return

        self.brescanning = 1

        self.rescan_buddy.set_sensitive(False)
        self.rebuild_buddy.set_sensitive(False)
        self.browse_buddy_shares.set_sensitive(False)

        self.logMessage(_("Rescanning Buddy Shares started"))

        shared = self.np.config.sections["transfers"]["buddyshared"][:] + self.np.config.sections["transfers"]["shared"][:]

        if self.np.config.sections["transfers"]["sharedownloaddir"]:
            shared.append((_('Downloaded'), self.np.config.sections["transfers"]["downloaddir"]))

        cleanedshares = []
        for i in shared:
            if i not in cleanedshares:
                cleanedshares.append(i)

        msg = slskmessages.RescanBuddyShares(cleanedshares, lambda: None)
        _thread.start_new_thread(self.np.shares.RescanBuddyShares, (msg, rebuild))

    def OnBuddyRebuild(self, widget=None):
        self.OnBuddyRescan(widget, rebuild=True)

    def _BuddyRescanFinished(self, data):

        self.np.config.setBuddyShares(*data)
        self.np.config.writeShares()

        if self.np.config.sections["transfers"]["enablebuddyshares"]:
            self.rescan_buddy.set_sensitive(True)
            self.rebuild_buddy.set_sensitive(True)
            self.browse_buddy_shares.set_sensitive(True)

        if self.np.transfers is not None:
            self.np.shares.sendNumSharedFoldersFiles()

        self.brescanning = 0
        self.logMessage(_("Rescanning Buddy Shares finished"))

        self.BuddySharesProgress.hide()
        self.np.shares.CompressShares("buddy")

    def _RescanFinished(self, data):

        self.np.config.setShares(*data)
        self.np.config.writeShares()

        if self.np.config.sections["transfers"]["shared"]:
            self.rescan_public.set_sensitive(True)
            self.rebuild_public.set_sensitive(True)
            self.browse_public_shares.set_sensitive(True)

        if self.np.transfers is not None:
            self.np.shares.sendNumSharedFoldersFiles()

        self.rescanning = 0
        self.logMessage(_("Rescanning finished"))

        self.SharesProgress.hide()
        self.np.shares.CompressShares("normal")

    def RescanFinished(self, data, type):
        if type == "buddy":
            gobject.idle_add(self._BuddyRescanFinished, data)
        elif type == "normal":
            gobject.idle_add(self._RescanFinished, data)

    def OnSettingsShares(self, widget):
        self.OnSettings(widget, 'Shares')

    def OnSettingsSearches(self, widget):
        self.OnSettings(widget, 'Searches')

    def OnSettingsDownloads(self, widget):
        self.OnSettings(widget, 'Downloads')
        self.settingswindow.pages["Downloads"].DownloadFilters.set_expanded(True)

    def OnSettingsUploads(self, widget):
        self.OnSettings(widget, 'Transfers')
        self.settingswindow.pages["Transfers"].Uploads.set_expanded(True)

    def OnSettingsUserinfo(self, widget):
        self.OnSettings(widget, 'User info')

    def OnSettingsLogging(self, widget):
        self.OnSettings(widget, 'Logging')

    def OnSettingsIgnore(self, widget):
        self.OnSettings(widget, 'Ingore List')

    def OnSettingsBanIgnore(self, widget):
        self.OnSettings(widget, 'Ban List')

    def OnFastConfigure(self, widget):
        if self.fastconfigure is None:
            self.fastconfigure = FastConfigureAssistant(self)

        if self.settingswindow is not None and self.settingswindow.SettingsWindow.get_property("visible"):
            return

        self.fastconfigure.show()

    def OnSettings(self, widget, page=None):
        if self.settingswindow is None:
            self.settingswindow = SettingsWindow(self)
            self.settingswindow.SettingsWindow.connect("settings-closed", self.OnSettingsClosed)

        if self.fastconfigure is not None and self.fastconfigure.window.get_property("visible"):
            return

        self.settingswindow.SetSettings(self.np.config.sections)
        if page:
            self.settingswindow.SwitchToPage(page)
        self.settingswindow.SettingsWindow.show()
        self.settingswindow.SettingsWindow.deiconify()

    def OnSettingsClosed(self, widget, msg):

        if msg == "cancel":
            self.settingswindow.SettingsWindow.hide()
            return

        output = self.settingswindow.GetSettings()

        if type(output) is not tuple:
            return

        if msg == "ok":
            self.settingswindow.SettingsWindow.hide()

        needrescan, needcolors, needcompletion, config = output

        for (key, data) in list(config.items()):
            self.np.config.sections[key].update(data)

        config = self.np.config.sections

        # Write utils.py options
        utils.DECIMALSEP = config["ui"]["decimalsep"]
        utils.CATCH_URLS = config["urls"]["urlcatching"]
        utils.HUMANIZE_URLS = config["urls"]["humanizeurls"]
        utils.PROTOCOL_HANDLERS = config["urls"]["protocols"].copy()
        utils.PROTOCOL_HANDLERS["slsk"] = self.OnSoulSeek
        utils.USERNAMEHOTSPOTS = config["ui"]["usernamehotspots"]
        uselimit = config["transfers"]["uselimit"]
        uploadlimit = config["transfers"]["uploadlimit"]
        limitby = config["transfers"]["limitby"]

        if config["transfers"]["geoblock"]:
            panic = config["transfers"]["geopanic"]
            cc = config["transfers"]["geoblockcc"]
            self.np.queue.put(slskmessages.SetGeoBlock([panic, cc]))
        else:
            self.np.queue.put(slskmessages.SetGeoBlock(None))

        self.np.queue.put(slskmessages.SetUploadLimit(uselimit, uploadlimit, limitby))
        self.np.queue.put(slskmessages.SetDownloadLimit(config["transfers"]["downloadlimit"]))
        self.np.ToggleRespondDistributed(None, settings=True)

        # Modify GUI
        self.UpdateDownloadFilters()
        self.np.config.writeConfiguration()

        if self.appindicator:
            if not config["ui"]["trayicon"] and self.TrayApp.IsTrayIconVisible():
                self.TrayApp.destroy_trayicon()
            elif config["ui"]["trayicon"] and not self.TrayApp.IsTrayIconVisible():
                self.TrayApp.Load()
                self.TrayApp.Draw()

        if needcompletion:
            self.chatrooms.roomsctrl.UpdateCompletions()
            self.privatechats.UpdateCompletions()

        if needcolors:
            self.chatrooms.roomsctrl.UpdateColours()
            self.privatechats.UpdateColours()
            self.Searches.UpdateColours()
            self.downloads.UpdateColours()
            self.uploads.UpdateColours()
            self.userinfo.UpdateColours()
            self.userbrowse.UpdateColours()
            self.settingswindow.UpdateColours()
            self.userlist.UpdateColours()
            self.UpdateColours()

        self.OnShowChatButtons()

        for w in [self.ChatNotebook, self.PrivatechatNotebook, self.UserInfoNotebook, self.UserBrowseNotebook, self.SearchNotebook]:
            w.set_tab_closers(config["ui"]["tabclosers"])
            w.set_reorderable(config["ui"]["tab_reorderable"])
            w.show_images(config["ui"]["tab_icons"])
            w.set_text_colors(None)

        try:
            for tab in self.MainNotebook.get_children():
                self.MainNotebook.set_tab_reorderable(tab, config["ui"]["tab_reorderable"])
        except Exception:
            # Old gtk
            pass

        tabLabels = [
            self.ChatTabLabel,
            self.PrivateChatTabLabel,
            self.DownloadsTabLabel,
            self.UploadsTabLabel,
            self.SearchTabLabel,
            self.UserInfoTabLabel,
            self.UserBrowseTabLabel,
            self.InterestsTabLabel
        ]

        if "BuddiesTabLabel" in self.__dict__:
            tabLabels.append(self.BuddiesTabLabel)

        for label_tab in tabLabels:
            if type(label_tab) is ImageLabel:
                label_tab.show_image(config["ui"]["tab_icons"])
                label_tab.set_text_color(None)
            elif type(label_tab) is gtk.EventBox:
                label_tab.get_child().show_image(config["ui"]["tab_icons"])
                label_tab.get_child().set_text_color(None)

        self.SetTabPositions()

        if self.np.transfers is not None:
            self.np.transfers.checkUploadQueue()

        self.UpdateTransferButtons()

        if needrescan:
            self.needrescan = True

        if msg == "ok" and self.needrescan:

            self.needrescan = False

            # Rescan public shares if needed
            if not self.np.config.sections["transfers"]["friendsonly"]:
                self.OnRescan()

            # Rescan buddy shares if needed
            if self.np.config.sections["transfers"]["enablebuddyshares"]:
                self.OnBuddyRescan()

        ConfigUnset = self.np.config.needConfig()

        if ConfigUnset > 1:
            if self.np.transfers is not None:
                self.connect1.set_sensitive(0)
            self.OnFastConfigure(None)
        else:
            if self.np.transfers is None:
                self.connect1.set_sensitive(1)

        self.pluginhandler.check_enabled()

    def OnChangePassword(self, password):
        self.np.queue.put(slskmessages.ChangePassword(password))

    def OnBackupConfig(self, widget=None):
        response = SaveFile(
            self.MainWindow.get_toplevel(),
            os.path.dirname(self.np.config.filename),
            title="Pick a filename for config backup, or cancel to use a timestamp"
        )
        if response:
            error, message = self.np.config.writeConfigBackup(response[0])
        else:
            error, message = self.np.config.writeConfigBackup()
        if error:
            self.logMessage("Error backing up config: %s" % message)
        else:
            self.logMessage("Config backed up to: %s" % message)

    def AutoReplace(self, message):
        if self.np.config.sections["words"]["replacewords"]:
            autoreplaced = self.np.config.sections["words"]["autoreplaced"]
            for word, replacement in list(autoreplaced.items()):
                message = message.replace(word, replacement)

        return message

    def CensorChat(self, message):
        if self.np.config.sections["words"]["censorwords"]:
            filler = self.np.config.sections["words"]["censorfill"]
            censored = self.np.config.sections["words"]["censored"]
            for word in censored:
                message = message.replace(word, filler * len(word))

        return message

    def getTabPosition(self, string):
        if string in ("Top", "top", _("Top")):
            position = gtk.PositionType.TOP
        elif string in ("Bottom", "bottom", _("Bottom")):
            position = gtk.PositionType.BOTTOM
        elif string in ("Left", "left", _("Left")):
            position = gtk.PositionType.LEFT
        elif string in ("Right", "right", _("Right")):
            position = gtk.PositionType.RIGHT
        else:
            position = gtk.PositionType.TOP
        return position

    def SetTabPositions(self):

        ui = self.np.config.sections["ui"]

        self.ChatNotebook.set_tab_pos(self.getTabPosition(ui["tabrooms"]))
        self.ChatNotebook.set_tab_angle(ui["labelrooms"])

        self.MainNotebook.set_tab_pos(self.getTabPosition(ui["tabmain"]))

        for label_tab in [
            self.ChatTabLabel,
            self.PrivateChatTabLabel,
            self.SearchTabLabel,
            self.UserInfoTabLabel,
            self.DownloadsTabLabel,
            self.UploadsTabLabel,
            self.UserBrowseTabLabel,
            self.InterestsTabLabel
        ]:
            label_tab.get_child().set_angle(ui["labelmain"])

        if "BuddiesTabLabel" in self.__dict__:
            self.BuddiesTabLabel.set_angle(ui["labelmain"])

        self.PrivatechatNotebook.set_tab_pos(self.getTabPosition(ui["tabprivate"]))
        self.PrivatechatNotebook.set_tab_angle(ui["labelprivate"])
        self.UserInfoNotebook.set_tab_pos(self.getTabPosition(ui["tabinfo"]))
        self.UserInfoNotebook.set_tab_angle(ui["labelinfo"])
        self.UserBrowseNotebook.set_tab_pos(self.getTabPosition(ui["tabbrowse"]))
        self.UserBrowseNotebook.set_tab_angle(ui["labelbrowse"])
        self.SearchNotebook.set_tab_pos(self.getTabPosition(ui["tabsearch"]))
        self.SearchNotebook.set_tab_angle(ui["labelsearch"])

    def CreateIconButton(self, icon, icontype, callback, label=None):
        button = gtk.Button()
        button.connect_object("clicked", callback, "")
        button.show()

        Alignment = gtk.Alignment(xalign=0.5, yalign=0.5, xscale=0, yscale=0)
        Alignment.show()

        Hbox = gtk.HBox(False, 2)
        Hbox.show()
        Hbox.set_spacing(2)

        image = gtk.Image()
        image.set_padding(0, 0)

        if icontype == "stock":
            image.set_from_stock(icon, 4)
        else:
            image.set_from_pixbuf(icon)

        image.show()
        Hbox.pack_start(image, False, False, 0)
        Alignment.add(Hbox)
        if label:
            Label = gtk.Label(label)
            Label.set_padding(0, 0)
            Label.show()
            Hbox.pack_start(Label, False, False, 0)
        button.add(Alignment)

        return button

    def UpdateDownloadFilters(self):
        proccessedfilters = []
        outfilter = "(\\\\("
        failed = {}
        df = self.np.config.sections["transfers"]["downloadfilters"]
        df.sort()
        # Get Filters from config file and check their escaped status
        # Test if they are valid regular expressions and save error messages

        for item in df:
            filter, escaped = item
            if escaped:
                dfilter = re.escape(filter)
                dfilter = dfilter.replace("\\*", ".*")
            else:
                dfilter = filter
            try:
                re.compile("(" + dfilter + ")")
                outfilter += dfilter
                proccessedfilters.append(dfilter)
            except Exception as e:
                failed[dfilter] = e

            proccessedfilters.append(dfilter)

            if item is not df[-1]:
                outfilter += "|"

        # Crop trailing pipes
        while outfilter[-1] == "|":
            outfilter = outfilter[:-1]

        outfilter += ")$)"
        try:
            re.compile(outfilter)
            self.np.config.sections["transfers"]["downloadregexp"] = outfilter
            # Send error messages for each failed filter to log window
            if len(list(failed.keys())) >= 1:
                errors = ""
                for filter, error in list(failed.items()):
                    errors += "Filter: %s Error: %s " % (filter, error)
                error = _("Error: %(num)d Download filters failed! %(error)s " % {'num': len(list(failed.keys())), 'error': errors})
                self.logMessage(error)
        except Exception as e:
            # Strange that individual filters _and_ the composite filter both fail
            self.logMessage(_("Error: Download Filter failed! Verify your filters. Reason: %s" % e))
            self.np.config.sections["transfers"]["downloadregexp"] = ""

    def UpdateTransferButtons(self):
        if self.np.config.sections["transfers"]["enabletransferbuttons"]:
            self.DownloadButtons.show()
            self.UploadButtons.show()
        else:
            self.UploadButtons.hide()
            self.DownloadButtons.hide()

    def OnProjectWebsite(self, widget):
        url = "https://nicotine-plus.org/"
        OpenUri(url, self.MainWindow)

    def onProjectGithubPage(self, widget):
        url = "https://github.com/Nicotine-Plus/nicotine-plus"
        OpenUri(url, self.MainWindow)

    def OnCheckLatest(self, widget):
        checklatest(self.MainWindow)

    def OnReportBug(self, widget):
        url = "https://github.com/Nicotine-Plus/nicotine-plus/issues"
        OpenUri(url, self.MainWindow)

    def OnAbout(self, widget):
        dlg = AboutDialog(self.MainWindow)
        dlg.run()
        dlg.destroy()

    def OnAboutChatroomCommands(self, widget, parent=None):
        if parent is None:
            parent = self.MainWindow
        dlg = AboutRoomsDialog(parent)
        dlg.run()
        dlg.destroy()

    def OnAboutPrivateChatCommands(self, widget):
        dlg = AboutPrivateDialog(self.MainWindow)
        dlg.run()
        dlg.destroy()

    def OnAboutFilters(self, widget):
        dlg = AboutFiltersDialog(self.MainWindow)
        dlg.run()
        dlg.destroy()

    def OnShowChatButtons(self, widget=None):
        if widget is not None:
            show = widget.get_active()
            self.np.config.sections["ui"]["chat_hidebuttons"] = (not show)
        if self.chatrooms is None:
            return
        for room in list(self.chatrooms.roomsctrl.joinedrooms.values()):
            room.OnShowChatButtons(not self.np.config.sections["ui"]["chat_hidebuttons"])

        self.np.config.writeConfiguration()

    def OnShowLog(self, widget):

        show = widget.get_active()
        self.np.config.sections["logging"]["logcollapsed"] = (not show)

        if not show:
            if self.debugLogBox in self.vpaned1.get_children():
                self.vpaned1.remove(self.debugLogBox)
        else:
            if self.debugLogBox not in self.vpaned1.get_children():
                self.vpaned1.pack2(self.debugLogBox, True, True)
                ScrollBottom(self.LogScrolledWindow)

        self.np.config.writeConfiguration()

    def OnShowFlags(self, widget):
        if self.chatrooms is None:
            return
        show = widget.get_active()
        self.np.config.sections["columns"]["hideflags"] = (not show)
        for room in self.chatrooms.roomsctrl.joinedrooms:
            self.chatrooms.roomsctrl.joinedrooms[room].cols[1].set_visible(show)
            self.np.config.sections["columns"]["chatrooms"][room][1] = int(show)
        self.userlist.cols[1].set_visible(show)
        self.np.config.sections["columns"]["userlist"][1] = int(show)
        self.np.config.writeConfiguration()

    def OnShowRoomList(self, widget):

        show = widget.get_active()
        self.np.config.sections["ui"]["roomlistcollapsed"] = (not show)

        if not show:
            if self.roomlist.vbox2 in self.vpaned3.get_children():
                self.vpaned3.remove(self.roomlist.vbox2)

            if self.userlist.userlistvbox not in self.vpaned3.get_children():
                self.vpaned3.hide()
        else:
            if self.roomlist.vbox2 not in self.vpaned3.get_children():
                self.vpaned3.pack2(self.roomlist.vbox2, True, True)
                self.vpaned3.show()

        self.np.config.writeConfiguration()

    def OnToggleBuddyList(self, widget):
        """ Function used to switch around the UI the BuddyList position """

        tab = always = chatrooms = False

        if self.buddylist_in_tab.get_active():
            tab = True
        if self.buddylist_always_visible.get_active():
            always = True
        if self.buddylist_in_chatrooms1.get_active():
            chatrooms = True

        if self.userlist.userlistvbox in self.MainNotebook.get_children():
            if tab:
                return
            self.MainNotebook.remove_page(self.MainNotebook.page_num(self.userlist.userlistvbox))

        if self.userlist.userlistvbox in self.vpanedm.get_children():
            if always:
                return
            self.vpanedm.remove(self.userlist.userlistvbox)

        if self.userlist.userlistvbox in self.vpaned3.get_children():
            if chatrooms:
                return
            self.vpaned3.remove(self.userlist.userlistvbox)

        if not self.show_room_list1.get_active():
            if not chatrooms:
                self.vpaned3.hide()

        # Reinitialize the userlist to avoid an error that freeze the UI on recent GTK versions
        # Warning: invalid cast from 'GailPaned' to 'GailNotebook'
        self.userlist = None
        self.userlist = UserList(self)

        if tab:

            self.BuddiesTabLabel = ImageLabel(_("Buddy List"), self.images["empty"])
            self.BuddiesTabLabel.show()

            if self.userlist.userlistvbox not in self.MainNotebook.get_children():
                self.MainNotebook.append_page(self.userlist.userlistvbox, self.BuddiesTabLabel)

            if self.userlist.userlistvbox in self.MainNotebook.get_children():
                self.MainNotebook.set_tab_reorderable(self.userlist.userlistvbox, self.np.config.sections["ui"]["tab_reorderable"])

            self.userlist.BuddiesLabel.hide()

            self.np.config.sections["ui"]["buddylistinchatrooms"] = 0

        if chatrooms:

            self.vpaned3.show()
            if self.userlist.userlistvbox not in self.vpaned3.get_children():
                self.vpaned3.pack1(self.userlist.userlistvbox, True, True)

            self.userlist.BuddiesLabel.show()
            self.np.config.sections["ui"]["buddylistinchatrooms"] = 1

        if always:

            self.vpanedm.show()
            if self.userlist.userlistvbox not in self.vpanedm.get_children():
                self.vpanedm.pack2(self.userlist.userlistvbox, True, True)

            self.userlist.BuddiesLabel.show()
            self.np.config.sections["ui"]["buddylistinchatrooms"] = 2
        else:
            self.vpanedm.hide()

        self.np.config.writeConfiguration()

    def OnCheckPrivileges(self, widget):
        self.np.queue.put(slskmessages.CheckPrivileges())

    def OnSoulSeek(self, url):
        try:
            user, file = urllib.request.url2pathname(url[7:]).split("/", 1)
            if file[-1] == "/":
                self.np.ProcessRequestToPeer(user, slskmessages.FolderContentsRequest(None, file[:-1].replace("/", "\\")))
            else:
                self.np.transfers.getFile(user, file.replace("/", "\\"), "")
        except Exception:
            self.logMessage(_("Invalid SoulSeek meta-url: %s") % url)

    def SetClipboardURL(self, user, path):
        self.clip.set_text("slsk://" + urllib.request.pathname2url("%s/%s" % (user, path.replace("\\", "/"))), -1)
        self.clip_data = "slsk://" + urllib.request.pathname2url("%s/%s" % (user, path.replace("\\", "/")))

    def OnSelectionGet(self, widget, data, info, timestamp):
        data.set_text(self.clip_data, -1)

    def LocalUserInfoRequest(self, user):
        # Hack for local userinfo requests, for extra security
        if user == self.np.config.sections["server"]["login"]:
            try:
                if self.np.config.sections["userinfo"]["pic"] != "":
                    if sys.platform == "win32":
                        userpic = "%s" % self.np.config.sections["userinfo"]["pic"]
                    else:
                        userpic = self.np.config.sections["userinfo"]["pic"]
                    if os.path.exists(userpic):
                        has_pic = True
                        f = open(userpic, 'rb')
                        pic = f.read()
                        f.close()
                    else:
                        has_pic = False
                        pic = None
                else:
                    has_pic = False
                    pic = None
            except Exception:
                pic = None

            descr = eval(self.np.config.sections["userinfo"]["descr"])

            if self.np.transfers is not None:

                totalupl = self.np.transfers.getTotalUploadsAllowed()
                queuesize = self.np.transfers.getUploadQueueSizes()[0]
                slotsavail = self.np.transfers.allowNewUploads()
                ua = self.np.config.sections["transfers"]["remotedownloads"]
                if ua:
                    uploadallowed = self.np.config.sections["transfers"]["uploadallowed"]
                else:
                    uploadallowed = ua
                self.userinfo.ShowLocalInfo(user, descr, has_pic, pic, totalupl, queuesize, slotsavail, uploadallowed)

        else:
            self.np.ProcessRequestToPeer(user, slskmessages.UserInfoRequest(None), self.userinfo)

    def BrowseUser(self, user):
        """ Browse a user shares """

        login = self.np.config.sections["server"]["login"]

        if user is not None:
            if user == login:
                self.OnBrowsePublicShares(None)
            else:
                self.np.ProcessRequestToPeer(user, slskmessages.GetSharedFileList(None), self.userbrowse)

    def OnBrowsePublicShares(self, widget):
        """ Browse your own public shares """

        login = self.np.config.sections["server"]["login"]

        # Deactivate if we only share with buddies
        if self.np.config.sections["transfers"]["friendsonly"]:
            m = slskmessages.SharedFileList(None, {})
        else:
            m = slskmessages.SharedFileList(None, self.np.config.sections["transfers"]["sharedfilesstreams"])

        m.parseNetworkMessage(m.makeNetworkMessage(nozlib=1), nozlib=1)
        self.userbrowse.ShowInfo(login, m)

    def OnBrowseBuddyShares(self, widget):
        """ Browse your own buddy shares """

        login = self.np.config.sections["server"]["login"]

        # Show public shares if we don't have specific shares for buddies
        if not self.np.config.sections["transfers"]["enablebuddyshares"]:
            m = slskmessages.SharedFileList(None, self.np.config.sections["transfers"]["sharedfilesstreams"])
        else:
            m = slskmessages.SharedFileList(None, self.np.config.sections["transfers"]["bsharedfilesstreams"])

        m.parseNetworkMessage(m.makeNetworkMessage(nozlib=1), nozlib=1)
        self.userbrowse.ShowInfo(login, m)

    def PrivateRoomRemoveUser(self, room, user):
        self.np.queue.put(slskmessages.PrivateRoomRemoveUser(room, user))

    def PrivateRoomAddUser(self, room, user):
        self.np.queue.put(slskmessages.PrivateRoomAddUser(room, user))

    def PrivateRoomAddOperator(self, room, user):
        self.np.queue.put(slskmessages.PrivateRoomAddOperator(room, user))

    def PrivateRoomRemoveOperator(self, room, user):
        self.np.queue.put(slskmessages.PrivateRoomRemoveOperator(room, user))

    def OnFocusIn(self, widget, event):
        self.MainWindow.set_icon(self.images["n"])
        self.got_focus = True
        if self.MainWindow.get_urgency_hint():
            self.MainWindow.set_urgency_hint(False)

    def OnFocusOut(self, widget, event):
        self.got_focus = False

    def EntryCompletionFindMatch(self, completion, entry_text, iter, widget):
        model = completion.get_model()
        item_text = model.get_value(iter, 0)
        ix = widget.get_position()
        config = self.np.config.sections["words"]

        if entry_text is None or entry_text == "" or entry_text.isspace() or item_text is None:
            return False
        # Get word to the left of current position
        if " " in entry_text:
            split_key = entry_text[:ix].split(" ")[-1]
        else:
            split_key = entry_text
        if split_key.isspace() or split_key == "" or len(split_key) < config["characters"]:
            return False
        # case-insensitive matching
        if item_text.lower().startswith(split_key) and item_text.lower() != split_key:
            return True
        return False

    def EntryCompletionFoundMatch(self, completion, model, iter, widget):
        current_text = widget.get_text()
        ix = widget.get_position()
        # if more than a word has been typed, we throw away the
        # one to the left of our current position because we want
        # to replace it with the matching word

        if " " in current_text:
            prefix = " ".join(current_text[:ix].split(" ")[:-1])
            suffix = " ".join(current_text[ix:].split(" "))

            # add the matching word
            new_text = "%s %s%s" % (prefix, model[iter][0], suffix)
            # set back the whole text
            widget.set_text(new_text)
            # move the cursor at the end
            widget.set_position(len(prefix) + len(model[iter][0]) + 1)
        else:
            new_text = "%s" % (model[iter][0])
            widget.set_text(new_text)
            widget.set_position(-1)
        # stop the event propagation
        return True

    def OnPopupLogMenu(self, widget, event):
        if event.button != 3:
            return False
        widget.emit_stop_by_name("button-press-event")
        self.logpopupmenu.popup(None, None, None, None, event.button, event.time)
        return True

    #
    # Everything related to the log window
    #
    def OnFindLogWindow(self, widget):
        self.OnFindTextview(None, self.LogWindow)

    def OnCopyLogWindow(self, widget):
        bound = self.LogWindow.get_buffer().get_selection_bounds()
        if bound is not None and len(bound) == 2:
            start, end = bound
            log = self.LogWindow.get_buffer().get_text(start, end, True)
            self.clip.set_text(log, -1)

    def OnCopyAllLogWindow(self, widget):
        start, end = self.LogWindow.get_buffer().get_bounds()
        log = self.LogWindow.get_buffer().get_text(start, end, True)
        self.clip.set_text(log, -1)

    def OnClearLogWindow(self, widget):
        self.LogWindow.get_buffer().set_text("")

    #
    # Finding text in a text view
    # Used in private msg, chatrooms and log window
    #
    def OnFindTextview(self, widget, textview, repeat=False):

        if "FindDialog" not in self.__dict__:
            self.FindDialog = FindDialog(
                self,
                _('Enter the string to search for:'),
                "",
                textview=textview,
                modal=False
            )
            self.FindDialog.set_title(_('Nicotine+: Find string'))
            self.FindDialog.set_icon(self.images["n"])
            self.FindDialog.set_transient_for(self.MainWindow)
            self.FindDialog.show()
            self.FindDialog.connect("find-click", self.OnFindClicked)
            return

        if textview is not self.FindDialog.textview:
            repeat = False

        self.FindDialog.textview = textview
        self.FindDialog.currentPosition = None
        self.FindDialog.nextPosition = None

        self.FindDialog.set_transient_for(self.MainWindow)
        self.FindDialog.show()
        self.FindDialog.deiconify()

        if repeat:
            self.OnFindClicked(widget, self.FindDialog.lastdirection)
        else:
            self.FindDialog.entry.set_text("")

    def OnFindClicked(self, widget, direction):

        if self.FindDialog.textview is None:
            return

        self.FindDialog.lastdirection = direction
        textview = self.FindDialog.textview
        buffer = textview.get_buffer()
        start, end = buffer.get_bounds()
        query = self.FindDialog.entry.get_text()

        textview.emit("select-all", False)

        if self.FindDialog.currentPosition is None:
            self.FindDialog.currentPosition = buffer.create_mark(None, start, False)
            self.FindDialog.nextPosition = buffer.create_mark(None, start, False)

        second = 0  # noqa: F841

        if direction == "next":
            current = buffer.get_mark("insert")
            iter = buffer.get_iter_at_mark(current)
            match1 = iter.forward_search(query, gtk.TextSearchFlags.TEXT_ONLY, limit=None)

            if match1 is not None and len(match1) == 2:
                match_start, match_end = match1
                buffer.place_cursor(match_end)
                buffer.select_range(match_end, match_start)
                textview.scroll_to_iter(match_start, 0, False, 0.5, 0.5)
            else:
                iter = start
                match1 = iter.forward_search(query, gtk.TextSearchFlags.TEXT_ONLY, limit=None)

                if match1 is not None and len(match1) == 2:
                    match_start, match_end = match1
                    buffer.place_cursor(match_end)
                    buffer.select_range(match_end, match_start)
                    textview.scroll_to_iter(match_start, 0, False, 0.5, 0.5)

        elif direction == "previous":

            current = buffer.get_mark("insert")
            iter = buffer.get_iter_at_mark(current)
            match1 = iter.backward_search(query, gtk.TextSearchFlags.TEXT_ONLY, limit=None)

            if match1 is not None and len(match1) == 2:
                match_start, match_end = match1
                buffer.place_cursor(match_start)
                buffer.select_range(match_start, match_end)
                textview.scroll_to_iter(match_start, 0, False, 0.5, 0.5)
            else:
                iter = end
                match1 = iter.backward_search(query, gtk.TextSearchFlags.TEXT_ONLY, limit=None)

                if match1 is not None and len(match1) == 2:
                    match_start, match_end = match1
                    buffer.place_cursor(match_start)
                    buffer.select_range(match_start, match_end)
                    textview.scroll_to_iter(match_start, 0, False, 0.5, 0.5)
            return

    def OnAddThingILike(self, widget):
        thing = utils.InputDialog(self.MainWindow, _("Add thing I like"), _("I like") + ":")
        if thing and thing.lower() not in self.np.config.sections["interests"]["likes"]:
            thing = thing.lower()
            self.np.config.sections["interests"]["likes"].append(thing)
            self.likes[thing] = self.likeslist.append([thing])
            self.np.config.writeConfiguration()
            self.np.queue.put(slskmessages.AddThingILike(thing))

    def OnAddThingIDislike(self, widget):
        thing = utils.InputDialog(self.MainWindow, _("Add thing I don't like"), _("I don't like") + ":")
        if thing and thing.lower() not in self.np.config.sections["interests"]["dislikes"]:
            thing = thing.lower()
            self.np.config.sections["interests"]["dislikes"].append(thing)
            self.dislikes[thing] = self.dislikeslist.append([thing])
            self.np.config.writeConfiguration()
            self.np.queue.put(slskmessages.AddThingIHate(thing))

    def SetRecommendations(self, title, recom):
        self.recommendationslist.clear()
        for (thing, rating) in recom.items():
            self.recommendationslist.append([thing, Humanize(rating), rating])
        self.recommendationslist.set_sort_column_id(2, gtk.SortType.DESCENDING)

    def SetUnrecommendations(self, title, recom):
        self.unrecommendationslist.clear()
        for (thing, rating) in recom.items():
            self.unrecommendationslist.append([thing, Humanize(rating), rating])
        self.unrecommendationslist.set_sort_column_id(2, gtk.SortType.ASCENDING)

    def GlobalRecommendations(self, msg):
        self.SetRecommendations("Global recommendations", msg.recommendations)
        self.SetUnrecommendations("Unrecommendations", msg.unrecommendations)

    def Recommendations(self, msg):
        self.SetRecommendations("Recommendations", msg.recommendations)
        self.SetUnrecommendations("Unrecommendations", msg.unrecommendations)

    def ItemRecommendations(self, msg):
        self.SetRecommendations(_("Recommendations for %s") % msg.thing, msg.recommendations)
        self.SetUnrecommendations("Unrecommendations", msg.unrecommendations)

    def OnGlobalRecommendationsClicked(self, widget):
        self.np.queue.put(slskmessages.GlobalRecommendations())

    def OnRecommendationsClicked(self, widget):
        self.np.queue.put(slskmessages.Recommendations())

    def OnSimilarUsersClicked(self, widget):
        self.np.queue.put(slskmessages.SimilarUsers())

    def SimilarUsers(self, msg):
        self.recommendationuserslist.clear()
        self.recommendationusers = {}
        for user in list(msg.users.keys()):
            iter = self.recommendationuserslist.append([self.images["offline"], user, "0", "0", 0, 0, 0])
            self.recommendationusers[user] = iter
            self.np.queue.put(slskmessages.AddUser(user))

    def ItemSimilarUsers(self, msg):
        self.recommendationuserslist.clear()
        self.recommendationusers = {}
        for user in msg.users:
            iter = self.recommendationuserslist.append([self.images["offline"], user, "0", "0", 0, 0, 0])
            self.recommendationusers[user] = iter
            self.np.queue.put(slskmessages.AddUser(user))

    def GetUserStatus(self, msg):
        if msg.user not in self.recommendationusers:
            return
        img = self.GetStatusImage(msg.status)
        self.recommendationuserslist.set(self.recommendationusers[msg.user], 0, img, 4, msg.status)

    def GetUserStats(self, msg):
        if msg.user not in self.recommendationusers:
            return
        self.recommendationuserslist.set(self.recommendationusers[msg.user], 2, HumanSpeed(msg.avgspeed), 3, Humanize(msg.files), 5, msg.avgspeed, 6, msg.files)

    def OnPopupRUMenu(self, widget, event):
        items = self.ru_popup_menu.get_children()
        d = self.RecommendationUsersList.get_path_at_pos(int(event.x), int(event.y))
        if not d:
            return
        path, column, x, y = d
        user = self.recommendationuserslist.get_value(self.recommendationuserslist.get_iter(path), 1)
        if event.button != 3:
            if event.type == Gdk.EventType._2BUTTON_PRESS:
                self.privatechats.SendMessage(user)
                self.ChangeMainPage(None, "private")
            return
        self.ru_popup_menu.set_user(user)
        items[7].set_active(user in [i[0] for i in self.np.config.sections["server"]["userlist"]])
        items[8].set_active(user in self.np.config.sections["server"]["banlist"])
        items[9].set_active(user in self.np.config.sections["server"]["ignorelist"])
        self.ru_popup_menu.popup(None, None, None, None, event.button, event.time)

    def OnRemoveThingILike(self, widget):
        thing = self.til_popup_menu.get_user()
        if thing not in self.np.config.sections["interests"]["likes"]:
            return
        self.likeslist.remove(self.likes[thing])
        del self.likes[thing]
        self.np.config.sections["interests"]["likes"].remove(thing)
        self.np.config.writeConfiguration()
        self.np.queue.put(slskmessages.RemoveThingILike(thing))

    def OnRecommendItem(self, widget):
        thing = self.til_popup_menu.get_user()
        self.np.queue.put(slskmessages.ItemRecommendations(thing))
        self.np.queue.put(slskmessages.ItemSimilarUsers(thing))

    def OnPopupTILMenu(self, widget, event):
        if event.button != 3:
            return
        d = self.LikesList.get_path_at_pos(int(event.x), int(event.y))
        if not d:
            return
        path, column, x, y = d
        iter = self.likeslist.get_iter(path)
        thing = self.likeslist.get_value(iter, 0)
        self.til_popup_menu.set_user(thing)
        self.til_popup_menu.popup(None, None, None, None, event.button, event.time)

    def OnRemoveThingIDislike(self, widget):
        thing = self.tidl_popup_menu.get_user()
        if thing not in self.np.config.sections["interests"]["dislikes"]:
            return
        self.dislikeslist.remove(self.dislikes[thing])
        del self.dislikes[thing]
        self.np.config.sections["interests"]["dislikes"].remove(thing)
        self.np.config.writeConfiguration()
        self.np.queue.put(slskmessages.RemoveThingIHate(thing))

    def OnPopupTIDLMenu(self, widget, event):
        if event.button != 3:
            return
        d = self.DislikesList.get_path_at_pos(int(event.x), int(event.y))
        if not d:
            return
        path, column, x, y = d
        iter = self.dislikeslist.get_iter(path)
        thing = self.dislikeslist.get_value(iter, 0)
        self.tidl_popup_menu.set_user(thing)
        self.tidl_popup_menu.popup(None, None, None, None, event.button, event.time)

    def OnLikeRecommendation(self, widget):
        thing = widget.get_parent().get_user()
        if widget.get_active() and thing not in self.np.config.sections["interests"]["likes"]:
            self.np.config.sections["interests"]["likes"].append(thing)
            self.likes[thing] = self.likeslist.append([thing])
            self.np.config.writeConfiguration()
            self.np.queue.put(slskmessages.AddThingILike(thing))
        elif not widget.get_active() and thing in self.np.config.sections["interests"]["likes"]:
            self.likeslist.remove(self.likes[thing])
            del self.likes[thing]
            self.np.config.sections["interests"]["likes"].remove(thing)
            self.np.config.writeConfiguration()
            self.np.queue.put(slskmessages.RemoveThingILike(thing))

    def OnDislikeRecommendation(self, widget):
        thing = widget.get_parent().get_user()
        if widget.get_active() and thing not in self.np.config.sections["interests"]["dislikes"]:
            self.np.config.sections["interests"]["dislikes"].append(thing)
            self.dislikes[thing] = self.dislikeslist.append([thing])
            self.np.config.writeConfiguration()
            self.np.queue.put(slskmessages.AddThingIHate(thing))
        elif not widget.get_active() and thing in self.np.config.sections["interests"]["dislikes"]:
            self.dislikeslist.remove(self.dislikes[thing])
            del self.dislikes[thing]
            self.np.config.sections["interests"]["dislikes"].remove(thing)
            self.np.config.writeConfiguration()
            self.np.queue.put(slskmessages.RemoveThingIHate(thing))

    def OnRecommendRecommendation(self, widget):
        thing = self.r_popup_menu.get_user()
        self.np.queue.put(slskmessages.ItemRecommendations(thing))
        self.np.queue.put(slskmessages.ItemSimilarUsers(thing))

    def OnRecommendSearch(self, widget):
        thing = widget.get_parent().get_user()
        self.SearchEntry.set_text(thing)
        self.ChangeMainPage(None, "search")

    def OnPopupRMenu(self, widget, event):
        if event.button != 3:
            return
        d = self.RecommendationsList.get_path_at_pos(int(event.x), int(event.y))
        if not d:
            return
        path, column, x, y = d
        iter = self.recommendationslist.get_iter(path)
        thing = self.recommendationslist.get_value(iter, 0)
        items = self.r_popup_menu.get_children()
        self.r_popup_menu.set_user(thing)
        items[0].set_active(thing in self.np.config.sections["interests"]["likes"])
        items[1].set_active(thing in self.np.config.sections["interests"]["dislikes"])
        self.r_popup_menu.popup(None, None, None, None, event.button, event.time)

    def OnPopupUnRecMenu(self, widget, event):
        if event.button != 3:
            return
        d = self.UnrecommendationsList.get_path_at_pos(int(event.x), int(event.y))
        if not d:
            return
        path, column, x, y = d
        iter = self.unrecommendationslist.get_iter(path)
        thing = self.unrecommendationslist.get_value(iter, 0)
        items = self.ur_popup_menu.get_children()
        self.ur_popup_menu.set_user(thing)
        items[0].set_active(thing in self.np.config.sections["interests"]["likes"])
        items[1].set_active(thing in self.np.config.sections["interests"]["dislikes"])
        self.ur_popup_menu.popup(None, None, None, None, event.button, event.time)

    def OnShowTickers(self, widget):
        if not self.chatrooms:
            return
        show = widget.get_active()
        self.np.config.sections["ticker"]["hide"] = (not show)
        self.np.config.writeConfiguration()
        for room in list(self.chatrooms.roomsctrl.joinedrooms.values()):
            room.ShowTicker(show)

    def RecommendationsExpanderStatus(self, widget):
        if widget.get_property("expanded"):
            self.RecommendationsVbox.set_child_packing(widget, False, True, 0, 0)
        else:
            self.RecommendationsVbox.set_child_packing(widget, True, True, 0, 0)

    def GivePrivileges(self, user, days):
        self.np.queue.put(slskmessages.GivePrivileges(user, days))

    def MatchMainNotebox(self, tab):

        if tab == self.chathbox:
            name = "chatrooms"  # Chatrooms
        elif tab == self.privatevbox:
            name = "private"  # Private rooms
        elif tab == self.downloadsvbox:
            name = "downloads"  # Downloads
        elif tab == self.uploadsvbox:
            name = "uploads"  # Uploads
        elif tab == self.searchvbox:
            name = "search"  # Searches
        elif tab == self.userinfovbox:
            name = "userinfo"  # Userinfo
        elif tab == self.userbrowsevbox:
            name = "userbrowse"  # User browse
        elif tab == self.interestsvbox:
            name = "interests"   # Interests
        elif tab == self.userlist.userlistvbox:
            name = "userlist"   # Buddy list
        else:
            # this should never happen, unless you've renamed a widget
            return

        return name

    def MatchMainNamePage(self, tab):

        if tab == "chatrooms":
            child = self.chathbox  # Chatrooms
        elif tab == "private":
            child = self.privatevbox  # Private rooms
        elif tab == "downloads":
            child = self.downloadsvbox  # Downloads
        elif tab == "uploads":
            child = self.uploadsvbox  # Uploads
        elif tab == "search":
            child = self.searchvbox  # Searches
        elif tab == "userinfo":
            child = self.userinfovbox  # Userinfo
        elif tab == "userbrowse":
            child = self.userbrowsevbox  # User browse
        elif tab == "interests":
            child = self.interestsvbox  # Interests
        elif tab == "userlist":
            child = self.userlist.userlistvbox  # Buddy list
        else:
            # this should never happen, unless you've renamed a widget
            return
        return child

    def ChangeMainPage(self, widget, tab):

        page_num = self.MainNotebook.page_num

        if tab == "chatrooms":
            child = self.chathbox  # Chatrooms
        elif tab == "private":
            child = self.privatevbox  # Private rooms
        elif tab == "downloads":
            child = self.downloadsvbox  # Downloads
        elif tab == "uploads":
            child = self.uploadsvbox  # Uploads
        elif tab == "search":
            child = self.searchvbox  # Searches
        elif tab == "userinfo":
            child = self.userinfovbox  # Userinfo
        elif tab == "userbrowse":
            child = self.userbrowsevbox  # User browse
        elif tab == "interests":
            child = self.interestsvbox  # Interests
        elif tab == "userlist":
            child = self.userlist.userlistvbox  # Buddy list
        else:
            # this should never happen, unless you've renamed a widget
            return

        if child in self.MainNotebook.get_children():
            self.MainNotebook.set_current_page(page_num(child))
        else:
            self.ShowTab(widget, [tab, child])

    def OnChatRooms(self, widget):
        self.ChangeMainPage(widget, "chatrooms")

    def OnPrivateChat(self, widget):
        self.ChangeMainPage(widget, "private")

    def OnDownloads(self, widget):
        self.ChangeMainPage(widget, "downloads")

    def OnUploads(self, widget):
        self.ChangeMainPage(widget, "uploads")

    def OnSearchFiles(self, widget):
        self.ChangeMainPage(widget, "search")

    def OnUserInfo(self, widget):
        self.ChangeMainPage(widget, "userinfo")

    def OnUserBrowse(self, widget):
        self.ChangeMainPage(widget, "userbrowse")

    def OnInterests(self, widget):
        self.ChangeMainPage(widget, "interests")

    def OnUserList(self, widget):
        self.ChangeMainPage(widget, "userlist")


class Notifications:

    def __init__(self, frame):

        self.frame = frame

        self.tts = []
        self.tts_playing = False
        self.continue_playing = False

    def Add(self, location, user, room=None, tab=True):

        if location == "rooms" and room is not None and user is not None:
            if room not in self.frame.hilites["rooms"]:
                self.frame.hilites["rooms"].append(room)
                self.sound("room_nick", user, place=room)

                if self.frame.appindicator:
                    self.frame.TrayApp.SetImage()
        elif location == "private":
            if user in self.frame.hilites[location]:
                self.frame.hilites[location].remove(user)
                self.frame.hilites[location].append(user)
            elif user not in self.frame.hilites[location]:
                self.frame.hilites[location].append(user)
                self.sound(location, user)

                if self.frame.appindicator:
                    self.frame.TrayApp.SetImage()

        if tab and self.frame.np.config.sections["ui"]["urgencyhint"] and not self.frame.got_focus:
            self.frame.MainWindow.set_urgency_hint(True)

        self.SetTitle(user)

    def ClearPage(self, notebook, item):

        (page, label, window, focused) = item
        location = None

        if notebook is self.frame.ChatNotebook:
            location = "rooms"
            self.Clear(location, room=label)
        elif notebook is self.frame.PrivatechatNotebook:
            location = "private"
            self.Clear(location, user=label)

    def Clear(self, location, user=None, room=None):

        if location == "rooms" and room is not None:
            if room in self.frame.hilites["rooms"]:
                self.frame.hilites["rooms"].remove(room)
            self.SetTitle(room)
        elif location == "private":
            if user in self.frame.hilites["private"]:
                self.frame.hilites["private"].remove(user)
            self.SetTitle(user)

        if self.frame.appindicator:
            self.frame.TrayApp.SetImage()

    def SetTitle(self, user=None):

        if self.frame.hilites["rooms"] == [] and self.frame.hilites["private"] == []:
            # Reset Title
            if self.frame.MainWindow.get_title() != _("Nicotine+") + " " + version:
                self.frame.MainWindow.set_title(_("Nicotine+") + " " + version)
        else:
            # Private Chats have a higher priority
            if len(self.frame.hilites["private"]) > 0:
                user = self.frame.hilites["private"][-1]
                self.frame.MainWindow.set_title(
                    _("Nicotine+") + " " + version + " :: " + _("Private Message from %(user)s") % {'user': user}
                )
            # Allow for the possibility the username is not available
            elif len(self.frame.hilites["rooms"]) > 0:
                room = self.frame.hilites["rooms"][-1]
                if user is None:
                    self.frame.MainWindow.set_title(
                        _("Nicotine+") + " " + version + " :: " + _("You've been mentioned in the %(room)s room") % {'room': room}
                    )
                else:
                    self.frame.MainWindow.set_title(
                        _("Nicotine+") + " " + version + " :: " + _("%(user)s mentioned you in the %(room)s room") % {'user': user, 'room': room}
                    )

    def new_tts(self, message):

        if not self.frame.np.config.sections["ui"]["speechenabled"]:
            return

        if message not in self.tts:
            self.tts.append(message)
            _thread.start_new_thread(self.play_tts, ())

    def play_tts(self):

        if self.tts_playing:
            self.continue_playing = True
            return

        for message in self.tts[:]:
            self.tts_player(message)
            if message in self.tts:
                self.tts.remove(message)

        self.tts_playing = False
        if self.continue_playing:
            self.continue_playing = False
            self.play_tts()

    def tts_clean(self, message):

        for i in ["_", "[", "]", "(", ")"]:
            message = message.replace(i, " ")

        return message

    def tts_player(self, message):

        self.tts_playing = True

        executeCommand(self.frame.np.config.sections["ui"]["speechcommand"], message)

    def sound(self, message, user, place=None):

        if self.frame.np.config.sections["ui"]["speechenabled"]:

            if message == "room_nick" and place is not None:
                self.new_tts(
                    _("%(myusername)s, the user, %(username)s has mentioned your name in the room, %(place)s.") % {
                        "myusername": self.frame.np.config.sections["server"]["login"],
                        "username": user,
                        "place": place
                    }
                )
            elif message == "private":
                self.new_tts(
                    _("%(myusername)s, you have recieved a private message from %(username)s.") % {
                        "myusername": self.frame.np.config.sections["server"]["login"],
                        "username": user
                    }
                )

            return

        if "soundenabled" not in self.frame.np.config.sections["ui"] or not self.frame.np.config.sections["ui"]["soundenabled"]:
            return

        path = None
        exists = 0

        if message == "private":
            soundtitle = "private"
        elif message == "room_nick":
            soundtitle = "room_nick"

        if "soundtheme" in self.frame.np.config.sections["ui"]:

            path = os.path.expanduser(os.path.join(self.frame.np.config.sections["ui"]["soundtheme"], "%s.wav" % soundtitle))

            if os.path.exists(path):
                exists = 1
            else:
                path = None

        if not exists:

            path = "%s/share/nicotine/sounds/default/%s.wav" % (sys.prefix, soundtitle)

            if os.path.exists(path):
                exists = 1
            else:
                path = None

        if not exists:

            path = "sounds/default/%s.wav" % soundtitle

            if os.path.exists(path):
                exists = 1
            else:
                path = None

        if path is not None and exists:

            if sys.platform == "win32":
                import winsound
                winsound.PlaySound(path, winsound.SND_FILENAME)
            else:
                self.frame.gsound.play_simple({'media.filename': path})


<<<<<<< HEAD
class TrayApp:

    def __init__(self, frame):
        self.frame = frame
        self.trayicon = None
        self.TRAYICON_CREATED = 0
        self.HAVE_TRAYICON = False
        self.tray_status = {
            "hilites": {
                "rooms": [],
                "private": []
            },
            "status": "trayicon_disconnect",
            "last": "trayicon_disconnect"
        }
        self.CreateMenu()

    def HideUnhideWindow(self, widget):

        if self.frame.is_mapped:
            self.frame.MainWindow.unmap()
            self.frame.is_mapped = False
        else:
            self.frame.MainWindow.map()
            # weird, but this allows us to easily a minimized nicotine from one
            # desktop to another by clicking on the tray icon
            if self.frame.minimized:
                self.frame.MainWindow.present()

            self.frame.MainWindow.grab_focus()
            self.frame.is_mapped = True

            self.frame.chatrooms.roomsctrl.ClearNotifications()
            self.frame.privatechats.ClearNotifications()

    def Create(self):

        self.Load()
        self.Draw()

    def Load(self):

        trayicon = gtk.StatusIcon()
        self.trayicon = trayicon
        self.HAVE_TRAYICON = True

    def destroy_trayicon(self):

        if not self.TRAYICON_CREATED:
            return

        self.TRAYICON_CREATED = 0
        self.HAVE_TRAYICON = False
        self.tray_popup_menu.destroy()
        self.trayicon.set_visible(False)
        self.trayicon = None

    def Draw(self):

        if not self.HAVE_TRAYICON or self.trayicon is None or self.TRAYICON_CREATED:
            return

        self.TRAYICON_CREATED = 1

        self.trayicon.set_visible(True)
        self.trayicon.connect("popup-menu", self.OnStatusIconPopup)
        self.trayicon.connect("activate", self.OnStatusIconClicked)

        self.SetImage(self.tray_status["status"])
        self.SetToolTip("Nicotine+")

    def SetImage(self, status=None):

        # Abort if Trayicon module wasn't loaded
        if not self.HAVE_TRAYICON or self.trayicon is None or not self.TRAYICON_CREATED:
            return

        try:
            if status is not None:
                self.tray_status["status"] = status

            # Check for hilites, and display hilite icon if there is a room or private hilite
            if self.tray_status["hilites"]["rooms"] == [] and self.tray_status["hilites"]["private"] == []:
                # If there is no hilite, display the status
                icon = self.tray_status["status"]
            else:
                icon = "trayicon_msg"

            if icon != self.tray_status["last"]:
                self.tray_status["last"] = icon

            self.trayicon.set_from_pixbuf(self.frame.images[icon])

        except Exception as e:
            log.addwarning(_("ERROR: cannot set trayicon image: %(error)s") % {'error': e})

    def CreateMenu(self):

        try:

            self.tray_popup_menu_server = popup0 = PopupMenu(self, False)

            popup0.setup(
                ("#" + _("Connect"), self.frame.OnConnect),
                ("#" + _("Disconnect"), self.frame.OnDisconnect)
            )

            self.tray_popup_menu = popup = PopupMenu(self, False)

            popup.setup(
                ("#" + _("Hide / Show Nicotine+"), self.HideUnhideWindow),
                (1, _("Server"), self.tray_popup_menu_server, self.OnPopupServer),
                ("#" + _("Settings"), self.frame.OnSettings),
                ("#" + _("Send Message"), self.frame.OnOpenPrivateChat),
                ("#" + _("Lookup a User's IP"), self.frame.OnGetAUsersIP),
                ("#" + _("Lookup a User's Info"), self.frame.OnGetAUsersInfo),
                ("#" + _("Lookup a User's Shares"), self.frame.OnGetAUsersShares),
                ("$" + _("Toggle Away"), self.frame.OnAway),
                ("#" + _("Quit"), self.frame.OnExit)
            )

        except Exception as e:
            log.addwarning(_('ERROR: tray menu, %(error)s') % {'error': e})

    def OnPopupServer(self, widget):

        items = self.tray_popup_menu_server.get_children()

        if self.tray_status["status"] == "trayicon_disconnect":
            items[0].set_sensitive(True)
            items[1].set_sensitive(False)
        else:
            items[0].set_sensitive(False)
            items[1].set_sensitive(True)
        return

    def OnStatusIconClicked(self, status_icon):
        self.HideUnhideWindow(None)

    def OnStatusIconPopup(self, status_icon, button, activate_time):

        if button == 3:
            self.tray_popup_menu.popup(None, None, None, None, button, activate_time)

    def SetToolTip(self, string):
        if self.trayicon is not None:
            self.trayicon.set_tooltip_text(string)
=======
class gstreamer:
    def __init__(self):
        self.player = None
        try:
            gi.require_version('Gst', '1.0')
            from gi.repository import Gst
            Gst.init(None)
        except Exception as error:  # noqa: F841
            return
        self.gst = Gst
        try:
            self.player = Gst.ElementFactory.make("playbin", "player")
            fakesink = Gst.ElementFactory.make('fakesink', "my-fakesink")
            self.player.set_property("video-sink", fakesink)
        except Exception as error:
            log.addwarning(_("ERROR: Gstreamer-python could not play: %(error)s") % {'error': error})
            self.gst = self.player = None
            return

        self.bus = self.player.get_bus()
        self.bus.add_signal_watch()
        self.bus.connect('message', self.on_gst_message)

    def play(self, path):
        self.player.set_property('uri', "file://" + path)
        self.player.set_state(self.gst.State.PLAYING)

    def on_gst_message(self, bus, message):
        t = message.type
        if t == self.gst.MessageType.EOS:
            self.player.set_state(self.gst.State.NULL)
        elif t == self.gst.MessageType.ERROR:
            self.player.set_state(self.gst.State.NULL)
>>>>>>> 57aeed3e


class MainApp:

    def __init__(self, data_dir, config, plugins, trayicon, start_hidden, bindip, port):
        self.frame = NicotineFrame(data_dir, config, plugins, trayicon, start_hidden, bindip, port)

    def MainLoop(self):
        signal.signal(signal.SIGINT, signal.SIG_IGN)
        gtk.main()<|MERGE_RESOLUTION|>--- conflicted
+++ resolved
@@ -237,7 +237,13 @@
         self.got_focus = False
         self.notify = None
 
-<<<<<<< HEAD
+        try:
+            gi.require_version('AppIndicator3', '0.1')
+            from gi.repository import AppIndicator3  # noqa: F401
+            self.appindicator = True
+        except (ImportError, ValueError):
+            self.appindicator = False
+
         # No good way of supporting notifications on Windows currently
         if sys.platform != "win32":
             try:
@@ -248,8 +254,8 @@
                 self.notifyBox = None
                 from xml.dom.minidom import getDOMImplementation
                 self.xmldocument = getDOMImplementation().createDocument(None, None, None)
-            except ImportError:
-                pass
+            except (ImportError, ValueError):
+                self.notify = None
 
             try:
                 gi.require_version('GSound', '1.0')
@@ -257,27 +263,8 @@
                 ctx = GSound.Context()
                 ctx.init()
                 self.gsound = ctx
-            except ImportError:
+            except (ImportError, ValueError):
                 pass
-=======
-        try:
-            gi.require_version('AppIndicator3', '0.1')
-            from gi.repository import AppIndicator3  # noqa: F401
-            self.appindicator = True
-        except (ImportError, ValueError):
-            self.appindicator = False
-
-        try:
-            gi.require_version('Notify', '0.7')
-            from gi.repository import Notify
-            Notify.init("Nicotine+")
-            self.notify = Notify
-            self.notifyBox = None
-            from xml.dom.minidom import getDOMImplementation
-            self.xmldocument = getDOMImplementation().createDocument(None, None, None)
-        except ImportError:
-            self.notify = None
->>>>>>> 57aeed3e
 
         self.np = NetworkEventProcessor(
             self,
@@ -3609,191 +3596,6 @@
                 self.frame.gsound.play_simple({'media.filename': path})
 
 
-<<<<<<< HEAD
-class TrayApp:
-
-    def __init__(self, frame):
-        self.frame = frame
-        self.trayicon = None
-        self.TRAYICON_CREATED = 0
-        self.HAVE_TRAYICON = False
-        self.tray_status = {
-            "hilites": {
-                "rooms": [],
-                "private": []
-            },
-            "status": "trayicon_disconnect",
-            "last": "trayicon_disconnect"
-        }
-        self.CreateMenu()
-
-    def HideUnhideWindow(self, widget):
-
-        if self.frame.is_mapped:
-            self.frame.MainWindow.unmap()
-            self.frame.is_mapped = False
-        else:
-            self.frame.MainWindow.map()
-            # weird, but this allows us to easily a minimized nicotine from one
-            # desktop to another by clicking on the tray icon
-            if self.frame.minimized:
-                self.frame.MainWindow.present()
-
-            self.frame.MainWindow.grab_focus()
-            self.frame.is_mapped = True
-
-            self.frame.chatrooms.roomsctrl.ClearNotifications()
-            self.frame.privatechats.ClearNotifications()
-
-    def Create(self):
-
-        self.Load()
-        self.Draw()
-
-    def Load(self):
-
-        trayicon = gtk.StatusIcon()
-        self.trayicon = trayicon
-        self.HAVE_TRAYICON = True
-
-    def destroy_trayicon(self):
-
-        if not self.TRAYICON_CREATED:
-            return
-
-        self.TRAYICON_CREATED = 0
-        self.HAVE_TRAYICON = False
-        self.tray_popup_menu.destroy()
-        self.trayicon.set_visible(False)
-        self.trayicon = None
-
-    def Draw(self):
-
-        if not self.HAVE_TRAYICON or self.trayicon is None or self.TRAYICON_CREATED:
-            return
-
-        self.TRAYICON_CREATED = 1
-
-        self.trayicon.set_visible(True)
-        self.trayicon.connect("popup-menu", self.OnStatusIconPopup)
-        self.trayicon.connect("activate", self.OnStatusIconClicked)
-
-        self.SetImage(self.tray_status["status"])
-        self.SetToolTip("Nicotine+")
-
-    def SetImage(self, status=None):
-
-        # Abort if Trayicon module wasn't loaded
-        if not self.HAVE_TRAYICON or self.trayicon is None or not self.TRAYICON_CREATED:
-            return
-
-        try:
-            if status is not None:
-                self.tray_status["status"] = status
-
-            # Check for hilites, and display hilite icon if there is a room or private hilite
-            if self.tray_status["hilites"]["rooms"] == [] and self.tray_status["hilites"]["private"] == []:
-                # If there is no hilite, display the status
-                icon = self.tray_status["status"]
-            else:
-                icon = "trayicon_msg"
-
-            if icon != self.tray_status["last"]:
-                self.tray_status["last"] = icon
-
-            self.trayicon.set_from_pixbuf(self.frame.images[icon])
-
-        except Exception as e:
-            log.addwarning(_("ERROR: cannot set trayicon image: %(error)s") % {'error': e})
-
-    def CreateMenu(self):
-
-        try:
-
-            self.tray_popup_menu_server = popup0 = PopupMenu(self, False)
-
-            popup0.setup(
-                ("#" + _("Connect"), self.frame.OnConnect),
-                ("#" + _("Disconnect"), self.frame.OnDisconnect)
-            )
-
-            self.tray_popup_menu = popup = PopupMenu(self, False)
-
-            popup.setup(
-                ("#" + _("Hide / Show Nicotine+"), self.HideUnhideWindow),
-                (1, _("Server"), self.tray_popup_menu_server, self.OnPopupServer),
-                ("#" + _("Settings"), self.frame.OnSettings),
-                ("#" + _("Send Message"), self.frame.OnOpenPrivateChat),
-                ("#" + _("Lookup a User's IP"), self.frame.OnGetAUsersIP),
-                ("#" + _("Lookup a User's Info"), self.frame.OnGetAUsersInfo),
-                ("#" + _("Lookup a User's Shares"), self.frame.OnGetAUsersShares),
-                ("$" + _("Toggle Away"), self.frame.OnAway),
-                ("#" + _("Quit"), self.frame.OnExit)
-            )
-
-        except Exception as e:
-            log.addwarning(_('ERROR: tray menu, %(error)s') % {'error': e})
-
-    def OnPopupServer(self, widget):
-
-        items = self.tray_popup_menu_server.get_children()
-
-        if self.tray_status["status"] == "trayicon_disconnect":
-            items[0].set_sensitive(True)
-            items[1].set_sensitive(False)
-        else:
-            items[0].set_sensitive(False)
-            items[1].set_sensitive(True)
-        return
-
-    def OnStatusIconClicked(self, status_icon):
-        self.HideUnhideWindow(None)
-
-    def OnStatusIconPopup(self, status_icon, button, activate_time):
-
-        if button == 3:
-            self.tray_popup_menu.popup(None, None, None, None, button, activate_time)
-
-    def SetToolTip(self, string):
-        if self.trayicon is not None:
-            self.trayicon.set_tooltip_text(string)
-=======
-class gstreamer:
-    def __init__(self):
-        self.player = None
-        try:
-            gi.require_version('Gst', '1.0')
-            from gi.repository import Gst
-            Gst.init(None)
-        except Exception as error:  # noqa: F841
-            return
-        self.gst = Gst
-        try:
-            self.player = Gst.ElementFactory.make("playbin", "player")
-            fakesink = Gst.ElementFactory.make('fakesink', "my-fakesink")
-            self.player.set_property("video-sink", fakesink)
-        except Exception as error:
-            log.addwarning(_("ERROR: Gstreamer-python could not play: %(error)s") % {'error': error})
-            self.gst = self.player = None
-            return
-
-        self.bus = self.player.get_bus()
-        self.bus.add_signal_watch()
-        self.bus.connect('message', self.on_gst_message)
-
-    def play(self, path):
-        self.player.set_property('uri', "file://" + path)
-        self.player.set_state(self.gst.State.PLAYING)
-
-    def on_gst_message(self, bus, message):
-        t = message.type
-        if t == self.gst.MessageType.EOS:
-            self.player.set_state(self.gst.State.NULL)
-        elif t == self.gst.MessageType.ERROR:
-            self.player.set_state(self.gst.State.NULL)
->>>>>>> 57aeed3e
-
-
 class MainApp:
 
     def __init__(self, data_dir, config, plugins, trayicon, start_hidden, bindip, port):
