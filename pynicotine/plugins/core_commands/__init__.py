--- conflicted
+++ resolved
@@ -94,7 +94,13 @@
                 "usage": ["<room>"],
                 "usage_chatroom": ["[room]"]
             },
-<<<<<<< HEAD
+            "ip": {
+                "callback": self.ip_address_command,
+                "description": _("Show IP address or username"),
+                "group": _("Network Filters"),
+                "usage": ["<user or ip>"],
+                "usage_private_chat": ["[user]", "[ip]"]
+            },
             "ban": {
                 "callback": self.ban_command,
                 "description": _("Block connections from user or IP address"),
@@ -121,11 +127,6 @@
                 "callback": self.unignore_command,
                 "description": _("Remove user or IP address from ignore lists"),
                 "disable": ["cli"],
-=======
-            "ip": {
-                "callback": self.ip_address_command,
-                "description": _("Show IP address or username"),
->>>>>>> 1c20da20
                 "group": _("Network Filters"),
                 "usage": ["<user or ip>"],
                 "usage_private_chat": ["[user]", "[ip]"]
@@ -283,65 +284,6 @@
 
     """ Network Filters """
 
-<<<<<<< HEAD
-    def ban_command(self, args, user=None, **_unused):
-
-        if self.core.network_filter.is_ip_address(args):
-            banned_ip_address = self.core.network_filter.ban_user_ip(ip_address=args)
-        else:
-            if args:
-                user = args
-
-            banned_ip_address = None
-            self.core.network_filter.ban_user(user)
-
-        self.output(_("Banned %s") % (banned_ip_address or user))
-
-    def unban_command(self, args, user=None, **_unused):
-
-        if self.core.network_filter.is_ip_address(args):
-            unbanned_ip_addresses = self.core.network_filter.unban_user_ip(ip_address=args)
-
-            self.core.network_filter.unban_user(
-                self.core.network_filter.get_known_username(unbanned_ip_address) or unbanned_ip_address)
-        else:
-            if args:
-                user = args
-
-            unbanned_ip_addresses = self.core.network_filter.unban_user_ip(user)
-            self.core.network_filter.unban_user(user)
-
-        self.output(_("Unbanned %s") % (" & ".join(unbanned_ip_addresses) or user))
-
-    def ignore_command(self, args, user=None, **_unused):
-
-        if self.core.network_filter.is_ip_address(args):
-            ignored_ip_address = self.core.network_filter.ignore_user_ip(ip_address=args)
-        else:
-            if args:
-                user = args
-
-            ignored_ip_address = None
-            self.core.network_filter.ignore_user(user)
-
-        self.output(_("Ignored %s") % (ignored_ip_address or user))
-
-    def unignore_command(self, args, user=None, **_unused):
-
-        if self.core.network_filter.is_ip_address(args):
-            unignored_ip_addresses = self.core.network_filter.unignore_user_ip(ip_address=args)
-
-            self.core.network_filter.unignore_user(
-                self.core.network_filter.get_known_username(unignored_ip_address) or unignored_ip_address)
-        else:
-            if args:
-                user = args
-
-            unignored_ip_addresses = self.core.network_filter.unignore_user_ip(user)
-            self.core.network_filter.unignore_user(user)
-
-        self.output(_("Unignored %s") % (" & ".join(unignored_ip_addresses) or user))
-=======
     def ip_address_command(self, args, user=None, **_unused):
 
         if self.core.network_filter.is_ip_address(args):
@@ -358,7 +300,60 @@
             return
 
         self.output(online_ip_address)
->>>>>>> 1c20da20
+
+    def ban_command(self, args, user=None, **_unused):
+
+        if self.core.network_filter.is_ip_address(args):
+            banned_ip_address = self.core.network_filter.ban_user_ip(ip_address=args)
+        else:
+            if args:
+                user = args
+
+            banned_ip_address = None
+            self.core.network_filter.ban_user(user)
+
+        self.output(_("Banned %s") % (banned_ip_address or user))
+
+    def unban_command(self, args, user=None, **_unused):
+
+        if self.core.network_filter.is_ip_address(args):
+            unbanned_ip_addresses = self.core.network_filter.unban_user_ip(ip_address=args)
+            self.core.network_filter.unban_user(self.core.network_filter.get_online_username(args))
+        else:
+            if args:
+                user = args
+
+            unbanned_ip_addresses = self.core.network_filter.unban_user_ip(user)
+            self.core.network_filter.unban_user(user)
+
+        self.output(_("Unbanned %s") % (" & ".join(unbanned_ip_addresses) or user))
+
+    def ignore_command(self, args, user=None, **_unused):
+
+        if self.core.network_filter.is_ip_address(args):
+            ignored_ip_address = self.core.network_filter.ignore_user_ip(ip_address=args)
+        else:
+            if args:
+                user = args
+
+            ignored_ip_address = None
+            self.core.network_filter.ignore_user(user)
+
+        self.output(_("Ignored %s") % (ignored_ip_address or user))
+
+    def unignore_command(self, args, user=None, **_unused):
+
+        if self.core.network_filter.is_ip_address(args):
+            unignored_ip_addresses = self.core.network_filter.unignore_user_ip(ip_address=args)
+            self.core.network_filter.unignore_user(self.core.network_filter.get_online_username(args))
+        else:
+            if args:
+                user = args
+
+            unignored_ip_addresses = self.core.network_filter.unignore_user_ip(user)
+            self.core.network_filter.unignore_user(user)
+
+        self.output(_("Unignored %s") % (" & ".join(unignored_ip_addresses) or user))
 
     """ Configure Shares """
 
