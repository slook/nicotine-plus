--- conflicted
+++ resolved
@@ -57,14 +57,9 @@
                 "description": "Sample command description",
                 "aliases": ["demo"],
                 "callback": self.sample_command,
-<<<<<<< HEAD
-                "usage": ["<choice1|choice2>", "<second argument>", "[something else..]"],
-                "usage_chatroom": ["<choice55|choice2>", "<some thing>", "<something else..>"]
-=======
                 "callback_private_chat": self.sample_command,
-                "parameters": ["<choice1|choice2>", "<something..>"],
-                "parameters_chatroom": ["<choice55|choice2>"]
->>>>>>> fb35f7c5
+                "parameters": ["<choice1|choice2>", "<second argument>", "[something else..]"],
+                "parameters_chatroom": ["<choice55|choice2>", "<some thing>", "<something else..>"]
             },
             "quit": {
                 "aliases": ["q", "exit"],
