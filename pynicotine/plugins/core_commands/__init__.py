# COPYRIGHT (C) 2023 Nicotine+ Contributors
#
# GNU GENERAL PUBLIC LICENSE
#    Version 3, 29 June 2007
#
# This program is free software: you can redistribute it and/or modify
# it under the terms of the GNU General Public License as published by
# the Free Software Foundation, either version 3 of the License, or
# (at your option) any later version.
#
# This program is distributed in the hope that it will be useful,
# but WITHOUT ANY WARRANTY; without even the implied warranty of
# MERCHANTABILITY or FITNESS FOR A PARTICULAR PURPOSE.  See the
# GNU General Public License for more details.
#
# You should have received a copy of the GNU General Public License
# along with this program.  If not, see <http://www.gnu.org/licenses/>.

from pynicotine.pluginsystem import BasePlugin


class Plugin(BasePlugin):

    def __init__(self, *args, **kwargs):

        super().__init__(*args, **kwargs)

        self.main_group_name = _("%s Commands") % self.config.application_name
        self.commands = {
            "help": {
                "aliases": ["?"],
                "callback": self.help_command,
                "description": _("List available commands"),
                "group": self.main_group_name,
                "usage": ["[query]"]
            },
            "quit": {
                "aliases": ["q", "exit"],
                "callback": self.quit_command,
                "description": _("Quit Nicotine+"),
                "group": self.main_group_name,
                "usage": ["[-force]"]
            },
            "me": {
                "callback": self.me_command,
                "description": _("Say something in the third-person"),
                "disable": ["cli"],
                "group": _("Chat"),
                "usage": ["<something..>"]
            },
            "close": {
                "description": "Close private chat",
                "aliases": ["c"],
                "disable": ["cli"],
                "group": "Private Chat",
                "callback": self.close_command,
                "usage_chatroom": ["<user>"],
                "usage_private_chat": ["[user]"]
            },
            "pm": {
                "callback": self.pm_command,
                "description": _("Open private chat"),
                "disable": ["cli"],
                "group": _("Private Chat"),
                "usage": ["<user>"]
            },
            "sample": {
                "description": "Sample command description",
                "group": self.main_group_name,
                "aliases": ["demo"],
                "disable": ["private_chat"],
                "callback": self.sample_command,
                "callback_private_chat": self.sample_command,
                "usage": ["<choice1|choice2>", "<something..>"],
                "usage_chatroom": ["<choice55|choice2>"]
            },
            "join": {
                "aliases": ["j"],
                "callback": self.join_command,
                "description": _("Join chat room"),
                "disable": ["cli"],
                "group": _("Chat Rooms"),
                "usage": ["<room>"]
            },
            "leave": {
                "aliases": ["l"],
                "callback": self.leave_command,
                "description": _("Leave chat room"),
                "disable": ["cli"],
                "group": _("Chat Rooms"),
                "usage": ["<room>"],
                "usage_chatroom": ["[room]"]
            },
            "rescan": {
                "callback": self.rescan_command,
                "description": _("Rescan shares"),
                "group": _("Configure Shares"),
                "usage": ["[-force]"]
            },
            "shares": {
                "aliases": ["ls"],
                "callback": self.list_shares_command,
                "description": _("List shares"),
                "group": _("Configure Shares"),
                "usage": ["[public]", "[buddy]"]
            },
<<<<<<< HEAD
            "share": {
                "callback": self.share_command,
                "description": _("Add share"),
                "group": _("Configure Shares"),
                "usage": ["<public|buddy>", "<folder path>"]
            },
            "unshare": {
                "callback": self.unshare_command,
                "description": _("Remove share"),
                "group": _("Configure Shares"),
                "usage": ["<virtual name or folder path>"]
=======
            "search": {
                "aliases": ["s"],
                "callback": self.search_command,
                "description": _("Start global file search"),
                "disable": ["cli"],
                "group": _("Search Files"),
                "usage": ["<query>"]
            },
            "rsearch": {
                "aliases": ["rs"],
                "callback": self.search_rooms_command,
                "description": _("Search files in joined rooms"),
                "disable": ["cli"],
                "group": _("Search Files"),
                "usage": ["<query>"]
            },
            "bsearch": {
                "aliases": ["bs"],
                "callback": self.search_buddies_command,
                "description": _("Search files of all buddies"),
                "disable": ["cli"],
                "group": _("Search Files"),
                "usage": ["<query>"]
>>>>>>> 471b243a
            }
        }

    """ Application Commands """

    def help_command(self, args, user=None, room=None):

        if user is not None:
            command_interface = "private_chat"

        elif room is not None:
            command_interface = "chatroom"

        else:
            command_interface = "cli"

        search_query = " ".join(args.lower().split(" ", maxsplit=1))
        command_groups = self.parent.get_command_descriptions(  # pylint: disable=no-member
            command_interface, search_query=search_query
        )
        num_commands = sum(len(command_groups[x]) for x in command_groups)
        output_text = ""

        if not search_query:
            output_text += _("Listing %(num)i available commands:") % {"num": num_commands}
        else:
            output_text += _('Listing %(num)i available commands matching "%(query)s":') % {
                "num": num_commands,
                "query": search_query
            }

        for group_name, commands in command_groups.items():
            output_text += f"\n\n{group_name}:"

            for command_usage, description in commands:
                output_text += f"\n	{command_usage}  -  {description}"

        if not search_query:
            output_text += "\n\n" + _("Type %(command)s to list similar commands") % {"command": "/help [query]"}

        self.output(output_text)
        return True

    def quit_command(self, args, **_unused):

        force = (args.lstrip("- ") in ("force", "f"))

        if args and not force:
            self.output("Invalid option")
            return False

        if force:
            self.core.quit()
        else:
            self.core.confirm_quit()

        return True

    """ Chat """

    def me_command(self, args, **_unused):
        self.send_message("/me " + args)  # /me is sent as plain text

    """ Private Chat """

    def close_command(self, args, user=None, **_unused):

        if args:
            user = args

        if user not in self.core.privatechat.users:
            self.output(f"Not messaging with user {user}")
            return False

        self.output(f"Closing private chat of user {user}")
        self.core.privatechat.remove_user(user)
        return True

    def pm_command(self, args, **_unused):
        self.core.privatechat.show_user(args)

    def sample_command(self, _args, **_unused):
        self.output("Hello")
        return True

    """ Chat Rooms """

    def join_command(self, args, **_unused):
        self.core.chatrooms.show_room(args)

    def leave_command(self, args, room=None, **_unused):

        if args:
            room = args

        if room not in self.core.chatrooms.joined_rooms:
            self.output(_("Not joined in room %s") % room)
            return False

        self.core.chatrooms.remove_room(room)
        return True

    """ Configure Shares """

    def rescan_command(self, args, **_unused):

        force = (args.lstrip("- ") in ("force", "f"))

        if args and not force:
            self.output("Invalid option")
            return False

        self.core.shares.rescan_shares(force=force)
        return True

    def list_shares_command(self, args, **_unused):

        share_groups = self.core.shares.get_shared_folders()
        num_total = num_listed = 0

        for group_index, share_group in enumerate(share_groups):
            group_name = "buddy" if group_index == 1 else "public"
            num_shares = len(share_group)
            num_total += num_shares

            if not num_shares or args and group_name not in args.lower():
                continue

            self.output("\n" + f"{num_shares} {group_name} shares:")

            for virtual_name, folder_path, *_unused in share_group:
                self.output(f'• "{virtual_name}" {folder_path}')

            num_listed += num_shares

        self.output("\n" + f"{num_listed} shares listed ({num_total} configured)")

<<<<<<< HEAD
    def share_command(self, args, **_unused):

        args_split = args.split(maxsplit=1)
        group_name, folder_path = args_split[0], args_split[1].strip(' "')

        new_mapping = self.core.shares.new_folder_mapping(group_name=group_name, folder_path=folder_path)

        if not new_mapping:
            return False

        virtual_name = new_mapping[0]

        self.output(f"Added {group_name} share \"{virtual_name}\" (rescan required)")
        return True

    def unshare_command(self, args, **_unused):

        virtual_name_or_folder_path = args.strip(' "')
        share_groups = self.core.shares.get_shared_folders(use_config_keys=True)

        for group_index, shared_folders in enumerate(share_groups):
            group_name = "buddy" if group_index == 1 else "public"

            for virtual_name, folder_path, *_unused in shared_folders:
                if virtual_name_or_folder_path.lower() not in (virtual_name.lower(), folder_path.lower()):
                    continue

                mapping = (virtual_name, folder_path)

                if mapping not in shared_folders:
                    continue

                shared_folders.remove(mapping)
                self.output(f"Removed {group_name} share \"{virtual_name}\" (rescan required)")
                return True

        self.output(f"No share with name \"{virtual_name_or_folder_path}\"")
        return False
=======
    """ Search Files """

    def search_command(self, args, **_unused):
        self.core.search.do_search(args, "global")

    def search_rooms_command(self, args, **_unused):
        self.core.search.do_search(args, "rooms")

    def search_buddies_command(self, args, **_unused):
        self.core.search.do_search(args, "buddies")
>>>>>>> 471b243a
<|MERGE_RESOLUTION|>--- conflicted
+++ resolved
@@ -104,7 +104,6 @@
                 "group": _("Configure Shares"),
                 "usage": ["[public]", "[buddy]"]
             },
-<<<<<<< HEAD
             "share": {
                 "callback": self.share_command,
                 "description": _("Add share"),
@@ -116,7 +115,7 @@
                 "description": _("Remove share"),
                 "group": _("Configure Shares"),
                 "usage": ["<virtual name or folder path>"]
-=======
+            },
             "search": {
                 "aliases": ["s"],
                 "callback": self.search_command,
@@ -140,7 +139,6 @@
                 "disable": ["cli"],
                 "group": _("Search Files"),
                 "usage": ["<query>"]
->>>>>>> 471b243a
             }
         }
 
@@ -278,7 +276,6 @@
 
         self.output("\n" + f"{num_listed} shares listed ({num_total} configured)")
 
-<<<<<<< HEAD
     def share_command(self, args, **_unused):
 
         args_split = args.split(maxsplit=1)
@@ -317,7 +314,7 @@
 
         self.output(f"No share with name \"{virtual_name_or_folder_path}\"")
         return False
-=======
+
     """ Search Files """
 
     def search_command(self, args, **_unused):
@@ -327,5 +324,4 @@
         self.core.search.do_search(args, "rooms")
 
     def search_buddies_command(self, args, **_unused):
-        self.core.search.do_search(args, "buddies")
->>>>>>> 471b243a
+        self.core.search.do_search(args, "buddies")