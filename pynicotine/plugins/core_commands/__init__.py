# COPYRIGHT (C) 2023 Nicotine+ Contributors
#
# GNU GENERAL PUBLIC LICENSE
#    Version 3, 29 June 2007
#
# This program is free software: you can redistribute it and/or modify
# it under the terms of the GNU General Public License as published by
# the Free Software Foundation, either version 3 of the License, or
# (at your option) any later version.
#
# This program is distributed in the hope that it will be useful,
# but WITHOUT ANY WARRANTY; without even the implied warranty of
# MERCHANTABILITY or FITNESS FOR A PARTICULAR PURPOSE.  See the
# GNU General Public License for more details.
#
# You should have received a copy of the GNU General Public License
# along with this program.  If not, see <http://www.gnu.org/licenses/>.

from pynicotine.pluginsystem import BasePlugin


class Plugin(BasePlugin):

    def __init__(self, *args, **kwargs):

        super().__init__(*args, **kwargs)

        self.commands = {
<<<<<<< HEAD
            "help": {
                "aliases": ["?"],
                "callback": self.help_command,
                "description": "List commands",
                "usage": ["[query]"]
=======
            "quit": {
                "aliases": ["q", "exit"],
                "callback": self.quit_command,
                "description": _("Quit Nicotine+"),
                "usage": ["[-force]"]
            },
            "close": {
                "description": "Close private chat",
                "aliases": ["c"],
                "disable": ["cli"],
                "group": "Private Chat",
                "callback": self.close_command,
                "usage_chatroom": ["<user>"],
                "usage_private_chat": ["[user]"]
            },
            "sample": {
                "description": "Sample command description",
                "aliases": ["demo"],
                "disable": ["private_chat"],
                "callback": self.sample_command,
                "callback_private_chat": self.sample_command,
                "usage": ["<choice1|choice2>", "<something..>"],
                "usage_chatroom": ["<choice55|choice2>"]
>>>>>>> 69eb7192
            },
            "rescan": {
                "callback": self.rescan_command,
                "description": _("Rescan shares"),
                "group": _("Configure Shares"),
                "usage": ["[-force]"]
            },
            "hello": {
                "aliases": ["echo", "greet"],
                "callback": self.hello_command,
                "description": "Print something",
                "group": _("Message"),
                "usage": ["[something..]"]
            },
            "away": {
                "aliases": ["a"],
                "callback": self.away_command,
                "description": _("Toggle away status")
            },
            "plugin": {
                "callback": self.plugin_handler_command,
                "description": _("Load or unload a plugin"),
                "usage": ["<toggle|enable|disable>", "<plugin_name>"]
            },
            "quit": {
                "aliases": ["q", "exit"],
                "callback": self.quit_command,
                "description": _("Quit Nicotine+"),
                "usage": ["[-force]"]
            },
            "clear": {
                "aliases": ["cl"],
                "callback": self.clear_command,
                "description": _("Clear chat window"),
                "disable": ["cli"],
                "group": _("Chat"),
            },
            "ctcp": {
                "callback": self.ctcp_command,
                "description": _("Send client-to-client protocol query"),
                "disable": ["cli"],
                "group": _("Chat"),
                "usage": ["<version|ping>", "[user]"]
            },
            "join": {
                "aliases": ["j"],
                "callback": self.join_chat_command,
                "description": _("Join chat room"),
                "disable": ["cli"],
                "group": _("Chat Rooms"),
                "usage": ["<room>"]
            },
            "me": {
                "callback": self.me_chat_command,
                "description": _("Say something in the third-person"),
                "disable": ["cli"],
                "group": _("Chat"),
                "usage": ["<something..>"]
            },
            "msg": {
                "aliases": ["m"],
                "callback": self.msg_chat_command,
                "description": _("Send private message to user"),
                "disable": ["cli"],
                "group": _("Private Chat"),
                "usage": ["<user>", "<message..>"]
            },
            "pm": {
                "callback": self.pm_chat_command,
                "description": _("Open private chat window for user"),
                "disable": ["cli"],
                "group": _("Private Chat"),
                "usage": ["<user>"]
            },
            "say": {
                "callback": self.say_chat_command,
                "description": _("Say message in specified chat room"),
                "disable": ["cli"],
                "group": _("Chat Rooms"),
                "usage": ["<room>", "<message..>"]
            },
            "close": {
                "aliases": ["c"],
                "callback": self.close_command,
                "description": _("Close private chat"),
                "disable": ["cli"],
                "group": _("Private Chat"),
                "usage": ["<user>"],
                "usage_private_chat": ["[user]"]
            },
            "leave": {
                "aliases": ["l"],
                "callback": self.leave_command,
                "description": _("Leave chat room"),
                "disable": ["cli"],
                "group": _("Chat Rooms"),
                "usage": ["<room>"],
                "usage_chatroom": ["[room]"]
            },
            "now": {
                "callback": self.now_playing_command,
                "description": _("Display the Now Playing script's output"),
                # "disable": ["cli"],
                "group": _("Now Playing"),
            },
            "add": {
                "aliases": ["buddy"],
                "callback": self.add_buddy_command,
                "description": _("Add user to buddy list"),
                "group": _("Users"),
                "usage": ["<user>"],
                "usage_private_chat": ["[user]"]
            },
            "rem": {
                "aliases": ["unbuddy"],
                "callback": self.remove_buddy_command,
                "description": _("Remove user from buddy list"),
                "group": _("Users"),
                "usage": ["<buddy>"],
                "usage_private_chat": ["[buddy]"]
            },
            "info": {
                "aliases": ["whois", "w"],
                "callback": self.whois_user_command,
                "description": _("Show user profile information and interests"),
                "disable": ["cli"],
                "group": _("Users"),
                "usage": ["<user>"],
                "usage_private_chat": ["[user]"]
            },
            "browse": {
                "aliases": ["b"],
                "callback": self.browse_user_command,
                "description": _("Browse files of user"),
                "disable": ["cli"],
                "group": _("Users"),
                "usage": ["<user>"],
                "usage_private_chat": ["[user]"]
            },
            "ip": {
                "callback": self.ip_user_command,
                "description": _("Show IP address of user or username from IP"),
                "group": _("Network Filters"),
                "usage": ["<user or ip>"],
                "usage_private_chat": ["[user]", "[ip]"]
            },
            "ban": {
                "callback": self.ban_command,
                "description": _("Stop connections from user or IP address"),
                "group": _("Network Filters"),
                "usage": ["<user or ip>"],
                "usage_private_chat": ["[user]", "[ip]"]
            },
            "unban": {
                "callback": self.unban_command,
                "description": _("Remove user or IP address from ban lists"),
                "group": _("Network Filters"),
                "usage": ["<user or ip>"],
                "usage_private_chat": ["[user]", "[ip]"]
            },
            "ignore": {
                "callback": self.ignore_command,
                "description": _("Silence chat messages from user or IP address"),
                "disable": ["cli"],
                "group": _("Network Filters"),
                "usage": ["<user or ip>"],
                "usage_private_chat": ["[user]", "[ip]"]
            },
            "unignore": {
                "callback": self.unignore_command,
                "description": _("Remove user or IP address from chat ignore lists"),
                "disable": ["cli"],
                "group": _("Network Filters"),
                "usage": ["<user or ip>"],
                "usage_private_chat": ["[user]", "[ip]"]
            },
            "search": {
                "aliases": ["s"],
                "callback": self.search_command,
                "description": _("Start global file search"),
                "disable": ["cli"],
                "group": _("Search Files"),
                "usage": ["<query>"]
            },
            "rsearch": {
                "aliases": ["rs"],
                "callback": self.search_rooms_command,
                "description": _("Search files in joined rooms"),
                "disable": ["cli"],
                "group": _("Search Files"),
                "usage": ["<query>"]
            },
            "bsearch": {
                "aliases": ["bs"],
                "callback": self.search_buddies_command,
                "description": _("Search files of all buddies"),
                "disable": ["cli"],
                "group": _("Search Files"),
                "usage": ["<query>"]
            },
            "usearch": {
                "aliases": ["us"],
                "callback": self.search_user_command,
                "description": _("Search a user's shared files"),
                "disable": ["cli"],
                "group": _("Search Files"),
                "usage": ["<\"user name\">", "<query>"]
            },
            "shares": {
                "aliases": ["ls"],
                "callback": self.list_shares_command,
                "description": _("List shares"),
                "group": _("Configure Shares"),
                "usage": ["[public]", "[buddy]"]
            },
            "share": {
                "callback": self.share_command,
                "description": _("Add share"),
                "group": _("Configure Shares"),
                "usage": ["<public|buddy>", "<folder path>"]
            },
            "unshare": {
                "callback": self.unshare_command,
                "description": _("Remove share"),
                "group": _("Configure Shares"),
                "usage": ["<public|buddy>", "<virtual name>"]
            }
        }

<<<<<<< HEAD
    def help_command(self, args, user=None, room=None):

        if user is not None:
            command_list = self.parent.private_chat_commands
            interface = "private_chat"  # _("_")
            prefix = "/"

        elif room is not None:
            command_list = self.parent.chatroom_commands
            interface = "chatroom"
            prefix = "/"

        else:
            command_list = self.parent.cli_commands
            interface = "cli"
            prefix = ""

        query = args.split(" ", maxsplit=1)[0].lower().lstrip("/")
        command_groups = {}
        num_commands = 0

        for command, data in command_list.items():
            command_message = command
            aliases = f", {prefix}".join(data.get("aliases", []))
            description = data.get("description", "No description")
            group = data.get("group", f"{self.config.application_name} {_('Commands')}")
            usage = " ".join(data.get(f"usage_{interface}", data.get("usage", [])))

            if aliases:
                command_message += f", {prefix}" + aliases

            if usage:
                command_message += " " + usage

            if args and query not in command_message and query not in group.lower():
                continue

            num_commands += 1

            if interface == "cli":
                # Improved layout for fixed width output
                command_message = command_message.lstrip("/").ljust(24)

            if group not in command_groups:
                command_groups[group] = []

            command_groups[group].append(f"    {command_message}  -  {description}")

        if not num_commands:
            self.output(f"Unknown command: {prefix}{query}. Type {prefix}help for a list of commands.")
            return False

        output = f"Listing {num_commands} {interface} commands"

        if query:
            output += " " + f"matching \"{query}\":"
        else:
            output += ":"

        for group, commands in command_groups.items():
            output += "\n\n" + "  " + group + ":"

            for command in commands:
                output += "\n" + command

        output += "\n"

        if not query:
            output += "\n" + f"Type {prefix}help [query] (without brackets) to list similar commands or aliases"

        if prefix:
            output += "\n" + "Start a command using / (forward slash)"

        self.output(output)
        return True

    """ Chats """

    def clear_command(self, args, user=None, room=None):

        if args:
            return

        if room is not None:
            self.core.chatrooms.clear_room_messages(room)

        elif user is not None:
            self.core.privatechat.clear_private_messages(user)
=======
    """ Application Commands """

    def quit_command(self, args, **_unused):

        force = (args.lstrip("- ") in ("force", "f"))

        if args and not force:
            self.output("Invalid option")
            return False

        if force:
            self.core.quit()
        else:
            self.core.confirm_quit()

        return True

    """ Private Chats """
>>>>>>> 69eb7192

    def close_command(self, args, user=None, **_unused):

        if args:
            user = args

        if user not in self.core.privatechat.users:
            self.output(_("Not messaging with user %s") % user)
            return False

        self.output(_("Closing private chat of user %s") % user)
        self.core.privatechat.remove_user(user)
        return True

    def ctcp_command(self, args, user=None, **_unused):

        args_split = args.split(maxsplit=1)
        ctcp_query = getattr(self.core.privatechat, f"CTCP_{args_split[0].upper()}")

        if len(args_split) > 1:
            user = args_split[1]

        elif user is None:
            user = self.core.login_username

        self.send_private(user, ctcp_query)

    def join_chat_command(self, args, **_unused):
        self.core.chatrooms.show_room(args)

    def leave_command(self, args, room=None, **_unused):

        if args:
            room = args

        if room not in self.core.chatrooms.joined_rooms:
            self.output(_("Not joined in room %s") % room)
            return False

        self.core.chatrooms.remove_room(room)
        return True

    def me_chat_command(self, args, **_unused):
        self.send_message("/me " + args)  # /me is sent as plain text

    def msg_chat_command(self, args, **_unused):

        args_split = args.split(maxsplit=1)
        user, text = args_split[0], args_split[1]

        self.send_private(user, text, show_ui=True, switch_page=False)

    def pm_chat_command(self, args, **_unused):
        self.core.privatechat.show_user(args)

    def say_chat_command(self, args, **_unused):

        args_split = args.split(maxsplit=1)
        room, text = args_split[0], args_split[1]

        self.send_public(room, text)

    """ Now Playing """

    def now_playing_command(self, _args, **_unused):
        # TODO: Untested, move np into a new plugin
        self.core.now_playing.display_now_playing(
            callback=lambda np_message: self.echo_message(np_message))

    """ Configure Shares """

    def rescan_command(self, args, **_unused):

        force = (args.lstrip("- ") in ("force", "f"))

        if args and not force:
            self.output("Invalid option")
            return False

        self.core.shares.rescan_shares(force=force)
        return True

    def list_shares_command(self, args, **_unused):

        share_groups = self.core.shares.get_shared_folders()
        num_total = num_listed = 0

        for share_index, share_group in enumerate(share_groups):
            group_name = "buddy" if share_index == 1 else "public"
            num_shares = len(share_group)
            num_total += num_shares

            if not num_shares or args and group_name not in args.lower():
                continue

            self.output("\n" + f"{num_shares} {group_name} shares:")

            for virtual_name, folder_path, *_unused in share_group:
                self.output(f'• "{virtual_name}" {folder_path}')

            num_listed += num_shares

        self.output("\n" + f"{num_listed} shares listed ({num_total} configured)")

    def share_command(self, args, **_unused):

        args_split = args.split(maxsplit=1)
        group, path = args_split[0], args_split[1]

        # TODO: self.core.shares.add_share()
        #       "virtual name" can be derived from the entered folder,
        #       so that it's not needed to specify a string manually.

        # TODO: remove this debug output line
        self.output(f"Not implemented. Entered arguments: group='{group}' path='{path}'")

    def unshare_command(self, args, **_unused):

        args_split = args.split(maxsplit=1)
        group, name = args_split[0], args_split[1]

        # TODO: self.core.shares.remove_share()
        # TODO: remove this debug output line
        self.output(f"Not implemented. Entered arguments: group='{group}' name='{name}'")

    """ Users """

    def add_buddy_command(self, args, user=None, **_unused):

        if args:
            user = args

        self.core.userlist.add_buddy(user)

    def remove_buddy_command(self, args, user=None, **_unused):

        if args:
            user = args

        self.core.userlist.remove_buddy(user)

    """ Network Filters """

    def ban_command(self, args, user=None, **_unused):

        if self.core.network_filter.is_ip_address(args):
            banned_ip_address = self.core.network_filter.ban_user_ip(ip_address=args)
        else:
            if args:
                user = args

            banned_ip_address = None
            self.core.network_filter.ban_user(user)

        self.output(_("Banned %s") % (banned_ip_address or user))

    def unban_command(self, args, user=None, **_unused):

        if self.core.network_filter.is_ip_address(args):
            unbanned_ip_address = self.core.network_filter.unban_user_ip(ip_address=args)

            self.core.network_filter.unban_user(
                self.core.network_filter.get_known_username(unbanned_ip_address) or unbanned_ip_address)
        else:
            if args:
                user = args

            unbanned_ip_address = self.core.network_filter.unban_user_ip(user)
            self.core.network_filter.unban_user(user)

        self.output(_("Unbanned %s") % (unbanned_ip_address or user))

    def ignore_command(self, args, user=None, **_unused):

        if self.core.network_filter.is_ip_address(args):
            ignored_ip_address = self.core.network_filter.ignore_user_ip(ip_address=args)
        else:
            if args:
                user = args

            ignored_ip_address = None
            self.core.network_filter.ignore_user(user)

        self.output(_("Ignored %s") % (ignored_ip_address or user))

    def unignore_command(self, args, user=None, **_unused):

        if self.core.network_filter.is_ip_address(args):
            unignored_ip_address = self.core.network_filter.unignore_user_ip(ip_address=args)

            self.core.network_filter.unignore_user(
                self.core.network_filter.get_known_username(unignored_ip_address) or unignored_ip_address)
        else:
            if args:
                user = args

            unignored_ip_address = self.core.network_filter.unignore_user_ip(user)
            self.core.network_filter.unignore_user(user)

        self.output(_("Unignored %s") % (unignored_ip_address or user))

    def ip_user_command(self, args, user=None, **_unused):

        if self.core.network_filter.is_ip_address(args):
            self.output(self.core.network_filter.get_known_username(args))
            return

        if args:
            user = args

        known_ip_address = self.core.network_filter.get_known_ip_address(user) or False

        if not known_ip_address:
            self.core.request_ip_address(user)
            return

        self.output(known_ip_address)

    def whois_user_command(self, args, user=None, **_unused):

        if args:
            user = args

        self.core.userinfo.show_user(user)

    def browse_user_command(self, args, user=None, **_unused):

        if args:
            user = args

        self.core.userbrowse.browse_user(user)

    """ Search Files """

    def search_user_command(self, args, user=None, **_unused):

        from shlex import split

        try:
            args_split = split(args)

        except ValueError as error:
            self.output(error)
            return False

        # Support "user name" with spaces in optional quotes
        user = args_split[0]

        # Don't require quotes around search term query
        if len(args_split) == 2:
            query = args_split[1]
        else:
            query = args.strip('" ')[len(user):].strip('" ')

        # TODO: remove this debug output line
        self.output(f"Entered arguments: user='{user}' query='{query}'")

        self.core.search.do_search(query, "user", user=user)
        return True

    def search_command(self, args, **_unused):
        self.core.search.do_search(args, "global")

    def search_rooms_command(self, args, **_unused):
        self.core.search.do_search(args, "rooms")

    def search_buddies_command(self, args, **_unused):
        self.core.search.do_search(args, "buddies")

    """ Core Application Commands """

    def away_command(self, _args, **_unused):
        self.core.set_away_mode(self.core.user_status != 1, save_state=True)  # 1 = UserStatus.AWAY
        self.output(_("Status is now %s") % (_("Online") if self.core.user_status == 2 else _("Away")))

    def hello_command(self, args, **_unused):
        self.output(_("Hello there!") + " " + args)

    def plugin_handler_command(self, args, **_unused):

        args_split = args.split(maxsplit=1)
        action, plugin_name = args_split[0], args_split[1].strip('"')
        func = getattr(self.parent, f"{action}_plugin")

        return func(plugin_name)

    def quit_command(self, args, user=None, room=None):

        force = (args.lstrip("- ") in ("force", "f"))

        if args and not force:
            self.output("Invalid option")
            return False

        # TODO: remove debug log code
        if user is not None:
            interface = "private_chat"

        elif room is not None:
            interface = "chatroom"

        else:
            interface = "cli"

        if not force:
            self.log(f"Asking to exit application on {interface} command {args}")  # TODO: remove debug log code

            self.core.confirm_quit()

            if interface == "cli":
                self.output("Headless quit needs [force] due to no support for cli confirmation prompt in core")  # TODO

            return True

        self.log(f"Quitting on {interface} command {args}")
        self.core.quit()
        return True

    def shutdown_notification(self):
        self.log("Shutdown!")<|MERGE_RESOLUTION|>--- conflicted
+++ resolved
@@ -26,37 +26,11 @@
         super().__init__(*args, **kwargs)
 
         self.commands = {
-<<<<<<< HEAD
             "help": {
                 "aliases": ["?"],
                 "callback": self.help_command,
                 "description": "List commands",
                 "usage": ["[query]"]
-=======
-            "quit": {
-                "aliases": ["q", "exit"],
-                "callback": self.quit_command,
-                "description": _("Quit Nicotine+"),
-                "usage": ["[-force]"]
-            },
-            "close": {
-                "description": "Close private chat",
-                "aliases": ["c"],
-                "disable": ["cli"],
-                "group": "Private Chat",
-                "callback": self.close_command,
-                "usage_chatroom": ["<user>"],
-                "usage_private_chat": ["[user]"]
-            },
-            "sample": {
-                "description": "Sample command description",
-                "aliases": ["demo"],
-                "disable": ["private_chat"],
-                "callback": self.sample_command,
-                "callback_private_chat": self.sample_command,
-                "usage": ["<choice1|choice2>", "<something..>"],
-                "usage_chatroom": ["<choice55|choice2>"]
->>>>>>> 69eb7192
             },
             "rescan": {
                 "callback": self.rescan_command,
@@ -286,7 +260,8 @@
             }
         }
 
-<<<<<<< HEAD
+    """ Application Commands """
+
     def help_command(self, args, user=None, room=None):
 
         if user is not None:
@@ -363,20 +338,20 @@
         self.output(output)
         return True
 
-    """ Chats """
-
-    def clear_command(self, args, user=None, room=None):
-
-        if args:
-            return
-
-        if room is not None:
-            self.core.chatrooms.clear_room_messages(room)
-
-        elif user is not None:
-            self.core.privatechat.clear_private_messages(user)
-=======
-    """ Application Commands """
+    def away_command(self, _args, **_unused):
+        self.core.set_away_mode(self.core.user_status != 1, save_state=True)  # 1 = UserStatus.AWAY
+        self.output(_("Status is now %s") % (_("Online") if self.core.user_status == 2 else _("Away")))
+
+    def hello_command(self, args, **_unused):
+        self.output(_("Hello there!") + " " + args)
+
+    def plugin_handler_command(self, args, **_unused):
+
+        args_split = args.split(maxsplit=1)
+        action, plugin_name = args_split[0], args_split[1].strip('"')
+        func = getattr(self.parent, f"{action}_plugin")
+
+        return func(plugin_name)
 
     def quit_command(self, args, **_unused):
 
@@ -393,8 +368,23 @@
 
         return True
 
+    """ Chats """
+
+    def clear_command(self, args, user=None, room=None):
+
+        if args:
+            return
+
+        if room is not None:
+            self.core.chatrooms.clear_room_messages(room)
+
+        elif user is not None:
+            self.core.privatechat.clear_private_messages(user)
+
+    def me_chat_command(self, args, **_unused):
+        self.send_message("/me " + args)  # /me is sent as plain text
+
     """ Private Chats """
->>>>>>> 69eb7192
 
     def close_command(self, args, user=None, **_unused):
 
@@ -422,6 +412,18 @@
 
         self.send_private(user, ctcp_query)
 
+    def msg_chat_command(self, args, **_unused):
+
+        args_split = args.split(maxsplit=1)
+        user, text = args_split[0], args_split[1]
+
+        self.send_private(user, text, show_ui=True, switch_page=False)
+
+    def pm_chat_command(self, args, **_unused):
+        self.core.privatechat.show_user(args)
+
+    """ Chat Rooms """
+
     def join_chat_command(self, args, **_unused):
         self.core.chatrooms.show_room(args)
 
@@ -436,19 +438,6 @@
 
         self.core.chatrooms.remove_room(room)
         return True
-
-    def me_chat_command(self, args, **_unused):
-        self.send_message("/me " + args)  # /me is sent as plain text
-
-    def msg_chat_command(self, args, **_unused):
-
-        args_split = args.split(maxsplit=1)
-        user, text = args_split[0], args_split[1]
-
-        self.send_private(user, text, show_ui=True, switch_page=False)
-
-    def pm_chat_command(self, args, **_unused):
-        self.core.privatechat.show_user(args)
 
     def say_chat_command(self, args, **_unused):
 
@@ -662,56 +651,4 @@
         self.core.search.do_search(args, "rooms")
 
     def search_buddies_command(self, args, **_unused):
-        self.core.search.do_search(args, "buddies")
-
-    """ Core Application Commands """
-
-    def away_command(self, _args, **_unused):
-        self.core.set_away_mode(self.core.user_status != 1, save_state=True)  # 1 = UserStatus.AWAY
-        self.output(_("Status is now %s") % (_("Online") if self.core.user_status == 2 else _("Away")))
-
-    def hello_command(self, args, **_unused):
-        self.output(_("Hello there!") + " " + args)
-
-    def plugin_handler_command(self, args, **_unused):
-
-        args_split = args.split(maxsplit=1)
-        action, plugin_name = args_split[0], args_split[1].strip('"')
-        func = getattr(self.parent, f"{action}_plugin")
-
-        return func(plugin_name)
-
-    def quit_command(self, args, user=None, room=None):
-
-        force = (args.lstrip("- ") in ("force", "f"))
-
-        if args and not force:
-            self.output("Invalid option")
-            return False
-
-        # TODO: remove debug log code
-        if user is not None:
-            interface = "private_chat"
-
-        elif room is not None:
-            interface = "chatroom"
-
-        else:
-            interface = "cli"
-
-        if not force:
-            self.log(f"Asking to exit application on {interface} command {args}")  # TODO: remove debug log code
-
-            self.core.confirm_quit()
-
-            if interface == "cli":
-                self.output("Headless quit needs [force] due to no support for cli confirmation prompt in core")  # TODO
-
-            return True
-
-        self.log(f"Quitting on {interface} command {args}")
-        self.core.quit()
-        return True
-
-    def shutdown_notification(self):
-        self.log("Shutdown!")+        self.core.search.do_search(args, "buddies")