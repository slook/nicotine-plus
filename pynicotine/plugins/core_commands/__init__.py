# COPYRIGHT (C) 2022 Nicotine+ Team
#
# GNU GENERAL PUBLIC LICENSE
#    Version 3, 29 June 2007
#
# This program is free software: you can redistribute it and/or modify
# it under the terms of the GNU General Public License as published by
# the Free Software Foundation, either version 3 of the License, or
# (at your option) any later version.
#
# This program is distributed in the hope that it will be useful,
# but WITHOUT ANY WARRANTY; without even the implied warranty of
# MERCHANTABILITY or FITNESS FOR A PARTICULAR PURPOSE.  See the
# GNU General Public License for more details.
#
# You should have received a copy of the GNU General Public License
# along with this program.  If not, see <http://www.gnu.org/licenses/>.

from pynicotine.pluginsystem import BasePlugin


class Plugin(BasePlugin):

    def __init__(self, *args, **kwargs):

        super().__init__(*args, **kwargs)

        commands = {
            "help": {
                "callback": self.help_command,
                "description": "List commands",
                "usage": ["[query]"],
                "aliases": ["?"]
            },
            "rescan": {
                "callback": self.rescan_command,
                "description": _("Rescan shares"),
                "usage": ["[-force]"],
                "group": _("Shares")
            },
            "hello": {
                "callback": self.hello_command,
                "description": "Print something",
                "usage": ["[something..]"],
                "aliases": ["echo", "greet"],
                "group": _("Message")
            },
            "away": {
                "callback": self.away_command,
                "description": _("Toggle away status"),
                "aliases": ["a"]
            },
            "quit": {
                "callback": self.quit_command,
                "description": _("Quit Nicotine+"),
                "usage": ["[-force]", ""],  # "" disallow extra args
                "aliases": ["q", "exit"]
            },

            "add": {
                "callback": self.add_buddy_command,
                "description": _("Add user to buddy list"),
                "usage": ["<user>"],
                "aliases": ["buddy"],
                "group": _("Users")
            },
            "rem": {
                "callback": self.remove_buddy_command,
                "description": _("Remove user from buddy list"),
                "usage": ["<buddy>"],
                "aliases": ["unbuddy"],
                "group": _("Users")
            },
            "ban": {
                "callback": self.ban_user_command,
                "description": _("Stop connections from user"),
                "usage": ["<user>"],
                "group": _("Users")
            },
            "unban": {
                "callback": self.unban_user_command,
                "description": _("Remove user from ban list"),
                "usage": ["<user>"],
                "group": _("Users")
            },
            "block": {  # new untested
                "callback": self.block_user_ip_command,
                "description": _("Stop all connections from same IP as user"),
                "usage": ["<user>"],
                "group": _("Network Filters")
            },
            "unblock": {  # new untested
                "callback": self.unblock_user_ip_command,
                "description": _("Remove user's IP address from block list"),
                "usage": ["<user>"],
                "group": _("Network Filters")
            },

            "ip": {
                "callback": self.ip_user_command,
                "description": _("Show IP address of user"),
                "usage": ["<user>"],
                "group": _("Network Filters")
            },

        }

        chat_commands = {
            "clear": {
                "callback": self.clear_command,
                "description": _("Clear chat window"),
                "usage": [""],  # "" disallow any args
                "aliases": ["cl"],
                "group": _("Chat")
            },
            "join": {
                "callback": self.join_chat_command,
                "description": _("Join chat room"),
                "usage": ["<room>"],
                "aliases": ["j"],
                "group": _("Chat Rooms")
            },
            "me": {
                "callback": self.me_chat_command,
                "description": _("Say something in the third-person"),
                "usage": ["<something..>"],
                "group": _("Chat")
            },
            "msg": {
                "callback": self.msg_chat_command,
                "description": _("Send private message to user"),
                "usage": ["<user>", "<message..>"],
                "aliases": ["m"],
                "group": _("Private Chat")
            },
            "pm": {
                "callback": self.pm_chat_command,
                "description": _("Open private chat window for user"),
                "usage": ["<user>"],
                "group": _("Private Chat")
            },
            "say": {
                "callback": self.say_chat_command,
                "description": _("Say message in specified chat room"),
                "usage": ["<room>", "<message..>"],
                "group": _("Chat Rooms")
            },
            "ctcpversion": {
                "callback": self.ctcpversion_command,
                "description": _("Ask for a user's client version"),
                "usage": ["[user]"],
            },

            "ignore": {
                "callback": self.ignore_user_command,
                "description": _("Silence chat messages from user"),
                "usage": ["<user>"],
                "group": _("Users")
            },
            "unignore": {
                "callback": self.unignore_user_command,
                "description": _("Remove user from ignore list"),
                "usage": ["<user>"],
                "group": _("Users")
            },
            "ignoreip": {
                "callback": self.ignore_user_ip_command,
                "description": _("Silence chat messages from IP address of user"),
                "usage": ["<user>"],
                "group": _("Network Filters")
            },
            "unignoreip": {  # new
                "callback": self.unignore_user_ip_command,
                "description": _("Remove user's IP address from chat ignore list"),
                "usage": ["<user>"],
                "group": _("Network Filters")
            },

            "ipignore": {  # new untested
                "callback": self.ignore_ip_command,
                "description": _("Silence chat from anyone at IP address"),
                "usage": ["<ip_address>"],
                "group": _("Network Filters")
            },
            "ipunignore": {  # new untested
                "callback": self.unignore_ip_command,
                "description": _("Remove IP address from chat ignore list"),
                "usage": ["<ip_address>"],
                "group": _("Network Filters")
            },

            "whois": {
                "callback": self.whois_user_command,
                "description": _("Show info about user"),
                "usage": ["<user>"],
                "aliases": ["info"],  # new
                "group": _("Users")
            },
            "browse": {
                "callback": self.browse_user_command,
                "description": _("Browse files of user"),
                "usage": ["<user>"],
                "aliases": ["b"],
                "group": _("Users")
            },

        }

        chatroom_commands = {
            "close": {
                "callback": self.close_command,
                "description": _("Close private chat"),
                "usage": ["<user>"],
                "aliases": ["c"],
                "group": _("Private Chat")
            },
            "leave": {
                "callback": self.leave_command,
                "description": _("Leave chat room"),
                "usage": ["[room]"],
                "aliases": ["l"],
                "group": _("Chat Rooms")
            },

        }

        private_chat_commands = {
            "close": {
                "callback": self.close_command,
                "description": _("Close private chat"),
                "usage": ["[user]"],
                "aliases": ["c"],
                "group": _("Private Chat")
            },
            "leave": {
                "callback": self.leave_command,
                "description": _("Leave chat room"),
                "usage": ["<room>"],
                "aliases": ["l"],
                "group": _("Chat Rooms")
            },

            "add": {
                "callback": self.add_buddy_command,
                "description": _("Add user to buddy list"),
                "usage": ["[user]"],
                "aliases": ["buddy"],
                "group": _("Users")
            },
            "rem": {
                "callback": self.remove_buddy_command,
                "description": _("Remove user from buddy list"),
                "usage": ["[buddy]"],
                "aliases": ["unbuddy"],
                "group": _("Users")
            },
            "ban": {
                "callback": self.ban_user_command,
                "description": _("Stop connections from user"),
                "usage": ["[user]"],
                "group": _("Users")
            },
            "unban": {
                "callback": self.unban_user_command,
                "description": _("Remove user from ban list"),
                "usage": ["[user]"],
                "group": _("Users")
            },
            "block": {  # new
                "callback": self.block_user_ip_command,
                "description": _("Stop connections to IP of user"),
                "usage": ["[user]"],
                "aliases": ["banip"],  # new
                "group": _("Network Filters")
            },
            "unblock": {  # new
                "callback": self.unblock_user_ip_command,
                "description": _("Remove user from IP block list"),
                "usage": ["[user]"],
                "aliases": ["unbanip"],  # new
                "group": _("Network Filters")
            },
            "ignore": {
                "callback": self.ignore_user_command,
                "description": _("Silence chat messages from user"),
                "usage": ["[user]"],
                "group": _("Users")
            },
            "unignore": {
                "callback": self.unignore_user_command,
                "description": _("Remove user from ignore list"),
                "usage": ["[user]"],
                "group": _("Users")
            },
            "ignoreip": {
                "callback": self.ignore_user_ip_command,
                "description": _("Silence chat messages from IP address of user"),
                "usage": ["[user]"],
                "group": _("Network Filters")
            },
            "unignoreip": {  # new
                "callback": self.unignore_user_ip_command,
                "description": _("Remove user's IP address from chat ignore list"),
                "usage": ["[user]"],
                "group": _("Network Filters")
            },

            "ip": {
                "callback": self.ip_user_command,
                "description": _("Show IP address of user"),
                "usage": ["[user]"],
                "group": _("Network Filters")
            },

            "whois": {
                "callback": self.whois_user_command,
                "description": _("Show info about user"),
                "usage": ["[user]"],
                "aliases": ["info"],  # new
                "group": _("Users")
            },
            "browse": {
                "callback": self.browse_user_command,
                "description": _("Browse files of user"),
                "usage": ["[user]"],
                "aliases": ["b"],
                "group": _("Users")
            },

        }

        cli_commands = {
            "listshares": {
                "callback": self.list_shares_command,
                "description": _("List shares"),
                "group": _("Shares")
            },
            "addshare": {
                "callback": self.add_share_command,
                "description": _("Add share"),
                "usage": ["<public|private|buddy>", "<virtual_name>", "<path>"],
                "group": _("Shares")
            },
            "removeshare": {
                "callback": self.remove_share_command,
                "description": _("Remove share"),
<<<<<<< HEAD
                "usage": ["<public|private|buddy>", "<virtual_name>"],
=======
                "usage": ["<public|private>", "<virtual_name>"],
                "choices": ["public", "private"],
>>>>>>> 11e97fc8
                "group": _("Shares")
            }
        }

        self.chatroom_commands = {**commands, **chat_commands, **chatroom_commands}
        self.private_chat_commands = {**commands, **chat_commands, **private_chat_commands}
        self.cli_commands = {**commands, **cli_commands}

    def help_command(self, args, user=None, room=None):

        if user is not None:
            command_list = self.parent.private_chat_commands
            interface = "private_chat"  # _("_")
            prefix = "/"

        elif room is not None:
            command_list = self.parent.chatroom_commands
            interface = "chatroom"
            prefix = "/"

        else:
            command_list = self.parent.cli_commands
            interface = "cli"
            prefix = ""

        query = args.split(" ", maxsplit=1)[0].lower().lstrip("/")
        command_groups = {}
        num_commands = 0

        for command, data in command_list.items():
            command_message = command if prefix else command.lstrip("/")
            usage = " ".join(data.get("usage", []))
            aliases = f", {prefix}".join(data.get("aliases", []))

            if aliases:
<<<<<<< HEAD
                command_message += f", {prefix}" + f", {prefix}".join(aliases)
=======
                command_message += f", {prefix}" + aliases
>>>>>>> 11e97fc8

            if usage:
                command_message += " " + usage

            if interface == "cli":
                # Improved layout for fixed width output
                command_message = command_message.ljust(24)

            description = data.get("description", "No description")
            group = data.get("group", f"{self.config.application_name} {_('Commands')}")
<<<<<<< HEAD

            if not args or query in command_message or query in group.lower():
                if group not in command_groups:
                    command_groups[group] = []
=======

            if args and query not in command_message and query not in group.lower():
                continue

            num_commands += 1

            if interface == "cli":
                command_message = command_message.lstrip("/").ljust(24)

            if group not in command_groups:
                command_groups[group] = []
>>>>>>> 11e97fc8

            command_groups[group].append("    %s  -  %s" % (command_message, description))

        if not num_commands:
<<<<<<< HEAD
            self.echo_unknown_command(f"{prefix}{query}")
=======
            self.echo_unknown_command(query)
>>>>>>> 11e97fc8
            return False

        output = f"Listing {num_commands} {interface} commands" + (" " + f"matching \"{query}\":" if query else ":")

        for group, commands in command_groups.items():
            output += "\n\n" + "  " + group + ":"

            for command in commands:
                output += "\n" + command

        output += "\n"

        if not query:
<<<<<<< HEAD
            output += "\n" + "Type /help [query] (without brackets) to list similar commands or aliases"
=======
            output += "\n" + f"Type {prefix}help [query] (without brackets) to list similar commands or aliases"
>>>>>>> 11e97fc8

        if prefix:
            output += "\n" + "Start a command using / (forward slash)"

        self.echo_message(output)
<<<<<<< HEAD

    """ "Chats" """
=======
        return None
>>>>>>> 11e97fc8

    def clear_command(self, _args, user=None, room=None):

        if room is not None:
            self.core.chatrooms.clear_messages(room)

        elif user is not None:
            self.core.privatechats.clear_messages(user)

    def close_command(self, args, user=None, **_unused):

        if args:
            user = args

        if user not in self.core.privatechats.users:
            self.echo_message("Not messaging with user %s" % user)
            return False

        self.echo_message("Closing private chat of user %s" % user)
        self.core.privatechats.remove_user(user)
        return True

    def ctcpversion_command(self, args, user=None, **_unused):

        if args:
            user = args

        elif user is None:
            user = self.core.login_username

        if self.send_private(user, self.core.privatechats.CTCP_VERSION, show_ui=False):
            return "Asked %s for client version" % user

        return False

    def hello_command(self, args, **_unused):
        return "Hello there! %s" % args

    def join_chat_command(self, args, **_unused):
        self.core.chatrooms.show_room(args)

    def leave_command(self, args, room=None, **_unused):

        if args:
            room = args

        if room not in self.core.chatrooms.joined_rooms:
            self.echo_message("Not joined in room %s" % room)
            return False

        self.core.chatrooms.remove_room(room)
        return True

    def me_chat_command(self, args, **_unused):
        return self.send_message("/me " + args)

    def msg_chat_command(self, args, **_unused):

        args_split = args.split(" ", maxsplit=1)
        user, text = args_split[0], args_split[1]

        if self.send_private(user, text, show_ui=True, switch_page=False):
            return "Private message sent to user %s" % user

        return False

    def pm_chat_command(self, args, **_unused):
        self.core.privatechats.show_user(args)
        self.log("Private chat with user %s" % args)  # don't echo after switch_tab

    def say_chat_command(self, args, **_unused):

        args_split = args.split(" ", maxsplit=1)
        room, text = args_split[0], args_split[1]

        if self.send_public(room, text):
            return "Chat message sent to room %s" % room

        return False

    """ "Shares" """

    def add_share_command(self, args):

        args_split = args.split(maxsplit=2)  # "\""
        group, name, path = args_split[0], args_split[1], args_split[2]

        self.echo_message(f"nothing here yet, you entered: group='{group}' name='{name}' path='{path}'")

    def remove_share_command(self, args):

        args_split = args.split(maxsplit=1)
        group, name = args_split[0], args_split[1]

        self.echo_message(f"nothing here yet, you entered: group='{group}' name='{name}'")

    def list_shares_command(self, _args):
        self.echo_message(self.core.shares.list_shares())

    def rescan_command(self, args, **_unused):

        force = bool("force" in args)

        self.core.shares.rescan_shares(force=force)

    """ "User" """

    def add_buddy_command(self, args, user=None, **_unused):

        if args:
            user = args

        return self.core.userlist.add_user(user)

    def remove_buddy_command(self, args, user=None, **_unused):

        if args:
            user = args

        return self.core.userlist.remove_user(user)

    def ban_user_command(self, args, user=None, **_unused):

        if args:
            user = args

        return self.core.network_filter.ban_user(user)

    def unban_user_command(self, args, user=None, **_unused):

        if args:
            user = args

        return self.core.network_filter.unban_user(user)

    def block_user_ip_command(self, args, user=None, **_unused):

        if args:
            user = args

        return self.core.network_filter.block_user_ip(user)

    def unblock_user_ip_command(self, args, user=None, **_unused):

        if args:
            user = args

        return self.core.network_filter.unblock_user_ip(user)

    def ignore_user_command(self, args, user=None, **_unused):

        if args:
            user = args

        return self.core.network_filter.ignore_user(user)

    def unignore_user_command(self, args, user=None, **_unused):

        if args:
            user = args

        return self.core.network_filter.unignore_user(user)

    def ignore_user_ip_command(self, args, user=None, **_unused):

        if args:
            user = args

        return self.core.network_filter.ignore_user_ip(user)

    def unignore_user_ip_command(self, args, user=None, **_unused):

        if args:
            user = args

        return self.core.network_filter.unignore_user_ip(user)

    def ip_user_command(self, args, user=None, **_unused):

        if args:
            user = args

        return self.core.request_ip_address(user)

    def ignore_ip_command(self, args, **_unused):
        return self.core.network_filter.ignore_ip(args)

    def unignore_ip_command(self, args, **_unused):
        # TODO: self.core.network_filter.unignore_ip(ip_address)
        self.echo_message(f"nothing here yet, you entered: {args}")

    def whois_user_command(self, args, user=None, **_unused):

        if args:
            user = args

        return self.core.userinfo.request_user_info(user)

    def browse_user_command(self, args, user=None, **_unused):

        if args:
            user = args

        return self.core.userbrowse.browse_user(user)

    """ General "Commands" """

    def away_command(self, _args, **_unused):
        self.core.set_away_mode(self.core.user_status != 1, save_state=True)  # 1 = UserStatus.AWAY
        self.echo_message("Status is now %s" % (_("Online") if self.core.user_status == 2 else _("Away")))

    def quit_command(self, args, user=None, room=None):

        if user is not None:
            interface = "private_chat"

        elif room is not None:
            interface = "chatroom"

        else:
            interface = "cli"

        if "force" not in args:
            self.log("Exiting application on %s command %s" % (interface, args))
            self.core.confirm_quit()
            return

        self.log("Quitting on %s command %s" % (interface, args))
        self.core.quit()

    def shutdown_notification(self):
        self.log("Shutdown!")<|MERGE_RESOLUTION|>--- conflicted
+++ resolved
@@ -56,7 +56,6 @@
                 "usage": ["[-force]", ""],  # "" disallow extra args
                 "aliases": ["q", "exit"]
             },
-
             "add": {
                 "callback": self.add_buddy_command,
                 "description": _("Add user to buddy list"),
@@ -83,26 +82,24 @@
                 "usage": ["<user>"],
                 "group": _("Users")
             },
-            "block": {  # new untested
+            "block": {  # new
                 "callback": self.block_user_ip_command,
                 "description": _("Stop all connections from same IP as user"),
                 "usage": ["<user>"],
                 "group": _("Network Filters")
             },
-            "unblock": {  # new untested
+            "unblock": {  # new
                 "callback": self.unblock_user_ip_command,
                 "description": _("Remove user's IP address from block list"),
                 "usage": ["<user>"],
                 "group": _("Network Filters")
             },
-
             "ip": {
                 "callback": self.ip_user_command,
                 "description": _("Show IP address of user"),
                 "usage": ["<user>"],
                 "group": _("Network Filters")
-            },
-
+            }
         }
 
         chat_commands = {
@@ -150,7 +147,6 @@
                 "description": _("Ask for a user's client version"),
                 "usage": ["[user]"],
             },
-
             "ignore": {
                 "callback": self.ignore_user_command,
                 "description": _("Silence chat messages from user"),
@@ -175,25 +171,23 @@
                 "usage": ["<user>"],
                 "group": _("Network Filters")
             },
-
-            "ipignore": {  # new untested
+            "ipignore": {  # new
                 "callback": self.ignore_ip_command,
                 "description": _("Silence chat from anyone at IP address"),
                 "usage": ["<ip_address>"],
                 "group": _("Network Filters")
             },
-            "ipunignore": {  # new untested
+            "ipunignore": {  # new
                 "callback": self.unignore_ip_command,
                 "description": _("Remove IP address from chat ignore list"),
                 "usage": ["<ip_address>"],
                 "group": _("Network Filters")
             },
-
             "whois": {
                 "callback": self.whois_user_command,
                 "description": _("Show info about user"),
                 "usage": ["<user>"],
-                "aliases": ["info"],  # new
+                "aliases": ["info"],
                 "group": _("Users")
             },
             "browse": {
@@ -202,8 +196,7 @@
                 "usage": ["<user>"],
                 "aliases": ["b"],
                 "group": _("Users")
-            },
-
+            }
         }
 
         chatroom_commands = {
@@ -220,8 +213,7 @@
                 "usage": ["[room]"],
                 "aliases": ["l"],
                 "group": _("Chat Rooms")
-            },
-
+            }
         }
 
         private_chat_commands = {
@@ -239,7 +231,6 @@
                 "aliases": ["l"],
                 "group": _("Chat Rooms")
             },
-
             "add": {
                 "callback": self.add_buddy_command,
                 "description": _("Add user to buddy list"),
@@ -268,16 +259,14 @@
             },
             "block": {  # new
                 "callback": self.block_user_ip_command,
-                "description": _("Stop connections to IP of user"),
-                "usage": ["[user]"],
-                "aliases": ["banip"],  # new
+                "description": _("Stop all connections from same IP as user"),
+                "usage": ["[user]"],
                 "group": _("Network Filters")
             },
             "unblock": {  # new
                 "callback": self.unblock_user_ip_command,
                 "description": _("Remove user from IP block list"),
                 "usage": ["[user]"],
-                "aliases": ["unbanip"],  # new
                 "group": _("Network Filters")
             },
             "ignore": {
@@ -304,14 +293,12 @@
                 "usage": ["[user]"],
                 "group": _("Network Filters")
             },
-
             "ip": {
                 "callback": self.ip_user_command,
                 "description": _("Show IP address of user"),
                 "usage": ["[user]"],
                 "group": _("Network Filters")
             },
-
             "whois": {
                 "callback": self.whois_user_command,
                 "description": _("Show info about user"),
@@ -325,8 +312,7 @@
                 "usage": ["[user]"],
                 "aliases": ["b"],
                 "group": _("Users")
-            },
-
+            }
         }
 
         cli_commands = {
@@ -344,12 +330,7 @@
             "removeshare": {
                 "callback": self.remove_share_command,
                 "description": _("Remove share"),
-<<<<<<< HEAD
                 "usage": ["<public|private|buddy>", "<virtual_name>"],
-=======
-                "usage": ["<public|private>", "<virtual_name>"],
-                "choices": ["public", "private"],
->>>>>>> 11e97fc8
                 "group": _("Shares")
             }
         }
@@ -385,11 +366,7 @@
             aliases = f", {prefix}".join(data.get("aliases", []))
 
             if aliases:
-<<<<<<< HEAD
-                command_message += f", {prefix}" + f", {prefix}".join(aliases)
-=======
                 command_message += f", {prefix}" + aliases
->>>>>>> 11e97fc8
 
             if usage:
                 command_message += " " + usage
@@ -400,12 +377,6 @@
 
             description = data.get("description", "No description")
             group = data.get("group", f"{self.config.application_name} {_('Commands')}")
-<<<<<<< HEAD
-
-            if not args or query in command_message or query in group.lower():
-                if group not in command_groups:
-                    command_groups[group] = []
-=======
 
             if args and query not in command_message and query not in group.lower():
                 continue
@@ -417,16 +388,11 @@
 
             if group not in command_groups:
                 command_groups[group] = []
->>>>>>> 11e97fc8
 
             command_groups[group].append("    %s  -  %s" % (command_message, description))
 
         if not num_commands:
-<<<<<<< HEAD
             self.echo_unknown_command(f"{prefix}{query}")
-=======
-            self.echo_unknown_command(query)
->>>>>>> 11e97fc8
             return False
 
         output = f"Listing {num_commands} {interface} commands" + (" " + f"matching \"{query}\":" if query else ":")
@@ -440,22 +406,15 @@
         output += "\n"
 
         if not query:
-<<<<<<< HEAD
-            output += "\n" + "Type /help [query] (without brackets) to list similar commands or aliases"
-=======
             output += "\n" + f"Type {prefix}help [query] (without brackets) to list similar commands or aliases"
->>>>>>> 11e97fc8
 
         if prefix:
             output += "\n" + "Start a command using / (forward slash)"
 
         self.echo_message(output)
-<<<<<<< HEAD
+        return None
 
     """ "Chats" """
-=======
-        return None
->>>>>>> 11e97fc8
 
     def clear_command(self, _args, user=None, room=None):
 
@@ -492,7 +451,7 @@
         return False
 
     def hello_command(self, args, **_unused):
-        return "Hello there! %s" % args
+        self.echo_message("Hello there! %s" % args)
 
     def join_chat_command(self, args, **_unused):
         self.core.chatrooms.show_room(args)
