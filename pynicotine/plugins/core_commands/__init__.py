# COPYRIGHT (C) 2023 Nicotine+ Contributors
#
# GNU GENERAL PUBLIC LICENSE
#    Version 3, 29 June 2007
#
# This program is free software: you can redistribute it and/or modify
# it under the terms of the GNU General Public License as published by
# the Free Software Foundation, either version 3 of the License, or
# (at your option) any later version.
#
# This program is distributed in the hope that it will be useful,
# but WITHOUT ANY WARRANTY; without even the implied warranty of
# MERCHANTABILITY or FITNESS FOR A PARTICULAR PURPOSE.  See the
# GNU General Public License for more details.
#
# You should have received a copy of the GNU General Public License
# along with this program.  If not, see <http://www.gnu.org/licenses/>.

from pynicotine.pluginsystem import BasePlugin


class Plugin(BasePlugin):

    def __init__(self, *args, **kwargs):

        super().__init__(*args, **kwargs)

        self.commands = {
            "help": {
                "aliases": ["?"],
                "callback": self.help_command,
                "description": _("List available commands"),
                "usage": ["[query]"]
            },
            "rescan": {
                "callback": self.rescan_command,
                "description": _("Rescan shares"),
                "group": _("Configure Shares"),
                "usage": ["[-force]"]
            },
            "hello": {
                "aliases": ["echo", "greet"],
                "callback": self.hello_command,
                "description": "Print something",
                "usage": ["[something..]"]
            },
            "away": {
                "aliases": ["a"],
                "callback": self.away_command,
                "description": _("Toggle away status"),
            },
            "quit": {
                "aliases": ["q", "exit"],
                "callback": self.quit_command,
                "description": _("Quit Nicotine+"),
                "usage": ["[-force]"]
            },
            "clear": {
                "aliases": ["cl"],
                "callback": self.clear_command,
                "description": _("Clear chat window"),
                "disable": ["cli"],
                "group": _("Chat"),
            },
<<<<<<< HEAD
            "ctcp": {
                "callback": self.ctcp_command,
                "description": _("Send client-to-client protocol query"),
                "disable": ["cli"],
                "group": _("Chat"),
                "usage": ["<version|ping>", "[user]"]
            },
            "join": {
                "aliases": ["j"],
                "callback": self.join_command,
                "description": _("Join chat room"),
                "disable": ["cli"],
                "group": _("Chat Rooms"),
                "usage": ["<room>"]
            },
=======
>>>>>>> 95204e34
            "me": {
                "callback": self.me_command,
                "description": _("Say something in the third-person"),
                "disable": ["cli"],
                "group": _("Chat"),
                "usage": ["<something..>"]
            },
            "msg": {
                "aliases": ["m"],
                "callback": self.msg_command,
                "description": _("Send private message to user"),
                "disable": ["cli"],
                "group": _("Private Chat"),
                "usage": ["<user>", "<message..>"]
            },
            "pm": {
                "callback": self.pm_command,
                "description": _("Open private chat window for user"),
                "disable": ["cli"],
                "group": _("Private Chat"),
                "usage": ["<user>"]
            },
            "say": {
                "callback": self.say_command,
                "description": _("Say message in specified chat room"),
                "disable": ["cli"],
                "group": _("Chat Rooms"),
                "usage": ["<room>", "<message..>"]
            },
            "close": {
                "aliases": ["c"],
                "callback": self.close_command,
                "description": _("Close private chat"),
                "disable": ["cli"],
                "group": _("Private Chat"),
                "usage": ["<user>"],
                "usage_private_chat": ["[user]"]
            },
            "leave": {
                "aliases": ["l"],
                "callback": self.leave_command,
                "description": _("Leave chat room"),
                "disable": ["cli"],
                "group": _("Chat Rooms"),
                "usage": ["<room>"],
                "usage_chatroom": ["[room]"]
            },
            "now": {
                "callback": self.now_playing_command,
                "description": _("Display the Now Playing script's output"),
                # "disable": ["cli"],
                "group": _("Now Playing"),
            },
            "add": {
                "aliases": ["buddy"],
                "callback": self.add_buddy_command,
                "description": _("Add user to buddy list"),
                "group": _("Users"),
                "usage": ["<user>"],
                "usage_private_chat": ["[user]"]
            },
            "rem": {
                "aliases": ["unbuddy"],
                "callback": self.remove_buddy_command,
                "description": _("Remove user from buddy list"),
                "group": _("Users"),
                "usage": ["<buddy>"],
                "usage_private_chat": ["[buddy]"]
            },
            "info": {
                "aliases": ["whois", "w"],
                "callback": self.whois_user_command,
                "description": _("Show user profile information and interests"),
                "disable": ["cli"],
                "group": _("Users"),
                "usage": ["<user>"],
                "usage_private_chat": ["[user]"]
            },
            "browse": {
                "aliases": ["b"],
                "callback": self.browse_user_command,
                "description": _("Browse files of user"),
                "disable": ["cli"],
                "group": _("Users"),
                "usage": ["<user>"],
                "usage_private_chat": ["[user]"]
            },
            "ip": {
                "callback": self.ip_user_command,
                "description": _("Show IP address of user or username from IP"),
                "group": _("Network Filters"),
                "usage": ["<user or ip>"],
                "usage_private_chat": ["[user]", "[ip]"]
            },
            "ban": {
                "callback": self.ban_command,
                "description": _("Stop connections from user or IP address"),
                "group": _("Network Filters"),
                "usage": ["<user or ip>"],
                "usage_private_chat": ["[user]", "[ip]"]
            },
            "unban": {
                "callback": self.unban_command,
                "description": _("Remove user or IP address from ban lists"),
                "group": _("Network Filters"),
                "usage": ["<user or ip>"],
                "usage_private_chat": ["[user]", "[ip]"]
            },
            "ignore": {
                "callback": self.ignore_command,
                "description": _("Silence chat messages from user or IP address"),
                "disable": ["cli"],
                "group": _("Network Filters"),
                "usage": ["<user or ip>"],
                "usage_private_chat": ["[user]", "[ip]"]
            },
            "unignore": {
                "callback": self.unignore_command,
                "description": _("Remove user or IP address from chat ignore lists"),
                "disable": ["cli"],
                "group": _("Network Filters"),
                "usage": ["<user or ip>"],
                "usage_private_chat": ["[user]", "[ip]"]
            },
            "search": {
                "aliases": ["s"],
                "callback": self.search_command,
                "description": _("Start global file search"),
                "disable": ["cli"],
                "group": _("Search Files"),
                "usage": ["<query>"]
            },
            "rsearch": {
                "aliases": ["rs"],
                "callback": self.search_rooms_command,
                "description": _("Search files in joined rooms"),
                "disable": ["cli"],
                "group": _("Search Files"),
                "usage": ["<query>"]
            },
            "bsearch": {
                "aliases": ["bs"],
                "callback": self.search_buddies_command,
                "description": _("Search files of all buddies"),
                "disable": ["cli"],
                "group": _("Search Files"),
                "usage": ["<query>"]
            },
            "usearch": {
                "aliases": ["us"],
                "callback": self.search_user_command,
                "description": _("Search a user's shared files"),
                "disable": ["cli"],
                "group": _("Search Files"),
                "usage": ["<user>", "<query>"]
            },
            "shares": {
                "aliases": ["ls"],
                "callback": self.list_shares_command,
                "description": _("List shares"),
                "group": _("Configure Shares"),
                "usage": ["[public]", "[buddy]"]
            },
            "share": {
                "callback": self.share_command,
                "description": _("Add share"),
                "group": _("Configure Shares"),
                "usage": ["<public|buddy>", "<folder path>"]
            },
            "unshare": {
                "callback": self.unshare_command,
                "description": _("Remove share"),
                "group": _("Configure Shares"),
                "usage": ["<public|buddy>", "<virtual name>"]
            },
            "plugin": {
                "callback": self.plugin_handler_command,
                "description": _("Load or unload a plugin"),
                "group": _("Plugin Commands"),
                "usage": ["<toggle|enable|disable>", "<plugin_name>"]
            }
        }

    """ Application Commands """

    def help_command(self, args, user=None, room=None):

        if user is not None:
            command_interface = "private_chat"

        elif room is not None:
            command_interface = "chatroom"

        else:
            command_interface = "cli"

        search_query = " ".join(args.lower().split(" ", maxsplit=1))
        command_groups = self.parent.get_command_descriptions(  # pylint: disable=no-member
            command_interface, search_query=search_query
        )
        num_commands = sum(len(command_groups[x]) for x in command_groups)
        output_text = ""

        if not search_query:
            output_text += _("Listing %(num)i available commands:") % {"num": num_commands}
        else:
            output_text += _('Listing %(num)i available commands matching "%(query)s":') % {
                "num": num_commands,
                "query": search_query
            }

        for group_name, commands in command_groups.items():
            output_text += f"\n\n{group_name}:"

            for command_usage, description in commands:
                output_text += f"\n\t{command_usage}  -  {description}"

        if not search_query:
            output_text += "\n\n" + _("Type %(command)s to list similar commands") % {"command": "/help [query]"}

        self.output(output_text)
        return True

    def away_command(self, _args, **_unused):

        is_away = self.core.set_away_mode(save_state=True)
        login_username = self.core.login_username

        if login_username is None:
            self.output(_("%(user)s is offline") % {"user": self.config.application_name})

        elif is_away:
            self.output(_("%(user)s is away") % {"user": login_username})

        else:
            self.output(_("%(user)s is online") % {"user": login_username})

    def hello_command(self, args, **_unused):
        self.output(_("Hello there!") + " " + args)

    def plugin_handler_command(self, args, **_unused):

        action, plugin_name = self.split_args(args, 2)

        if not plugin_name:
            return False

        func = getattr(self.parent, f"{action}_plugin")

        return func(plugin_name)

    def quit_command(self, args, **_unused):

        force = (args.lstrip("- ") in ("force", "f"))

        if args and not force:
            self.output("Invalid option")
            return False

        if force:
            self.core.quit()
        else:
            self.core.confirm_quit()

        return True

    """ Chat """

    def clear_command(self, args, user=None, room=None):

        if args:
            return False

        if room is not None:
            self.core.chatrooms.clear_room_messages(room)

        elif user is not None:
            self.core.privatechat.clear_private_messages(user)

        return True

    def me_command(self, args, **_unused):
        self.send_message("/me " + args)  # /me is sent as plain text

    """ Private Chat """

    def close_command(self, args, user=None, **_unused):

        if args:
            user = args

        if user not in self.core.privatechat.users:
            self.output(_("Not messaging with user %s") % user)
            return False

        self.output(_("Closing private chat of user %s") % user)
        self.core.privatechat.remove_user(user)
        return True

    def ctcp_command(self, args, user=None, **_unused):

        query, user = self.split_args(args, 2)

        if user is False:
            return False

        if user is None:
            user = self.core.login_username

        ctcp_query = getattr(self.core.privatechat, f"CTCP_{query.upper()}")
        self.send_private(user, ctcp_query)
        return True

    def msg_command(self, args, **_unused):

        user, text = self.split_args(args, 2)

        if not text:
            return False

        self.send_private(user, text, show_ui=True, switch_page=False)
        return True

    def pm_command(self, args, **_unused):
        self.core.privatechat.show_user(args)

    """ Chat Rooms """

    def join_command(self, args, **_unused):
        self.core.chatrooms.show_room(args)

    def leave_command(self, args, room=None, **_unused):

        if args:
            room = args

        if room not in self.core.chatrooms.joined_rooms:
            self.output(_("Not joined in room %s") % room)
            return False

        self.core.chatrooms.remove_room(room)
        return True

    def say_command(self, args, **_unused):

        room, text = self.split_args(args, 2)

        if not text:
            return False

        self.send_public(room, text)
        return True

    """ Now Playing """

    def now_playing_command(self, _args, **_unused):
        # TODO: Untested, move np into a new plugin
        self.core.now_playing.display_now_playing(
            callback=lambda np_message: self.echo_message(np_message))

    """ Configure Shares """

    def rescan_command(self, args, **_unused):

        force = (args.lstrip("- ") in ("force", "f"))

        if args and not force:
            self.output("Invalid option")
            return False

        self.core.shares.rescan_shares(force=force)
        return True

    def list_shares_command(self, args, **_unused):

        share_groups = self.core.shares.get_shared_folders()
        num_total = num_listed = 0

        for share_index, share_group in enumerate(share_groups):
            group_name = "buddy" if share_index == 1 else "public"
            num_shares = len(share_group)
            num_total += num_shares

            if not num_shares or args and group_name not in args.lower():
                continue

            self.output("\n" + f"{num_shares} {group_name} shares:")

            for virtual_name, folder_path, *_unused in share_group:
                self.output(f'• "{virtual_name}" {folder_path}')

            num_listed += num_shares

        self.output("\n" + f"{num_listed} shares listed ({num_total} configured)")

    def share_command(self, args, **_unused):

        group, path = self.split_args(args, 2)

        # TODO: self.core.shares.add_share()
        #       "virtual name" can be derived from the entered folder,
        #       so that it's not needed to specify a string manually.

        # TODO: remove this debug output line
        self.output(f"Not implemented. Entered arguments: group='{group}' path='{path}'")

    def unshare_command(self, args, **_unused):

        group, name = self.split_args(args, 2)

        # TODO: self.core.shares.remove_share()
        # TODO: remove this debug output line
        self.output(f"Not implemented. Entered arguments: group='{group}' name='{name}'")

    """ Users """

    def add_buddy_command(self, args, user=None, **_unused):

        if args:
            user = args

        self.core.userlist.add_buddy(user)

    def remove_buddy_command(self, args, user=None, **_unused):

        if args:
            user = args

        self.core.userlist.remove_buddy(user)

    """ Network Filters """

    def ban_command(self, args, user=None, **_unused):

        if self.core.network_filter.is_ip_address(args):
            banned_ip_address = self.core.network_filter.ban_user_ip(ip_address=args)
        else:
            if args:
                user = args

            banned_ip_address = None
            self.core.network_filter.ban_user(user)

        self.output(_("Banned %s") % (banned_ip_address or user))

    def unban_command(self, args, user=None, **_unused):

        if self.core.network_filter.is_ip_address(args):
            unbanned_ip_address = self.core.network_filter.unban_user_ip(ip_address=args)

            self.core.network_filter.unban_user(
                self.core.network_filter.get_known_username(unbanned_ip_address) or unbanned_ip_address)
        else:
            if args:
                user = args

            unbanned_ip_address = self.core.network_filter.unban_user_ip(user)
            self.core.network_filter.unban_user(user)

        self.output(_("Unbanned %s") % (unbanned_ip_address or user))

    def ignore_command(self, args, user=None, **_unused):

        if self.core.network_filter.is_ip_address(args):
            ignored_ip_address = self.core.network_filter.ignore_user_ip(ip_address=args)
        else:
            if args:
                user = args

            ignored_ip_address = None
            self.core.network_filter.ignore_user(user)

        self.output(_("Ignored %s") % (ignored_ip_address or user))

    def unignore_command(self, args, user=None, **_unused):

        if self.core.network_filter.is_ip_address(args):
            unignored_ip_address = self.core.network_filter.unignore_user_ip(ip_address=args)

            self.core.network_filter.unignore_user(
                self.core.network_filter.get_known_username(unignored_ip_address) or unignored_ip_address)
        else:
            if args:
                user = args

            unignored_ip_address = self.core.network_filter.unignore_user_ip(user)
            self.core.network_filter.unignore_user(user)

        self.output(_("Unignored %s") % (unignored_ip_address or user))

    def ip_user_command(self, args, user=None, **_unused):

        if self.core.network_filter.is_ip_address(args):
            self.output(self.core.network_filter.get_known_username(args))
            return

        if args:
            user = args

        known_ip_address = self.core.network_filter.get_known_ip_address(user) or False

        if not known_ip_address:
            self.core.request_ip_address(user)
            return

        self.output(known_ip_address)

    def whois_user_command(self, args, user=None, **_unused):

        if args:
            user = args

        self.core.userinfo.show_user(user)

    def browse_user_command(self, args, user=None, **_unused):

        if args:
            user = args

        self.core.userbrowse.browse_user(user)

    """ Search Files """

    def search_command(self, args, **_unused):
        self.core.search.do_search(args, "global")

    def search_rooms_command(self, args, **_unused):
        self.core.search.do_search(args, "rooms")

    def search_buddies_command(self, args, **_unused):
        self.core.search.do_search(args, "buddies")

    def search_user_command(self, args, user=None, **_unused):

        user, query = self.split_args(args, 2)

        if not query:
            return False

        self.core.search.do_search(query, "user", user=user)
        return True<|MERGE_RESOLUTION|>--- conflicted
+++ resolved
@@ -62,7 +62,6 @@
                 "disable": ["cli"],
                 "group": _("Chat"),
             },
-<<<<<<< HEAD
             "ctcp": {
                 "callback": self.ctcp_command,
                 "description": _("Send client-to-client protocol query"),
@@ -78,8 +77,6 @@
                 "group": _("Chat Rooms"),
                 "usage": ["<room>"]
             },
-=======
->>>>>>> 95204e34
             "me": {
                 "callback": self.me_command,
                 "description": _("Say something in the third-person"),
@@ -438,7 +435,7 @@
     def now_playing_command(self, _args, **_unused):
         # TODO: Untested, move np into a new plugin
         self.core.now_playing.display_now_playing(
-            callback=lambda np_message: self.echo_message(np_message))
+            callback=lambda np_message: self.echo_message(np_message))  # pylint: disable=unnecessary-lambda
 
     """ Configure Shares """
 
