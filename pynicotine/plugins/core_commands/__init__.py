--- conflicted
+++ resolved
@@ -61,9 +61,8 @@
             "sample": {
                 "description": "Sample command description",
                 "aliases": ["demo"],
-                "disable": ["private_chat"],
                 "callback": self.sample_command,
-                "usage": ["<choice1|choice2>", "<second argument>", "<something else..>"],
+                "usage": ["<choice1|choice2>", "<second argument>", "[something else..]"],
                 "usage_chatroom": ["<choice55|choice2>", "<some thing>", "<something else..>"]
             },
             "join": {
@@ -304,8 +303,11 @@
 
         return True
 
-    def sample_command(self, _args, **_unused):
-        self.output("Hello")
+    def sample_command(self, args, **_unused):
+
+        one, two, three = self.split_args(args, 3)
+
+        self.output(f"Hello, testing 3 arguments: >{one}<  >{two}<  >{three}<\n")
 
     """ Chat """
 
@@ -325,8 +327,38 @@
     def me_command(self, args, **_unused):
         self.send_message("/me " + args)  # /me is sent as plain text
 
-<<<<<<< HEAD
+    """ Chat Rooms """
+
+    def join_command(self, args, **_unused):
+        self.core.chatrooms.show_room(args)
+
+    def leave_command(self, args, room=None, **_unused):
+
+        if args:
+            room = args
+
+        if room not in self.core.chatrooms.joined_rooms:
+            self.output(_("Not joined in room %s") % room)
+            return False
+
+        self.core.chatrooms.remove_room(room)
+        return True
+
+    def say_command(self, args, **_unused):
+
+        room, text = self.split_args(args, 2)
+
+        if room not in self.core.chatrooms.joined_rooms:
+            self.output(_("Not joined in room %s") % room)
+            return False
+
+        self.send_public(room, text)
+        return True
+
     """ Private Chat """
+
+    def pm_command(self, args, **_unused):
+        self.core.privatechat.show_user(args)
 
     def close_command(self, args, user=None, **_unused):
 
@@ -350,70 +382,6 @@
 
         self.send_private(user, text, show_ui=True, switch_page=False)
         return True
-
-    def pm_command(self, args, **_unused):
-        self.core.privatechat.show_user(args)
-
-    def sample_command(self, args, **_unused):
-
-        one, two, three = self.split_args(args, 3)
-
-        self.output(f"Hello, testing 3 arguments: >{one}<  >{two}<  >{three}<")
-
-=======
->>>>>>> f8db229f
-    """ Chat Rooms """
-
-    def join_command(self, args, **_unused):
-        self.core.chatrooms.show_room(args)
-
-    def leave_command(self, args, room=None, **_unused):
-
-        if args:
-            room = args
-
-        if room not in self.core.chatrooms.joined_rooms:
-            self.output(_("Not joined in room %s") % room)
-            return False
-
-        self.core.chatrooms.remove_room(room)
-        return True
-
-    def say_command(self, args, **_unused):
-
-        room, text = self.split_args(args, 2)
-
-        if room not in self.core.chatrooms.joined_rooms:
-            self.output(_("Not joined in room %s") % room)
-            return False
-
-        self.send_public(room, text)
-        return True
-
-    """ Private Chat """
-
-    def pm_command(self, args, **_unused):
-        self.core.privatechat.show_user(args)
-
-    def close_command(self, args, user=None, **_unused):
-
-        if args:
-            user = args
-
-        if user not in self.core.privatechat.users:
-            self.output(f"Not messaging with user {user}")
-            return False
-
-        self.output(f"Closing private chat of user {user}")
-        self.core.privatechat.remove_user(user)
-        return True
-
-    def msg_command(self, args, **_unused):
-
-        args_split = args.split(maxsplit=1)
-        user, text = args_split[0], args_split[1]
-
-        self.send_private(user, text, show_ui=True, switch_page=False)
 
     """ Users """
 
@@ -572,16 +540,16 @@
             return False
 
         self.core.search.do_search(query, "user", user=user)
-<<<<<<< HEAD
-        return True
-=======
+        return True
 
     """ Plugin Commands """
 
     def plugin_handler_command(self, args, **_unused):
 
-        args_split = args.split(maxsplit=1)
-        action, plugin_name = args_split[0], args_split[1]
+        action, plugin_name = self.split_args(args, 2)
+
+        if not plugin_name:
+            return
 
         if action == "toggle":
             self.parent.toggle_plugin(plugin_name)
@@ -590,5 +558,4 @@
             plugin_info = self.parent.get_plugin_info(plugin_name)
 
             for key, value in plugin_info.items():
-                self.output(f"• {key}: {value}")
->>>>>>> f8db229f
+                self.output(f"• {key}: {value}")