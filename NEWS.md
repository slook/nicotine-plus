News
====

As per GCS § 6.7, this file contains a list of user-visible, noteworthy changes. Note that this is not the same as a changelog.

<<<<<<< HEAD
Version 3.x.x (master branch)
-----------------------------

Changes

 * 

Corrections

 * 

Issues closed on GitHub

 * \[3.3.0\] Show list of logged private chat users ([#1509](https://github.com/nicotine-plus/nicotine-plus/issues/1509))
 * Determine the size etc of a folder / selected files ([#1628](https://github.com/nicotine-plus/nicotine-plus/issues/1628))
 * Blocking or ignoring a user still shows them even when making a new search ([#1676](https://github.com/nicotine-plus/nicotine-plus/issues/1676))
 * Double-click on Interests items to trigger "Recommendations for Item" ([#1730](https://github.com/nicotine-plus/nicotine-plus/issues/1730))
 * "[PRIVATE FILE/FOLDER]" items in 3.2.0.rc2 ([#1731](https://github.com/nicotine-plus/nicotine-plus/issues/1731))
 * "Ban user" and "Block user's IP address" ([#1762](https://github.com/nicotine-plus/nicotine-plus/issues/1762))
 * Question: Listening port range open on router, yet Check Port Status test fails ([#1868](https://github.com/nicotine-plus/nicotine-plus/issues/1868))
 * Make "PRIVATE FILE" a translatable string ([#1893](https://github.com/nicotine-plus/nicotine-plus/issues/1893))
 * ModuleNotFoundError: No module named 'pynicotine' ([#1953](https://github.com/nicotine-plus/nicotine-plus/issues/1953))
=======
Version 3.2.2 (Release Candidate 2)
-----------------------------------

Changes

 * Show file size in bytes in addition to factorized size in the File Properties dialog
 * Disallow setting listening ports below 1024, which is in the operating system privileged range
 * /exit /quit and /q commands respect the 'When closing Nicotine+' preference
 * Prevent visual lag in chats by displaying new messages in the GUI before writing them into the log file
 * Simplify the Public room feed layout and mention the actual room name in text-to-speech messages
 * Check whole words for username mentions in chat rooms to avoid raising notifications for subwords

Corrections

 * IMPORTANT: Prevent random upload timeouts of large files if the remote user has a slow or limited download speed
 * Incomplete downloads are restarted if the file contents change on the uploader's end
 * Fixed a regression where users could not be added to private rooms
 * Fixed a regression where certain uploads could fail with a 'Cannot connect' status
 * Fixed an issue which prevented uploads slots from opening while a privileged transfer was in progress
 * Fixed a race condition where previously queued uploads were wrongly denied during rescan on startup
 * Fixed a rare issue where a download could restart endlessly if the file is unreadable on the uploader's end
 * Fixed a rare crash when loading stored downloads that contain erroneous filename data
 * Fixed broken folder structure when downloading folders containing multiple levels of subfolders
 * Fixed a crash loop if a text-to-speech message with an invalid syntax is set
 * Fixed an issue where ban messages could not be sent to a user with a banned IP address
 * Fixed an issue where folder names could not be copied with the Ctrl+C shortcut
 * Fixed a rare crash when changing the color of tab labels
 * Fixed the behaviour of auto-away messages which are now sent as often as required and displayed locally
 * Fixed an issue that prevented automatic column width sizing when double clicking column separators
 * Fixed the sort order of the Time Elapsed and Time Remaining columns in the Downloads and Uploads views

Issues closed on GitHub

 * Chat mentions with 1 character username ([#1790](https://github.com/nicotine-plus/nicotine-plus/issues/1790))
 * Sort order time elapsed is off for uploads over an hour ([#1795](https://github.com/nicotine-plus/nicotine-plus/issues/1795))
 * Just crashed on windows insider 11 slow ring ([#1875](https://github.com/nicotine-plus/nicotine-plus/issues/1875))
 * Translations Bug when Autoconnect is off ([#1884](https://github.com/nicotine-plus/nicotine-plus/issues/1884))
 * Crash (Gtk tab color) ([#1889](https://github.com/nicotine-plus/nicotine-plus/issues/1889))
 * Auto Size Column Does Not Fit Username, Folder or Filename ([#1901](https://github.com/nicotine-plus/nicotine-plus/issues/1901))
 * Transfers Cancelling Randomly ([#1911](https://github.com/nicotine-plus/nicotine-plus/issues/1911))
 * Nicotine+ doesn't open: Value: 'int' object has no attribute 'split' error ([#1917](https://github.com/nicotine-plus/nicotine-plus/issues/1917))
 * Upload Slots Not Opening ([#1933](https://github.com/nicotine-plus/nicotine-plus/issues/1933))
 * Departure during the copy action Nicotine+ 3.3.0.dev1 ([#1938](https://github.com/nicotine-plus/nicotine-plus/issues/1938))
 * Note editing no longer opens by double-clicking? 3.3.0.dev1 ([#1939](https://github.com/nicotine-plus/nicotine-plus/issues/1939))
 * Nicotine+ does not preserve the folder structure when downloading ([#1940](https://github.com/nicotine-plus/nicotine-plus/issues/1940))
>>>>>>> 7f342577

Version 3.2.1 (February 10, 2022)
---------------------------------

Changes

 * Optimized overall performance and stability related to Soulseek server and peer connections
 * Optimized performance and improve robustness of the round robin queue system (thank you @toofar)
 * Optimized scrolling performance and avoid FPS drops when scrolling large lists containing country flags
 * Optimized parent row expansions when adding new search results and transfers into tree views
 * Optimized loading performance of downloads/uploads history and avoid unnecessary saving of transfer lists
 * Optimized loading performance and reduce memory usage of open chat tabs
 * Optimized connection initialization performance when uploading to certain users
 * Changed the chat log filename replacement character from - to _ in room names containing an illegal character
 * Changed display of items in the Uploads transfer list to virtual folder paths instead of local folder paths
 * Added display of local folder paths for local items in the File Properties dialog
 * Added direct folder and file browsing with slsk:// URLs in the Browse Shares text entry
 * Added new Ukrainian translation (thank you @uniss2209)
 * Lots of updates to the translations (thanks to our [many contributors](https://nicotine-plus.org/TRANSLATORS) on [Weblate](https://hosted.weblate.org/engage/nicotine-plus))

Corrections

 * CRITICAL: Fixed a crash vulnerability when receiving a download request with a malformed file path (affects version 3.0.3 and later)
 * IMPORTANT: Fixed an issue where uploads could become stuck in the transfer queue forever
 * IMPORTANT: Fixed an issue where language translations were not automatically applied on Windows and macOS
 * Fixed a regression where pausing a download doesn't actually pause it if translations are used
 * Fixed an issue where downloads failed to start if the temporary incomplete filename is more than 255 characters
 * Fixed an issue where paused downloads started downloading in a random order when resumed
 * Fixed a regression where the bandwidth status indicator failed to update if the transfers tab was inactive
 * Fixed broken scrollbar when changing active page in the Preferences dialog
 * Fixed labels of UI elements in the Russian translation (thank you @SnIPeRSnIPeR)

Issues closed on GitHub

 * After using Clear on an uploaded item, it gets removed, but then returns ([#1745](https://github.com/nicotine-plus/nicotine-plus/issues/1745))
 * Direct Connection Fails ([#1748](https://github.com/nicotine-plus/nicotine-plus/issues/1748))
 * I cannot see my profile info and picture like I am able to on other user's profiles ([#1751](https://github.com/nicotine-plus/nicotine-plus/issues/1751))
 * All file paths are reversed (e.g. /home/foo/Downloads -> /Downloads/foo/home/) ([#1759](https://github.com/nicotine-plus/nicotine-plus/issues/1759))
 * Logs mention "privileged" users not "prioritized" users ([#1764](https://github.com/nicotine-plus/nicotine-plus/issues/1764))
 * Add an option to print full paths relatively to their share ([#1775](https://github.com/nicotine-plus/nicotine-plus/issues/1775))
 * Can't connect to soulseek network - specified ports unusable (Windows 11) ([#1778](https://github.com/nicotine-plus/nicotine-plus/issues/1778))
 * Windows 11: \[3.1.1\] Just crashed on Win 11 insider ring ([#1777](https://github.com/nicotine-plus/nicotine-plus/issues/1777))
 * \[3.2.0.dev1\] Unknown config option 'show_private_results' ([#1779](https://github.com/nicotine-plus/nicotine-plus/issues/1779))
 * \[3.2.1.dev1\] Crash on adding user to buddy list ([#1792](https://github.com/nicotine-plus/nicotine-plus/issues/1792))
 * Windows/macOS: Can't change language in app ([#1796](https://github.com/nicotine-plus/nicotine-plus/issues/1796))
 * \[3.2.1.dev1\] Occasional crash ([#1798](https://github.com/nicotine-plus/nicotine-plus/issues/1798))
 * \[3.2.1.dev1\] Country_Code related Critical Error since update to Mint 20.3 ([#1806](https://github.com/nicotine-plus/nicotine-plus/issues/1806))
 * Increase network speed update time ([#1817](https://github.com/nicotine-plus/nicotine-plus/issues/1817))
 * \[3.2.1.dev1\] GTK 4: Closing private chat tab can crash Nicotine+ ([#1821](https://github.com/nicotine-plus/nicotine-plus/issues/1821)
 * When a filename is 255 characters long ([#1825](https://github.com/nicotine-plus/nicotine-plus/issues/1825))
 * Excessive memory usage when browsing large shares ([#1826](https://github.com/nicotine-plus/nicotine-plus/issues/1826))
 * Windows: Couldn't write to log file "/mu/.log" ([#1828](https://github.com/nicotine-plus/nicotine-plus/issues/1828))
 * Windows: "String too long" crash on notification popup ([#1829](https://github.com/nicotine-plus/nicotine-plus/issues/1829))
 * Windows: Spaces at the end of directories are trimmed when creating ([#1835](https://github.com/nicotine-plus/nicotine-plus/issues/1835))
 * Connect to remote host? ([#1839](https://github.com/nicotine-plus/nicotine-plus/issues/1839))
 * Error message appeard while trying to exit the client ([#1850](https://github.com/nicotine-plus/nicotine-plus/issues/1850))
 * \[3.2.1.rc2\] Crash when resuming transfers ([#1853](https://github.com/nicotine-plus/nicotine-plus/issues/1853))
 * Way to handle lots of small files on your upload queue ([#1865](https://github.com/nicotine-plus/nicotine-plus/issues/1865))

Version 3.2.0 (December 18, 2021)
---------------------------------

Changes

 * Performance improvements across the entire application, including file searching, transfers, user shares and chats
 * Accessibility improvements to various components, including result filters, browse shares, wishlist and chat rooms
 * Several new keyboard shortcuts for easier navigation, a list of shortcuts can be viewed by pressing the F1 key
 * User interface improvements, including several clean-ups related to core client functions and preferences
 * Added an emoji picker in chat text entry
 * Added an option to disable search history
 * Increased the number of search history items from 15 to 200
 * Double-clicking a folder in search results now downloads the folder
 * Moved main tab visibility settings to "User Interface" category in preferences dialog
 * Moved log category options to right-click menu in log history pane
 * The 'When closing Nicotine+' preference now also applies when pressing Ctrl+Q
 * Improved terminology used for various client functions, including clearer output of the status bar and log history
 * Removed a few outdated and obsolete preferences
 * Removed the option to automatically share completed downloads, convert to standard shared folder
 * The Leech Detector plugin now sends the polite message after a leecher's first download has finished
 * New and improved translations for many languages
 * Lowered Python version requirement to 3.5 for Debian Stretch LTS based distros

Corrections

 * Several stability improvements related to file scanning
 * Fixed issues where UPnP did not work with certain routers
 * Fixed an issue where the password could not be changed while logged out
 * Fixed an issue where inaccurate bitrates and durations were reported for certain files after scanning shares
 * Fixed a critical error when hiding the "Chat Rooms" tab
 * Fixed an issue where column header menus did not work in older GTK versions
 * Fixed an issue where column widths would not be remembered if multiple tabs were open
 * Fixed critical errors when quitting Nicotine+ in certain cases
 * Fixed a critical error when receiving invalid search results
 * Fixed an issue where uploads could not be manually resumed after a connection error
 * Fixed an issue where certain special characters were not removed from search terms
 * Fixed an issue where taskbar notifications were not cleared in older GTK versions
 * Fixed an issue where transfer statistics did not update properly
 * Fixed an issue where the tray icon did not appear in LXDE
 * Fixed an issue where tab notification highlights were removed too early
 * Fixed an issue where fetching data from Last.fm was unsuccessful in certain cases
 * Fixed an issue where the scrollbar could not be dragged from the edge of the window in the Breeze theme
 * Fixed an issue where the preferences dialog was too large on small screen resolutions
 * Network interface binding can now be used on systems with Linux <5.7 kernel
 * Debian: the stable PPA is compatible with Debian again
 * macOS: fixed an issue where the main window did not render in macOS Monterey
 * Windows: improved compatibility with Windows 11
 * Windows: reduced the number of false antivirus positives

Issues closed on GitHub

 * It's possible to open more than one instance of Nicotine+ ([#1418](https://github.com/nicotine-plus/nicotine-plus/issues/1418))
 * Nicotine+ database needs recovery ([#1467](https://github.com/nicotine-plus/nicotine-plus/issues/1467))
 * Feature request: Option to not remember search history ([#1468](https://github.com/nicotine-plus/nicotine-plus/issues/1468))
 * Double-click on search result to start download ([#1469](https://github.com/nicotine-plus/nicotine-plus/issues/1469))
 * Consider bumping listen socket backlog length ([#1471](https://github.com/nicotine-plus/nicotine-plus/issues/1471))
 * Generate releases hashes? ([#1473](https://github.com/nicotine-plus/nicotine-plus/issues/1473))
 * Mac Intel El Capitan 10.11.6 ([#1474](https://github.com/nicotine-plus/nicotine-plus/issues/1474))
 * Raspbian support ([#1476](https://github.com/nicotine-plus/nicotine-plus/issues/1476))
 * The Nicotine+ project's title summary contains superfluous text about the function of the client ([#1481](https://github.com/nicotine-plus/nicotine-plus/issues/1481))
 * Catch-22 regarding password ([#1483](https://github.com/nicotine-plus/nicotine-plus/issues/1483))
 * Pressing Ctrl+? does not open the Keyboard Shortcuts window as expected ([#1484](https://github.com/nicotine-plus/nicotine-plus/issues/1484))
 * Tabs cannot be navigated without using mouse (accessibility) ([#1485](https://github.com/nicotine-plus/nicotine-plus/issues/1485))
 * It reads "(privileged)" in the size column of an upload transfer, but I've not privileged anybody, why? ([#1487](https://github.com/nicotine-plus/nicotine-plus/issues/1487))
 * Is Python version of >=3.6 really needed as a Build-Depends parameter? ([#1488](https://github.com/nicotine-plus/nicotine-plus/issues/1488))
 * Implement Ctrl-C text copying for selected elements in treeview ([#1490](https://github.com/nicotine-plus/nicotine-plus/issues/1490))
 * GtkTreeView column header context menus are out-of-context on MX Linux Continuum 18.3 ([#1492](https://github.com/nicotine-plus/nicotine-plus/issues/1492))
 * Search Scope button pop-up menu items positioned above top of screen (Linux) ([#1495](https://github.com/nicotine-plus/nicotine-plus/issues/1495))
 * Filter bar layout issues (Result Filters) ([#1497](https://github.com/nicotine-plus/nicotine-plus/issues/1497))
 * Text Entry should validate and execute upon input when focus moves away (Result Filters) ([#1498](https://github.com/nicotine-plus/nicotine-plus/issues/1498))
 * Text Entry should respond to a zero-length string created by any keypress event to force clear the filter (Result Filters) ([#1499](https://github.com/nicotine-plus/nicotine-plus/issues/1499))
 * Fix missing Alt+R accelerator for Result Filter bar show/hide button in Search Files ([#1500](https://github.com/nicotine-plus/nicotine-plus/issues/1500))
 * Redundent Find pop-up TextBox in Search Files TreeView widget hinders Ctrl+F so it needs to be disabled ([#1501](https://github.com/nicotine-plus/nicotine-plus/issues/1501))
 * Primary Tab Bar fails to surrender focus after second mouse-click (Main Window) ([#1502](https://github.com/nicotine-plus/nicotine-plus/issues/1502))
 * Put the options for Tab Label Colors into the Tab section (Preferences) ([#1505](https://github.com/nicotine-plus/nicotine-plus/issues/1505))
 * Scrap the redundant 'Clear All Colors' button from User Interface catagory (Preferences) ([#1506](https://github.com/nicotine-plus/nicotine-plus/issues/1506))
 * General captions of General sections generally conflict with General category name, in general (Preferences) ([#1507](https://github.com/nicotine-plus/nicotine-plus/issues/1507))
 * Dialog box drawn larger than small screen size makes OK and Apply buttons invisible (Preferences) ([#1508](https://github.com/nicotine-plus/nicotine-plus/issues/1508))
 * Remove Alt+F accelerator from Clear Finished button in Downloads and Uploads (Transfers) ([#1510](https://github.com/nicotine-plus/nicotine-plus/issues/1510))
 * Set default focus to the Username text entry box if there are no secondary tabs (User Browse, Info, Private Chat) ([#1511](https://github.com/nicotine-plus/nicotine-plus/issues/1511))
 * Chat view context-menu Copy has no function when nothing is selected (Chat) ([#1512](https://github.com/nicotine-plus/nicotine-plus/issues/1512))
 * Ctrl+F should open Find bar while chat text entry box has focus (Chat) ([#1513](https://github.com/nicotine-plus/nicotine-plus/issues/1513))
 * Alt+M for Send _Message conflicts with native _Mode menu in User Info ([#1515](https://github.com/nicotine-plus/nicotine-plus/issues/1515))
 * Alt+S for Free _Slot conflicts with native _Shares menu in Search Files (Filters) ([#1516](https://github.com/nicotine-plus/nicotine-plus/issues/1516))
 * Ability to scroll when you push the mouse to the rightmost edge of the screen (last pixel). ([#1517](https://github.com/nicotine-plus/nicotine-plus/issues/1517))
 * Swapping between gdbm/semidbm causes Serious [Errno 20] corrupted database error unhandled ([#1519](https://github.com/nicotine-plus/nicotine-plus/issues/1519))
 * Edit debug error string: "Shared files database index seems to be corrupted, rescan your shares" (add 'index') ([#1520](https://github.com/nicotine-plus/nicotine-plus/issues/1520))
 * Add entry to local debug log to identify Nicotine+ version and exact Python version being used at runtime ([#1521](https://github.com/nicotine-plus/nicotine-plus/issues/1521))
 * Show Similar Users button disappears off window edge due to widget alignment issues (Interests tab) ([#1523](https://github.com/nicotine-plus/nicotine-plus/issues/1523))
 * Nicotine crashes upon quitting ([#1525](https://github.com/nicotine-plus/nicotine-plus/issues/1525))
 * Plugin System Expansion ([#1542](https://github.com/nicotine-plus/nicotine-plus/issues/1542))
 * Notification badge cleared too early ([#1543](https://github.com/nicotine-plus/nicotine-plus/issues/1543))
 * Feature Request: Upload tab when someone uploads from you ([#1544](https://github.com/nicotine-plus/nicotine-plus/issues/1544))
 * Gtk 3 Bug: MacOS gtk_widget gdk_window ([#1545](https://github.com/nicotine-plus/nicotine-plus/issues/1545))
 * Search issue ([#1547](https://github.com/nicotine-plus/nicotine-plus/issues/1547))
 * Bug: 3.2.0 dev Arch Linux Error loading plugin libhunspell and libaspell ([#1548](https://github.com/nicotine-plus/nicotine-plus/issues/1548))
 * Arch Linux GTK 4.4.0 crashes upon quitting if double login ([#1552](https://github.com/nicotine-plus/nicotine-plus/issues/1552))
 * Arch Linux GTK 4.4.0 Allocation width too small needs at least 31x25 ([#1553](https://github.com/nicotine-plus/nicotine-plus/issues/1553))
 * Moving mouse over the dragging-point of a column/frame doesnt change the mouse pointer ([#1561](https://github.com/nicotine-plus/nicotine-plus/issues/1561))
 * \[3.2.0.dev1\] Always crash on leave Public room feed tab close (Chat Rooms) ([#1562](https://github.com/nicotine-plus/nicotine-plus/issues/1562))
 * Uploads with special characters in path cancelled ([#1564](https://github.com/nicotine-plus/nicotine-plus/issues/1564))
 * UPnP doesn't work ([#1566](https://github.com/nicotine-plus/nicotine-plus/issues/1566))
 * Crash Report on Windows 10: 'Box' object has no attribute 'add_action' ([#1569](https://github.com/nicotine-plus/nicotine-plus/issues/1569))
 * Critical Error that I'm getting after updating ([#1572](https://github.com/nicotine-plus/nicotine-plus/issues/1572))
 * Still Critical Error ([#1573](https://github.com/nicotine-plus/nicotine-plus/issues/1573))
 * lastfm: Could not get recent track from audioscrobbler ([#1574](https://github.com/nicotine-plus/nicotine-plus/issues/1574))
 * Critical error after closing search tab ([#1575](https://github.com/nicotine-plus/nicotine-plus/issues/1575))
 * UPnP stopped working with current unstable build ([#1580](https://github.com/nicotine-plus/nicotine-plus/issues/1580))
 * Trigger Browse Files once when online for Buddy List ([#1583](https://github.com/nicotine-plus/nicotine-plus/issues/1583))
 * Wishlist ([#1591](https://github.com/nicotine-plus/nicotine-plus/issues/1591))
 * Remove - hyphen ([#1592](https://github.com/nicotine-plus/nicotine-plus/issues/1592))
 * Failed to execute script nictoine win 10 ([#1597](https://github.com/nicotine-plus/nicotine-plus/issues/1597))
 * Wishlist quick search ([#1599](https://github.com/nicotine-plus/nicotine-plus/issues/1599))
 * Wishlist hot key ([#1600](https://github.com/nicotine-plus/nicotine-plus/issues/1600))
 * Filters button ([#1601](https://github.com/nicotine-plus/nicotine-plus/issues/1601))
 * Pressing enter in the wishlist when the line is empty ([#1603](https://github.com/nicotine-plus/nicotine-plus/issues/1603))
 * Keeps telling me my database is corrupt ([#1620](https://github.com/nicotine-plus/nicotine-plus/issues/1620))
 * I do not know if it's bug or not ([#1623](https://github.com/nicotine-plus/nicotine-plus/issues/1623))
 * Serious error occurred while rescanning shares ([#1625](https://github.com/nicotine-plus/nicotine-plus/issues/1625))
 * No idea, that's what I saw, when I came back ([#1626](https://github.com/nicotine-plus/nicotine-plus/issues/1626))
 * Wrong password results in lockdown ([#1627](https://github.com/nicotine-plus/nicotine-plus/issues/1627))
 * Cannot find gdbm or semidm on openbsd ([#1631](https://github.com/nicotine-plus/nicotine-plus/issues/1631))
 * Critical Error on Launch ([#1633](https://github.com/nicotine-plus/nicotine-plus/issues/1633))
 * Pop up about translated languages ([#1635](https://github.com/nicotine-plus/nicotine-plus/issues/1635))
 * Nicotine+ has encountered a critical error ([#1636](https://github.com/nicotine-plus/nicotine-plus/issues/1636))
 * Logs reporting 0 folders found after rescan ([#1642](https://github.com/nicotine-plus/nicotine-plus/issues/1642))
 * Crashed on expanding folder ([#1643](https://github.com/nicotine-plus/nicotine-plus/issues/1643))
 * Remove wish not possible when search contains parens ([#1652](https://github.com/nicotine-plus/nicotine-plus/issues/1652))
 * Critical Error ([#1654](https://github.com/nicotine-plus/nicotine-plus/issues/1654))
 * Leech Detector not working??!! ([#1656](https://github.com/nicotine-plus/nicotine-plus/issues/1656))
 * Nicotine+ not working with latest MacOS Monteray ([#1660](https://github.com/nicotine-plus/nicotine-plus/issues/1660))
 * \[3.2.0.dev1\] Critical error on popover context menu when disconnected ([#1662](https://github.com/nicotine-plus/nicotine-plus/issues/1662))
 * Nicotine Critical Error Operation not permitted ([#1663](https://github.com/nicotine-plus/nicotine-plus/issues/1663))
 * \[3.2.0.dev1\] Nicotine+ x64 fails to launch with "Failed to execute script nicotine" error ([#1665](https://github.com/nicotine-plus/nicotine-plus/issues/1665))
 * Nicotine+ has encountered a critical error ([#1666](https://github.com/nicotine-plus/nicotine-plus/issues/1666))
 * Critical Error "Value: 'Box' object has no attribute 'add_action'" ([#1670](https://github.com/nicotine-plus/nicotine-plus/issues/1670))
 * Bug with user status ([#1680](https://github.com/nicotine-plus/nicotine-plus/issues/1680))
 * Critical Error: Value: 'NoneType' object has no attribute 'get_hilite_image' ([#1682](https://github.com/nicotine-plus/nicotine-plus/issues/1682))
 * Having several issues getting all my files to share, or share correctly ([#1686](https://github.com/nicotine-plus/nicotine-plus/issues/1686))
 * Crash on Ctrl+W in Search tab ([#1692](https://github.com/nicotine-plus/nicotine-plus/issues/1692))
 * Move to Tray on Exit ([#1694](https://github.com/nicotine-plus/nicotine-plus/issues/1694))
 * OSError on Manjaro Linux ([#1703](https://github.com/nicotine-plus/nicotine-plus/issues/1703))
 * Conform to Windows window-arrangement hotkeys ([#1704](https://github.com/nicotine-plus/nicotine-plus/issues/1704))
 * Cannot Use App or See App Window (MacOS Monterey) ([#1709](https://github.com/nicotine-plus/nicotine-plus/issues/1709))
 * Crash report on "About Nicotine+" ([#1715](https://github.com/nicotine-plus/nicotine-plus/issues/1715))
 * 3.2.0.rc2 64-bit portable won't launch (Windows) ([#1724](https://github.com/nicotine-plus/nicotine-plus/issues/1724))
 * Clicking in a result filter field scrolls the results list to the top ([#1732](https://github.com/nicotine-plus/nicotine-plus/issues/1732))
 * Result filter fields cause results list to require an extra click ([#1733](https://github.com/nicotine-plus/nicotine-plus/issues/1733))
 * UI hangs for seconds at a time in the Search Files view ([#1734](https://github.com/nicotine-plus/nicotine-plus/issues/1734))
 * Scrolling on a Preferences field changes the field's value ([#1735](https://github.com/nicotine-plus/nicotine-plus/issues/1735))

Version 3.1.1 (August 2, 2021)
-----------------------------

Changes

 * Downloads denied with 'Too many files' or 'Too many megabytes' are now re-queued every 12 minutes
 * Leech detector plugin opens private chat user tabs by default when sending complaints

Corrections

 * IMPORTANT: Fixed an issue where recently queued files were uploaded before older files (LIFO queue behavior)
 * Fixed a crash when attempting to search files in joined rooms
 * Queue positions are now properly updated for queued uploads
 * Certain special characters needed to receive proper search results are no longer removed from search terms
 * Fixed an issue where decimals were truncated before being saved (e.g. in the 'Anti SHOUT' plugin)
 * Fixed an issue where an incorrect user tab was opened when issuing the /msg command

Issues closed on GitHub

 * non US locale float type variables in plugins cannot be filled ([#1462](https://github.com/nicotine-plus/nicotine-plus/issues/1462))
 * Files uploaded in a random order ([#1463](https://github.com/nicotine-plus/nicotine-plus/issues/1463))

Version 3.1.0 (July 23, 2021)
-----------------------------

Changes

 * Added alternative transfer speed limits for downloads and uploads, toggleable with a quick access button in the status bar
 * Added an option to save downloads to subfolders based on the uploader's username
 * Added a dropdown menu in file transfer views to clear various types of file transfers from the list
 * Added an option to disable reverse file paths in search results and file transfer views
 * Added an option to show private/locked search results and shared files from SoulseekQt clients
 * Added an option to only allow trusted buddies to access buddy shares
 * Added a context menu item in file transfer views to browse folders of file transfers, similar to search results
 * Added checkboxes to 'Shares' preferences to easily specify whether a shared folder should be buddy-only or not
 * Added a menu item to quickly toggle dark mode/theme, available under Menu -> View -> Prefer Dark Mode
 * Added debug logging categories for downloads, uploads and chats
 * Improved GUI accessibility for blind users using screen readers
 * Finished downloads are no longer cleared on disconnect/exit
 * Finished uploads are now restored on startup, unless previously cleared
 * Spam filter plugin now filters phrases in chat rooms in addition to private chats
 * Command aliases can now run chat commands, e.g. '/alias hello /away' will create a '/hello' command that runs '/away'
 * Unified preferences related to the GUI, such as colors, icons and tabs, under a single 'User Interface' page
 * A single preference now controls the maximum number of visible search results, instead of two separate preferences
 * Added a basic 'headless' mode to run Nicotine+ without a GUI, available through the --headless command line flag
 * Added the ability to start multiple instances of Nicotine+ when a custom config file is specified with the --config command line flag
 * Added the option to specify a custom user data folder location (used for storing e.g. the list of shared files) with the --user-data command line flag
 * Added plugin notifications for started/finished transfers
 * Various deprecations related to plugins, listed in pluginsystem.py and logged on startup
 * Various performance improvements
 * macOS: minor UX improvements to better align with macOS conventions
 * GNU/Linux and macOS: added an option to enforce a specific network interface, useful for virtual private networks (VPN)
 * Removed 'direct private message' toggle, since the official Soulseek clients do not understand such messages
 * Removed option to rotate tab labels, due to various issues with its implementation
 * Removed support for Ubuntu 16.04 and Python 3.5

Corrections

 * Fixed an issue where file transfers did not reach maximum speeds on slow connections
 * Fixed an issue where incorrect upload speeds were sent to the server
 * Fixed an issue where failed downloads were marked as finished in cases where the download folder is not accessible
 * Fixed an issue where double-clicking treeview column headers activated the first row
 * Fixed an issue where the 'unread tabs' menu caused a crash if tabs were closed
 * Fixed an issue where adding finished downloads to shared files could result in a crash
 * Fixed an issue where searching a user's share could result in a crash after a refresh
 * Fixed a crash when attempting to show file properties for a user/folder row
 * Fixed various UPnP port forwarding issues with certain routers
 * Added a workaround for cases where Soulseek NS clients send incorrect file sizes for large files
 * Various GUI-related changes and improvements to reduce the number of inconsistencies
 * macOS: keyboard shortcuts now use the Command key instead of Ctrl
 * Windows: improvements to notifications to prevent duplicate tray icons
 * Windows: fixed an issue where closed windows would appear in window peek
 * Windows: fixed an issue where minimized windows were not displayed when restoring Nicotine+ from tray

Issues closed on GitHub

 * Is there a way to exclude a file/directory from a share? + Some feedback ([#924](https://github.com/nicotine-plus/nicotine-plus/issues/924))
 * Feature Request: Improve folder folding behavior + Add Collapse/Expand All ([#981](https://github.com/nicotine-plus/nicotine-plus/issues/981))
 * Suggestion: Room wall improvements ([#985](https://github.com/nicotine-plus/nicotine-plus/issues/985))
 * Practical: change share from public to buddy and vice versa. ([#991](https://github.com/nicotine-plus/nicotine-plus/issues/991))
 * Version 3.0.1 and 3.0.2's Nicotine+.exe detected as a virus by Malwarebytes ([#1012](https://github.com/nicotine-plus/nicotine-plus/issues/1012))
 * Quicker access to speed throttling? ([#1031](https://github.com/nicotine-plus/nicotine-plus/issues/1031))
 * Copy/Paste keyboard shortcuts broken on Mac ([#1342](https://github.com/nicotine-plus/nicotine-plus/issues/1342))
 * Don't automatically clear downloads/uploads on quit ([#1343](https://github.com/nicotine-plus/nicotine-plus/issues/1343))
 * Notifications tray icons aren't removed automatically ([#1354](https://github.com/nicotine-plus/nicotine-plus/issues/1354))
 * Download to a \*username\* / subfolder ([#1355](https://github.com/nicotine-plus/nicotine-plus/issues/1355))
 * Drop official support for Ubuntu 16.04 ([#1360](https://github.com/nicotine-plus/nicotine-plus/issues/1360))
 * Headless support ([#1362](https://github.com/nicotine-plus/nicotine-plus/issues/1362))
 * Support for macOS High Sierra ([#1366](https://github.com/nicotine-plus/nicotine-plus/issues/1366))
 * Prevent Downloads from Displaying in the Debug Logging Window ([#1371](https://github.com/nicotine-plus/nicotine-plus/issues/1371))
 * Malware detection ([#1373](https://github.com/nicotine-plus/nicotine-plus/issues/1373))
 * Minimized window app won't show up when called from the system tray ([#1374](https://github.com/nicotine-plus/nicotine-plus/issues/1374))
 * Change close button position on macOS ([#1376](https://github.com/nicotine-plus/nicotine-plus/issues/1376))
 * Change menu action on macOS ([#1377](https://github.com/nicotine-plus/nicotine-plus/issues/1377))
 * Limit Buddy Shares to Trusted Buddies ([#1382](https://github.com/nicotine-plus/nicotine-plus/issues/1382))
 * Critical errors ([#1383](https://github.com/nicotine-plus/nicotine-plus/issues/1383))
 * Option to disable popup ([#1386](https://github.com/nicotine-plus/nicotine-plus/issues/1386))
 * Prevent notification balloon crashes on 32-bit Windows ([#1393](https://github.com/nicotine-plus/nicotine-plus/issues/1393))
 * ", line 127 ([#1395](https://github.com/nicotine-plus/nicotine-plus/issues/1395))
 * Auto-Size Columns Opens File in Player ([#1396](https://github.com/nicotine-plus/nicotine-plus/issues/1396))
 * Window Preview Shows Preferences Window ([#1397](https://github.com/nicotine-plus/nicotine-plus/issues/1397))
 * Crash report ([#1398](https://github.com/nicotine-plus/nicotine-plus/issues/1398))
 * Windows Defender / Trojan:Win32/Zpevdo.B ...False Positive? ([#1401](https://github.com/nicotine-plus/nicotine-plus/issues/1401))
 * Nicotine+ encountered a critical error and needs to exit ([#1402](https://github.com/nicotine-plus/nicotine-plus/issues/1402))
 * Middle-clicking user/share/room does not close it anymore ([#1404](https://github.com/nicotine-plus/nicotine-plus/issues/1404))
 * problem with access to some users. ([#1405](https://github.com/nicotine-plus/nicotine-plus/issues/1405))
 * Critical Error on master ([#1406](https://github.com/nicotine-plus/nicotine-plus/issues/1406))
 * Config error: can't decode 'searches' section 'group_searches' value ([#1407](https://github.com/nicotine-plus/nicotine-plus/issues/1407))
 * Transfer lists are cleared upon disconnection ([#1409](https://github.com/nicotine-plus/nicotine-plus/issues/1409))
 * Wishlists aren't being searched ([#1410](https://github.com/nicotine-plus/nicotine-plus/issues/1410))
 * Every downloaded file remains as "INCOMPLETE[number]Filename" ([#1411](https://github.com/nicotine-plus/nicotine-plus/issues/1411))
 * Exclamation point in the chat tab bar i have not seen before ([#1413](https://github.com/nicotine-plus/nicotine-plus/issues/1413))
 * Tried unpacking zip, scanner shows Gen:Variant.Bulz.495404 ([#1414](https://github.com/nicotine-plus/nicotine-plus/issues/1414))
 * Crash on getting File Properties at user or directory entry level in Download tab ([#1415](https://github.com/nicotine-plus/nicotine-plus/issues/1415))
 * in Download tab, the Queue Position column is empty ([#1416](https://github.com/nicotine-plus/nicotine-plus/issues/1416))
 * Windows Defender quarantined nicotine+ because of "Trojan:Win32/Zpevdo.B" ([#1417](https://github.com/nicotine-plus/nicotine-plus/issues/1417))
 * Tabs go out off the screen where there are many, they should use several lines instead. ([#1420](https://github.com/nicotine-plus/nicotine-plus/issues/1420))
 * Search main tab: wish tabs always extra. ([#1422](https://github.com/nicotine-plus/nicotine-plus/issues/1422))
 * Can't click anything when in fullscreen ([#1423](https://github.com/nicotine-plus/nicotine-plus/issues/1423))
 * 'GeoIP' object has no attribute 'get_all' ([#1426](https://github.com/nicotine-plus/nicotine-plus/issues/1426))
 * Finished Downloads Autoclearing ([#1427](https://github.com/nicotine-plus/nicotine-plus/issues/1427))
 * 'NetworkFrame' object has no attribute 'InterfaceRow' ([#1430](https://github.com/nicotine-plus/nicotine-plus/issues/1430))
 * Browse Folder via Downloads tab ([#1432](https://github.com/nicotine-plus/nicotine-plus/issues/1432))
 * Leech detector logs not showing up ([#1433](https://github.com/nicotine-plus/nicotine-plus/issues/1433))
 * Crash when adding to buddy list from User info tab ([#1434](https://github.com/nicotine-plus/nicotine-plus/issues/1434))
 * How to access option to close only window (keep sharing files)? ([#1435](https://github.com/nicotine-plus/nicotine-plus/issues/1435))
 * error ([#1436](https://github.com/nicotine-plus/nicotine-plus/issues/1436))
 * DownloadQueuedNotification on end of downloaded file ([#1438](https://github.com/nicotine-plus/nicotine-plus/issues/1438))
 * Shift + Mouse wheel a fall ([#1440](https://github.com/nicotine-plus/nicotine-plus/issues/1440))
 * Convert organization URL to lowercase ([#1441](https://github.com/nicotine-plus/nicotine-plus/issues/1441))
 * random crash? ([#1442](https://github.com/nicotine-plus/nicotine-plus/issues/1442))
 * Crash when closing private Chat tab ([#1445](https://github.com/nicotine-plus/nicotine-plus/issues/1445))
 * Critical error upon attempted chat ([#1446](https://github.com/nicotine-plus/nicotine-plus/issues/1446))
 * Incorrectly reported upload speed ([#1449](https://github.com/nicotine-plus/nicotine-plus/issues/1449))
 * UPnP does not work on this network (Windows) ([#1453](https://github.com/nicotine-plus/nicotine-plus/issues/1453))
 * select ValueError: too many file descriptors in select() (Windows) ([#1456](https://github.com/nicotine-plus/nicotine-plus/issues/1456))
 * UPnP not working ([#1457](https://github.com/nicotine-plus/nicotine-plus/issues/1457))

Version 3.0.6 (May 1, 2021)
-----------------------------

Changes

 * The message sent to users attempting to access geo-blocked content can now be customized

Corrections

 * Fixed a few critical errors related to uploads and file selections
 * Chat search commands and the /ctcpversion command now work properly
 * Fixed Python 3.5 compatibility
 * Windows: fixed an issue where duplicate notification icons would appear in the tray

Issues closed on GitHub

 * Geoblock Options ([#1028](https://github.com/nicotine-plus/nicotine-plus/issues/1028))
 * Notifications tray icons aren't removed automatically ([#1354](https://github.com/nicotine-plus/nicotine-plus/issues/1354))
 * critical error ([#1356](https://github.com/nicotine-plus/nicotine-plus/issues/1356))
 * Frequent crashes in 3.0.5 ([#1357](https://github.com/nicotine-plus/nicotine-plus/issues/1357))
 * Unable to search chat room ([#1359](https://github.com/nicotine-plus/nicotine-plus/issues/1359))
 * Critical error ([#1361](https://github.com/nicotine-plus/nicotine-plus/issues/1361))

Version 3.0.5 (April 24, 2021)
-----------------------------

Changes

 * Replaced previous country flag icons with clearer ones
 * Improved performance when selecting a large number of transfers
 * Queue positions and failed downloads are now checked every three minutes instead of every minute, to reduce stress on the uploading user
 * Performance improvements for long buddy lists
 * Added a dropdown menu button in tab bars for unread notifications

Corrections

 * Custom media player and file manager commands no longer reset after a restart
 * Fixed an issue where scanning of shared files malfunctioned if the UI didn't load in time
 * Fixed a critical error when a new room was joined while country flags were disabled
 * Fixed a critical error when attempting to add wishlist items while disconnected from the server
 * Fixed a critical error when attempting to use the /rescan chat command
 * Fixed a rare case where Nicotine+ could crash on startup
 * 'Send to Player' for files downloaded to a custom folder no longer fails
 * Private room operators are once again able to add users to the room
 * When browsing your own shares, viewing recently shared downloads no longer requires a restart
 * Attempting to download files of disconnected users now displays the 'User logged off' status immediately
 * Column widths of the currently selected user browse tab are now saved
 * Unified chat completion behavior of chat rooms and private chats
 * UI customizations are once again applied to the preferences dialog
 * Corrected the behavior of 'Abort User's Uploads' button in the uploads view
 * Text-To-Speech messages no longer overlap each other
 * Minor behavioral corrections related to file transfers

Issues closed on GitHub

 * Download Folder function doesn't work from search when uploader is offline ([#511](https://github.com/nicotine-plus/nicotine-plus/issues/511))
 * nicotine crash, ([#1040](https://github.com/nicotine-plus/nicotine-plus/issues/1040))
 * Crash on startup ([#1041](https://github.com/nicotine-plus/nicotine-plus/issues/1041))
 * Replace usage of Gtk.Menu with Gio.Menu ([#1045](https://github.com/nicotine-plus/nicotine-plus/issues/1045))
 * critical error when exit user browse tab ([#1192](https://github.com/nicotine-plus/nicotine-plus/issues/1192))
 * Version 3.0.4 flagged by Windows Defender ([#1329](https://github.com/nicotine-plus/nicotine-plus/issues/1329))
 * critical error crash ([#1333](https://github.com/nicotine-plus/nicotine-plus/issues/1333))
 * File Manager and Media Player events are buggy ([#1335](https://github.com/nicotine-plus/nicotine-plus/issues/1335))
 * Filtering on file type causes crash ([#1337](https://github.com/nicotine-plus/nicotine-plus/issues/1337))
 * The shared folders are not shared anymore ([#1338](https://github.com/nicotine-plus/nicotine-plus/issues/1338))
 * Pausing a download ([#1339](https://github.com/nicotine-plus/nicotine-plus/issues/1339))
 * copy search team Bug ([#1348](https://github.com/nicotine-plus/nicotine-plus/issues/1348))
 * Can't save files.db: [Errno 13] ([#1352](https://github.com/nicotine-plus/nicotine-plus/issues/1352))

Version 3.0.4 (April 7, 2021)
-----------------------------

Corrections

 * Invalid file names no longer break scanning of shared folders
 * Configuration changes are now saved if Nicotine+ is terminated (SIGTERM)
 * Fixed a case where the upload status displayed 'User logged off' after the user reconnected
 * Action buttons in the file properties dialog now stick to the bottom as intended
 * Windows: Nicotine+ no longer crashes on startup when translations are used

Issues closed on GitHub

 * Critical UnicodeDecodeError on startup: 'utf-8' codec can't decode byte 0x92 in position 12: invalid start byte ([#1038](https://github.com/nicotine-plus/nicotine-plus/issues/1038))
 * You have no privileges left. They are not necessary, but allow your downloads to be queued ahead of non-privileged users. [Question] ([#1039](https://github.com/nicotine-plus/nicotine-plus/issues/1039))
 * line 642 ([#1042](https://github.com/nicotine-plus/nicotine-plus/issues/1042))
 * 'utf-8' codec can't encode characters(surrogates not allowed) ([#1043](https://github.com/nicotine-plus/nicotine-plus/issues/1043))

Version 3.0.3 (April 1, 2021)
-----------------------------

Changes

 * Refactored download queuing to use the same system as the official client
 * Improved reliability and performance of the upload queue
 * Added a popup that appears whenever a critial error occurs in the program

Corrections

 * Nicotine+ now starts properly when invalid download filters are detected
 * The configuration file no longer resets when running out of disk space
 * Improved reliability of downloading folders containing special characters from certain clients
 * Keyboard shortcuts are now functional on non-Latin keyboard layouts
 * Upload bandwidth limits are no longer incorrectly applied when upload slots limits are enabled
 * Reaching a specified upload speed limit no longer interferes with max bandwidth/upload slot limits
 * Illegal file path characters are now replaced before downloading a file, to prevent issues with FAT/NTFS drives on Unix-based systems
 * Directly searching a user's files now functions properly
 * In predefined search filters, the state of the 'Free Slots' filter is now saved properly
 * If user browse/info tabs were closed, they no longer reopen when loading new information
 * Fixed a few behavioral issues related to chat notifications
 * Fixed issues related to incorrect user statuses being displayed in some cases
 * The correct status color is now displayed for usernames in past private chat messages
 * Leaving the public room is possible once again
 * Avoid unnecessary network traffic related to number of shared folders and files
 * Reduced memory usage on Windows and macOS

Issues closed on GitHub

 * Version 3.0.1 and 3.0.2's Nicotine+.exe detected as a virus by Malwarebytes ([#1012](https://github.com/nicotine-plus/nicotine-plus/issues/1012))
 * Username Wrong Color in Chat ([#1013](https://github.com/nicotine-plus/nicotine-plus/issues/1013))
 * free slot setup ([#1014](https://github.com/nicotine-plus/nicotine-plus/issues/1014))
 * 'invalid operation on closed shelf' while rescaning shares ([#1016](https://github.com/nicotine-plus/nicotine-plus/issues/1016))
 * Complete file remains in Incomplete Downloads folder ([#1019](https://github.com/nicotine-plus/nicotine-plus/issues/1019))
 * User's shared file list cannot be saved to disk, due to a mismatch in the number of arguments on function call. ([#1024](https://github.com/nicotine-plus/nicotine-plus/issues/1024))
 * Deprecated messages related to privileges? ([#1025](https://github.com/nicotine-plus/nicotine-plus/issues/1025))
 * line 716 ([#1026](https://github.com/nicotine-plus/nicotine-plus/issues/1026))
 * line 707 ([#1029](https://github.com/nicotine-plus/nicotine-plus/issues/1029))
 * line 666, ([#1030](https://github.com/nicotine-plus/nicotine-plus/issues/1030))
 * Problems with new interface in 3.0 ([#1033](https://github.com/nicotine-plus/nicotine-plus/issues/1033))
 * line 642 ([#1037](https://github.com/nicotine-plus/nicotine-plus/issues/1037))

Version 3.0.2 (March 1, 2021)
-----------------------------

Corrections

 * Fixed a regression where users could not be added to the buddy list
 * Fixed an issue where file extension info could appear incorrectly in the transfer list
 * Fixed an issue where root directories were not shared properly

Issues closed on GitHub

 * Cannot Add Users to Buddy List ([#1011](https://github.com/nicotine-plus/nicotine-plus/issues/1011))

Version 3.0.1 (February 26, 2021)
-----------------------------

Changes

 * Improved UI performance when loading many search results
 * Main menu can now be opened using the F10 key
 * The list of keyboard shortcuts can now be opened using Ctrl+?
 * Away status is now remembered between sessions

Corrections

 * Fixed several issues causing the status of an upload to be stuck if the user logged out
 * Fixed a few chat room commands that did not work previously
 * Fixed an issue where country flags were missing for some users that rejoined a room
 * Several improvements and bug fixes to the plugin system
 * Flatpak: added support for MPRIS in the Now Playing-feature
 * Windows: fixed an issue where root directories could not be shared
 * macOS: fixed an issue where Nicotine+ would crash on startup on some systems

Issues closed on GitHub

 * New installation in Big Sur. Doesn't scan shared folders. ([#899](https://github.com/nicotine-plus/nicotine-plus/issues/899))
 * Download speed after restart ([#918](https://github.com/nicotine-plus/nicotine-plus/issues/918))
 * Pluginsystem related issues, views and ideas [Updated] ([#990](https://github.com/nicotine-plus/nicotine-plus/issues/990))
 * [Windows] Certifi not installed ([#996](https://github.com/nicotine-plus/nicotine-plus/issues/996))
 * Enable CTCP-like private message responses (client version) Bool ([#998](https://github.com/nicotine-plus/nicotine-plus/issues/998))
 * Sharing a whole hard disk drive content doesn't work ([#999](https://github.com/nicotine-plus/nicotine-plus/issues/999))
 * CTCP_VERSION broke ([#1001](https://github.com/nicotine-plus/nicotine-plus/issues/1001))
 * v3.0 not starting on macos big sur 11.2.1 ([#1002](https://github.com/nicotine-plus/nicotine-plus/issues/1002))
 * Make opening of Window's file manager (File Explorer) more generic ([#1004](https://github.com/nicotine-plus/nicotine-plus/issues/1004))
 * missing python req in setup.py ([#1006](https://github.com/nicotine-plus/nicotine-plus/issues/1006))

Version 3.0.0 (February 12, 2021)
-----------------------------

Changes

 * Introduced a new design utilizing header bars (to use the old design, uncheck Menu -> View -> Use Header Bar)
 * Improved UI responsiveness when scanning shares
 * Improved UI performance when multiple tabs are open
 * Added transfer statitics dialog
 * Added help window for keyboard shortcuts
 * Added an option to set a global font
 * Added support for text completion when typing in the search entry
 * Added a "Browse Folder" option for search results
 * Search results can now be filtered by file type
 * Added an option to clear search and filter history
 * Columns can now be reordered by dragging them to the desired location
 * Context menus for tabs now include an option to close all tabs
 * Added context menu items for viewing and deleting logs (chatrooms, private chat, log pane)
 * Added a keyboard shortcut to close tabs (Ctrl+W / Alt+F4)
 * Context menus can now be opened by long-pressing on a touch screen
 * Context menus can now be opened with the keyboard (Menu Key / Shift+F10)
 * The number of selected files is now visible in context menus
 * Added an option to copy the file path of a selected file using Ctrl+C
 * Added file properties dialog for user browse
 * Improved the default color scheme
 * Several other minor improvements

Corrections

 * Fixed an issue where upload speed limits were not applied on startup
 * Fixed an issue where UPnP portforwarding did not succeed with certain routers
 * Fixed an issue where enabling the geographical paranoia option would prevent search results from being delivered to others
 * Fixed issues where certain uploads would be stuck in a "Cancelled" state
 * Fixed a Windows-specific issue where the config file did not always save
 * Fixed an macOS-specific issue where opening a folder did not work
 * Fixed an issue where custom commands registered in plugins did not work
 * Several other minor corrections

Issues closed on GitHub

 * Nicotine will not login to server ([#904](https://github.com/nicotine-plus/nicotine-plus/issues/904))
 * File not shared ! ([#905](https://github.com/nicotine-plus/nicotine-plus/issues/905))
 * Backup of the slide position in the user browse tab ([#908](https://github.com/nicotine-plus/nicotine-plus/issues/908))
 * Save share list to disk => user tab ([#909](https://github.com/nicotine-plus/nicotine-plus/issues/909))
 * Double-clicking on shares ([#917](https://github.com/nicotine-plus/nicotine-plus/issues/917))
 * Fix viewing of shared files ([#919](https://github.com/nicotine-plus/nicotine-plus/issues/919))
 * WinError 3, "the system cannot find the path specified" ([#920](https://github.com/nicotine-plus/nicotine-plus/issues/920))
 * Replace usage of GtkComboBox with GtkComboBoxText ([#921](https://github.com/nicotine-plus/nicotine-plus/issues/921))
 * nicotine-plus.org certificate expired ([#922](https://github.com/nicotine-plus/nicotine-plus/issues/922))
 * Cyrillic characters don't display correctly in chat rooms (Unicode issue?) ([#925](https://github.com/nicotine-plus/nicotine-plus/issues/925))
 * Log windows scroll back to begin after any new entry. ([#926](https://github.com/nicotine-plus/nicotine-plus/issues/926))
 * Config resetting when quitting and opening again ([#934](https://github.com/nicotine-plus/nicotine-plus/issues/934))
 * nicotine.po ([#936](https://github.com/nicotine-plus/nicotine-plus/issues/936))
 * Bug: Browsing your own shares with "Share only to buddies" enabled isn't possible via User browse ([#940](https://github.com/nicotine-plus/nicotine-plus/issues/940))
 * Bug: Displayed shared files count in Chat rooms / User info inconsistent ([#941](https://github.com/nicotine-plus/nicotine-plus/issues/941))
 * Feature Request: Clear filters button ([#944](https://github.com/nicotine-plus/nicotine-plus/issues/944))
 * Feature Request: Allow regular expressions in Country field of Search Filters ([#946](https://github.com/nicotine-plus/nicotine-plus/issues/946))
 * Config Bug: WinError 32 + WinError 2: Can't rename config file, error & The system cannot find the file specified ([#949](https://github.com/nicotine-plus/nicotine-plus/issues/949))
 * Feature Request: Clear Search Result Filter History ([#950](https://github.com/nicotine-plus/nicotine-plus/issues/950))
 * Feature Request: A method to quit via Tray Icon ([#951](https://github.com/nicotine-plus/nicotine-plus/issues/951))
 * Windows Bug: Can't bring Nicotine+ to the foreground if one of its popup windows are open ([#953](https://github.com/nicotine-plus/nicotine-plus/issues/953))
 * Windows Bug: Preferences popup window is slow to open on occasion ([#954](https://github.com/nicotine-plus/nicotine-plus/issues/954))
 * Now Playing ([#957](https://github.com/nicotine-plus/nicotine-plus/issues/957))
 * Filtering by "10m" gives files >=10MiB, but filtering "10MiB" gives files >=9.54MiB ([#961](https://github.com/nicotine-plus/nicotine-plus/issues/961))
 * Setting Plugin /commands ([#962](https://github.com/nicotine-plus/nicotine-plus/issues/962))
 * Feature Request: Search Wishlist: Change "Select All" Button to "Clear All" ([#963](https://github.com/nicotine-plus/nicotine-plus/issues/963))
 * Feature Request: Indication that a search tab was opened automatically by the wishlist ([#964](https://github.com/nicotine-plus/nicotine-plus/issues/964))
 * Feature Request: Option to choose the search result filter's tab bar position ([#965](https://github.com/nicotine-plus/nicotine-plus/issues/965))
 * Bug: Clearing all active filters requires double-Enter for next filter attempt ([#966](https://github.com/nicotine-plus/nicotine-plus/issues/966))
 * MacOS 11.1 Open folder fails ([#970](https://github.com/nicotine-plus/nicotine-plus/issues/970))
 * MacOS 11.1, open folder opens the wrong directory ([#971](https://github.com/nicotine-plus/nicotine-plus/issues/971))
 * MacOS 11.1, wrong flag in buddy list ([#972](https://github.com/nicotine-plus/nicotine-plus/issues/972))
 * New bundled UPnP is not working ([#973](https://github.com/nicotine-plus/nicotine-plus/issues/973))
 * Replace GtkFileChooserButton with a custom button widget ([#975](https://github.com/nicotine-plus/nicotine-plus/issues/975))
 * Windows: Toggle show / minimize app on taskbar icon click ([#976](https://github.com/nicotine-plus/nicotine-plus/issues/976))
 * Feature Request: Enable tooltips for long strings that are cut off by another column ([#977](https://github.com/nicotine-plus/nicotine-plus/issues/977))
 * What is causing the log "Filtered out inexact or incorrect search result ... from user X"? ([#979](https://github.com/nicotine-plus/nicotine-plus/issues/979))
 * Bug: Private chat tabs closed/discarded without manually doing so ([#983](https://github.com/nicotine-plus/nicotine-plus/issues/983))
 * Bug: Unable to reliably close search tabs via middle mouse button click ([#984](https://github.com/nicotine-plus/nicotine-plus/issues/984))
 * Feature Request: Log Viewer / Context menu items to browse logs in system text editor ([#986](https://github.com/nicotine-plus/nicotine-plus/issues/986))
 * Failure to report buddy shares ([#988](https://github.com/nicotine-plus/nicotine-plus/issues/988))

Version 2.2.2 (December 15, 2020)
-----------------------------

Changes

 * Fixed an issue where the list of queued downloads would not be restored on startup

Version 2.2.1 (December 14, 2020)
-----------------------------

Changes

 * Fixed an issue where the file scanner wouldn't scan a folder completely if a hidden subfolder was detected
 * Fixed an issue where invalid audio metadata in shared files could cause stability issues while running Nicotine+
 * Fixed a crash when trying to start Nicotine+ on a non-English Windows system
 * Fixed an issue where a "File not shared" status was sent when attempting to upload certain files
 * Geo block feature is functional again
 * Translations for the menu bar now show up in the UI again

Issues closed on GitHub

 * No icons in FreeBSD ([#889](https://github.com/nicotine-plus/nicotine-plus/issues/889))
 * GeoBlock Not Blocking ([#891](https://github.com/nicotine-plus/nicotine-plus/issues/891))
 * Nicotine v2.2.0 immediately crashes on startup on Windows 10 v19042.630 ([#893](https://github.com/nicotine-plus/nicotine-plus/issues/893))

Version 2.2.0 (December 4, 2020)
-----------------------------

Changes

 * Modernized the default icon theme and several parts of the UI
 * Searching for file names containing special characters returns more search results than previously
 * Reduced the number of connectivity issues when transferring files from and to other users
 * Downloading folders recursively works properly again
 * Updated keyboard shortcuts, since the old ones conflicted with accelerator keys
 * Tray icons are properly detected in more cases
 * User browse and user info tabs now open immediately when requesting info for users
 * Show info message if user shares can't be loaded
 * Minor performance improvements when uploading a lot of files
 * Slightly improved startup times
 * Improved UI responsiveness when browsing your own shares
 * Added option to minimize Nicotine+ to tray on startup
 * Added "Now Playing Search" plugin for searching files based on data from songs playing in your media player
 * Added "Now Playing Sender" plugin for automatically sending names of songs playing to select chat rooms
 * Builtin plugins load properly on Windows again
 * Modified config backup behavior to not back up the config if "Cancel" is pressed in the file chooser
 * Shares lists saved in older versions of Nicotine+ can now be loaded again
 * Peer-to-peer (direct) private messaging works properly again
 * Fixed a crash when checking for stuck downloads (regression in Nicotine+ 2.1.2)
 * General usability improvements to macOS builds
 * Removed option to stop responding to search requests for certain time periods
 * Removed dbus-python, libnotify, miniupnpc, pytaglib and xdg-utils dependencies, as functionality is now handled by Nicotine+
 * Multiple under-the-hood code improvements and code style changes, as well as smaller bug fixes

Issues closed on GitHub

 * Brew OSX Install ([#58](https://github.com/nicotine-plus/nicotine-plus/issues/58))
 * a separate program for database scanning ([#443](https://github.com/nicotine-plus/nicotine-plus/issues/443))
 * Failed to map the external WAN port: Invalid Args ([#597](https://github.com/nicotine-plus/nicotine-plus/issues/597))
 * After requesting user info put that user's info tab on top. ([#651](https://github.com/nicotine-plus/nicotine-plus/issues/651))
 * Feature request: share and/or cache message connections to remote clients ([#663](https://github.com/nicotine-plus/nicotine-plus/issues/663))
 * Search Now playing ([#664](https://github.com/nicotine-plus/nicotine-plus/issues/664))
 * Compile pytaglib for Python 2 or 3? - Error Trying To Run 2.1.1 ([#726](https://github.com/nicotine-plus/nicotine-plus/issues/726))
 * Follow X Session Management Protocol ([#729](https://github.com/nicotine-plus/nicotine-plus/issues/729))
 * sometimes, nicotine eats all memory ([#750](https://github.com/nicotine-plus/nicotine-plus/issues/750))
 * provided extentions doesn't load ([#761](https://github.com/nicotine-plus/nicotine-plus/issues/761))
 * Enabled plugins are no more activated at startup ([#762](https://github.com/nicotine-plus/nicotine-plus/issues/762))
 * Plugin properties aren't editable ([#763](https://github.com/nicotine-plus/nicotine-plus/issues/763))
 * some users aren't browsable ([#766](https://github.com/nicotine-plus/nicotine-plus/issues/766))
 * tray icon problem ([#767](https://github.com/nicotine-plus/nicotine-plus/issues/767))
 * Connection issue ([#768](https://github.com/nicotine-plus/nicotine-plus/issues/768))
 * Uploads Cancelled ([#784](https://github.com/nicotine-plus/nicotine-plus/issues/784))
 * Download recursive ([#790](https://github.com/nicotine-plus/nicotine-plus/issues/790))
 * not sure if this is a bug or something else ([#791](https://github.com/nicotine-plus/nicotine-plus/issues/791))
 * Can't scan any songs ([#798](https://github.com/nicotine-plus/nicotine-plus/issues/798))
 * Search problem? ([#822](https://github.com/nicotine-plus/nicotine-plus/issues/822))
 * windows unstable build can't rebuild shares ([#829](https://github.com/nicotine-plus/nicotine-plus/issues/829))
 * Nicotine 2.1.2 fails to launch in FreeBSD due to missing pytaglib ([#843](https://github.com/nicotine-plus/nicotine-plus/issues/843))
 * Download Recursive ([#844](https://github.com/nicotine-plus/nicotine-plus/issues/844))
 * Option to start application hidden when tray icon enabled ([#864](https://github.com/nicotine-plus/nicotine-plus/issues/864))
 * Missing application icon from window list ([#879](https://github.com/nicotine-plus/nicotine-plus/issues/879))
 * Python 3.8 Crashes ([#882](https://github.com/nicotine-plus/nicotine-plus/issues/882))

Version 2.1.2 (12 October 2020)
-----------------------------

Changes

 * Contents of a shared folder are now properly sent to other users
 * Improved performance and memory usage when scanning shares
 * Large memory usage reductions when many rooms and private chats are open
 * Sharing downloaded files now works properly
 * Private messages sent while the user was offline are shown separately from new messages
 * Added transfer speeds and shortcuts to downloads/uploads in the tray
 * Multiple under-the-hood code improvements and code style changes

Issues closed on GitHub

 * Improve code style/consistency ([#377](https://github.com/nicotine-plus/nicotine-plus/issues/377))
 * debian packages ([#530](https://github.com/nicotine-plus/nicotine-plus/issues/530))
 * running from source - missing reqs ([#531](https://github.com/nicotine-plus/nicotine-plus/issues/531))
 * SIGABRT when scanning corrupt/empty FLAC file ([#730](https://github.com/nicotine-plus/nicotine-plus/issues/730))

Version 2.1.1 (26 September 2020)
-----------------------------

Changes

 * Improved speed limit calculations for file transfers
 * Added option to enable dark mode theme
 * Added option to copy a previous search term when right-clicking a search tab
 * Replaced text search dialog with search bar
 * If mutiple file transfers are in progress, the UI now updates properly
 * Auto-joining the public chat room now works properly
 * Copying text with Ctrl-C now works properly again
 * Added option to log debug messages to file
 * Several minor bug fixes

Issues closed on GitHub

 * Please put whole search string after/before "results: x/y" ([#383](https://github.com/nicotine-plus/nicotine-plus/issues/383))
 * replace log search function with search/filter thingybob, send logs to logfile. ([#387](https://github.com/nicotine-plus/nicotine-plus/issues/387))
 * Transfer connection initiation following an unallowed (queued) transfer response ([#653](https://github.com/nicotine-plus/nicotine-plus/issues/653))
 * Minor issues to fix for 2.1.1 ([#659](https://github.com/nicotine-plus/nicotine-plus/issues/659))
 * Windows 10 dark theme support ([#661](https://github.com/nicotine-plus/nicotine-plus/issues/661))
 * Wrap filters into one line ([#669](https://github.com/nicotine-plus/nicotine-plus/issues/669))
 * Public room cannot be auto-joined ([#672](https://github.com/nicotine-plus/nicotine-plus/issues/672))

Version 2.1.0 (12 September 2020)
-----------------------------

Changes

 * Major performance improvements when rescanning shared files and sending user browse responses to others
 * Several performance and stability improvements related to connections and file transfers
 * Several Windows fixes regarding memory leaks, unresponsiveness and issues when starting Nicotine+
 * Reduced memory usage while rescanning shared files
 * Consistent startup times no matter the number of shared files.
   On large file shares, this cuts down startup times from tens of seconds to 1-2 seconds, depending on your hardware.
 * Numbers are now appended to the file names of duplicate downloads
 * Your personal upload speed is no longer reported as 0 B/s
 * In folder/user grouping mode, selecting a user or folder now allows you to retry/cancel all downloads under them
 * Added quick-access checkbox for enabling/disabling private room invitations
 * Replaced ticker banner with room wall, which displays individual messages from room users
 * "Send to player"-feature is functional again
 * Queue position of downloads is now asked automatically
 * The wishlist feature now works as intended, sending one search at a time instead of three. Wishlist items can also be renamed.
 * Improved notification settings
 * Improved readability in search results and transfer views
 * Several other UI fixes and improvements
 * A rare issue where all tabs were hidden on startup has been fixed
 * Using non-Latin characters in the Windows client now works properly again
 * The Windows installer size was reduced from ~40 MB to ~25 MB
 * The Windows installer now removes old Nicotine+ system files before updating installations
 * Removed support for detachable tabs due to low usage and bugs
 * Replaced Mutagen with pytaglib for audio file metadata scanning due to performance issues

Issues closed on GitHub

 * Brew OSX Install ([#58](https://github.com/nicotine-plus/nicotine-plus/issues/58))
 * Flatpak build ([#102](https://github.com/nicotine-plus/nicotine-plus/issues/102))
 * Fix remaining GTK warnings ([#290](https://github.com/nicotine-plus/nicotine-plus/issues/290))
 * right click user implicitly selects all files downloading from that user. ([#308](https://github.com/nicotine-plus/nicotine-plus/issues/308))
 * two cds saved in the same folder ([#313](https://github.com/nicotine-plus/nicotine-plus/issues/313))
 * Fatal error detected" when trying to run Nicotine on Windows 10 ([#413](https://github.com/nicotine-plus/nicotine-plus/issues/413))
 * RAM usage ([#416](https://github.com/nicotine-plus/nicotine-plus/issues/416))
 * if no close button on tabs it's not possible to close User search file notebook ([#428](https://github.com/nicotine-plus/nicotine-plus/issues/428))
 * Question; what diff between scanning and rebuilding share ? ([#430](https://github.com/nicotine-plus/nicotine-plus/issues/430))
 * notify sharelist is empty ([#434](https://github.com/nicotine-plus/nicotine-plus/issues/434))
 * double click is received on selection despite being performed on blank space ([#437](https://github.com/nicotine-plus/nicotine-plus/issues/437))
 * align columns text to left, right or center ([#438](https://github.com/nicotine-plus/nicotine-plus/issues/438))
 * url catching stop to work since update of 2 days ago ([#457](https://github.com/nicotine-plus/nicotine-plus/issues/457))
 * Font worrie > ([#458](https://github.com/nicotine-plus/nicotine-plus/issues/458))
 * progress bar stuck at 100% ([#454](https://github.com/nicotine-plus/nicotine-plus/issues/454))
 * Question : how to auto-join a room ? ([#464](https://github.com/nicotine-plus/nicotine-plus/issues/464))
 * Every you can right click a user, but not in the chat, there it's left click. ([#466](https://github.com/nicotine-plus/nicotine-plus/issues/466))
 * Tree view expand/collapse is not respected on new transfer ([#473](https://github.com/nicotine-plus/nicotine-plus/issues/473))
 * application content is not diplayed properly with tabs set to side ([#474](https://github.com/nicotine-plus/nicotine-plus/issues/474))
 * Completed downloads are re-Queued ([#477](https://github.com/nicotine-plus/nicotine-plus/issues/477))
 * search tab "close thistab" missing if 3 tabs are open ([#481](https://github.com/nicotine-plus/nicotine-plus/issues/481))
 * close button in About Nicotine+ doesn't work ([#485](https://github.com/nicotine-plus/nicotine-plus/issues/485))
 * Wishlist has issues with chinese characters ([#498](https://github.com/nicotine-plus/nicotine-plus/issues/498))
 * Wishlist - Ability to rename wishlist searches ([#499](https://github.com/nicotine-plus/nicotine-plus/issues/499))
 * Certain searches don't stop even after closing the tab, restarting the program, and/or disconnecting and reconnecting to Soulseek ([#520](https://github.com/nicotine-plus/nicotine-plus/issues/520))
 * stacktrace: struct.error: required argument is not an integer ([#527](https://github.com/nicotine-plus/nicotine-plus/issues/527))
 * something goes wrong .... ([#529](https://github.com/nicotine-plus/nicotine-plus/issues/529))
 * Warning: unknown object type 'bool' in message 'pynicotine.slskmessages.FileSearchResult' ([#535](https://github.com/nicotine-plus/nicotine-plus/issues/535))
 * regression on open files on OpenBSD ([#536](https://github.com/nicotine-plus/nicotine-plus/issues/536))
 * Chat messages went nowhere and I got this trace. ([#545](https://github.com/nicotine-plus/nicotine-plus/issues/545))
 * filter out unspecific searches ([#551](https://github.com/nicotine-plus/nicotine-plus/issues/551))
 * Mouse cursor does not indicate draggable borders ([#552](https://github.com/nicotine-plus/nicotine-plus/issues/552))
 * Network share issue ([#559](https://github.com/nicotine-plus/nicotine-plus/issues/559))
 * possibly worrie with upload stuck in connecting state if folder uploaded ([#564](https://github.com/nicotine-plus/nicotine-plus/issues/564))
 * Let user choose for International flag ([#569](https://github.com/nicotine-plus/nicotine-plus/issues/569))
 * Search -> Right Click -> Download folder(s) does nothing ([#574](https://github.com/nicotine-plus/nicotine-plus/issues/574))
 * Some weird characters prevents download of file ([#578](https://github.com/nicotine-plus/nicotine-plus/issues/578))
 * some margin lines are missing (possible qt/gtk issue) ([#593](https://github.com/nicotine-plus/nicotine-plus/issues/593))
 * arrows are missing from the tree view collapse/expand ([#594](https://github.com/nicotine-plus/nicotine-plus/issues/594))
 * Nicotine Freezes With Too Many Transfers ([#609](https://github.com/nicotine-plus/nicotine-plus/issues/609))

Version 2.0.1 (16 July 2020)
-----------------------------

Changes

 * Fixed an issue where search requests from others weren't processed
 * The update checker now shows the latest version properly

Version 2.0.0 (14 July 2020)
-----------------------------

Changes

 * Ported from Python 2 to Python 3
 * Ported from GTK2 to GTK3 (PyGTK to PyGObject)
 * Support for HiDPI displays
 * Search results and transfers can now be grouped by folder
 * Support for transfers larger than 2 GB in size
 * Transfers and search results now support drag-select
 * Performance improvements in downloads, uploads and search views
 * Special characters (e.g. -, ') are now removed from search terms by default, to receive more search results.
   This behavior can be toggled in Settings -> Misc -> Searches.
 * Excluding search results by placing a - sign in front of a word now works properly
 * Search filters now check the directory path
 * Column widths are now remembered between sessions
 * Added option to open previous tab on startup
 * Added option to hide buddy list
 * Custom messages can now be sent to leechers in Settings -> Misc -> Plugins -> Leech detector
 * Plugins are now bundled with Nicotine+ installations by default
 * Nicotine+ now follows the XDG Base Directory Specification
 * Replaced deprecated dependencies with maintained ones
 * Added unit and DEP-8 continuous integration testing
 * Minor UI cleanups
 * General code cleanups, removed dead code
 * Replaced non-free sound effects

Bugs closed on GitHub

 * Columns Position Not Being Maintained ([#8](https://github.com/nicotine-plus/nicotine-plus/issues/8))
 * Add "Group by folder" option to search results ([#17](https://github.com/nicotine-plus/nicotine-plus/issues/17))
 * Downloads tab hanging when adding a lot of files ([#34](https://github.com/nicotine-plus/nicotine-plus/issues/34))
 * NTFS support on linux ([#49](https://github.com/nicotine-plus/nicotine-plus/issues/49))
 * Show network drives when adding a shared directory. ([#52](https://github.com/nicotine-plus/nicotine-plus/issues/52))
 * send to player does not work. ([#53](https://github.com/nicotine-plus/nicotine-plus/issues/53))
 * CPU usage spikes and remains high after period of usage ([#54](https://github.com/nicotine-plus/nicotine-plus/issues/54))
 * Segfault When Getting User Info ([#57](https://github.com/nicotine-plus/nicotine-plus/issues/57))
 * Segmentation fault on Ubuntu Gnome 17.04 ([#60](https://github.com/nicotine-plus/nicotine-plus/issues/60))
 * filenames with ? in them get stuck on uploads list ([#61](https://github.com/nicotine-plus/nicotine-plus/issues/61))
 * Nicotine+ Windows 8.1 (64-bit) mutagen attempts to handle non-video files ([#62](https://github.com/nicotine-plus/nicotine-plus/issues/62))
 * Nicotine+ 1.4.1, windows 8.1 (64-bit) errors when using UPNP ([#63](https://github.com/nicotine-plus/nicotine-plus/issues/63))
 * Nicotine+ 1.4.1, windows 8.1 (64-bit) Spurious error messages ([#64](https://github.com/nicotine-plus/nicotine-plus/issues/64))
 * Nicotine + 1.4.1, windows 8.1 (64-bit) buttons not working ([#65](https://github.com/nicotine-plus/nicotine-plus/issues/65))
 * Downloads directory is not shared ([#66](https://github.com/nicotine-plus/nicotine-plus/issues/66))
 * Can't share directories ([#68](https://github.com/nicotine-plus/nicotine-plus/issues/68))
 * Question: Is Development Dead? ([#73](https://github.com/nicotine-plus/nicotine-plus/issues/73))
 * select ValueError: filedescriptor out of range in select() ([#77](https://github.com/nicotine-plus/nicotine-plus/issues/77))
 * blurry tray icon in kde plasma ([#81](https://github.com/nicotine-plus/nicotine-plus/issues/81))
 * Problems sharing files ([#83](https://github.com/nicotine-plus/nicotine-plus/issues/83))
 * Choosing "Download containing folder(s)" from search results does nothing ([#84](https://github.com/nicotine-plus/nicotine-plus/issues/84))
 * Uploads not working ([#85](https://github.com/nicotine-plus/nicotine-plus/issues/85))
 * UI very condensed on high-dpi linux. ([#88](https://github.com/nicotine-plus/nicotine-plus/issues/88))
 * Wishlist returns empty results for foreign characters ([#89](https://github.com/nicotine-plus/nicotine-plus/issues/89))
 * New Commits - Is Development Back? ([#90](https://github.com/nicotine-plus/nicotine-plus/issues/90))
 * Filter doesn't include directory path ([#91](https://github.com/nicotine-plus/nicotine-plus/issues/91))
 * XDG Base Directory Support ([#94](https://github.com/nicotine-plus/nicotine-plus/issues/94))
 * Port to python3 ([#99](https://github.com/nicotine-plus/nicotine-plus/issues/99))
 * Nicotine+ 1.4.2, Debian 9 (64-bit) Downloading file size >2GB appears as negative numbers, files near 4GB download 0 byte. ([#100](https://github.com/nicotine-plus/nicotine-plus/issues/100))
 * Nicotine+ 1.4.1 don't handle invalid characters in Windows ([#101](https://github.com/nicotine-plus/nicotine-plus/issues/101))
 * Random crash on Raspbian ([#103](https://github.com/nicotine-plus/nicotine-plus/issues/103))
 * Bitrate not shown for most music in search results ([#104](https://github.com/nicotine-plus/nicotine-plus/issues/104))
 * Nicotine+ 1.4.2, Debian 9 (64 bit) : Can't get shared files + current downloads disappeared : since the last but one update, from branch master ([#107](https://github.com/nicotine-plus/nicotine-plus/issues/107))
 * Website is badly out of date ([#109](https://github.com/nicotine-plus/nicotine-plus/issues/109))
 * images seem to be integrated from the launch directory if they have special names ([#113](https://github.com/nicotine-plus/nicotine-plus/issues/113))
 * Not working on Ubuntu 20.04 Focal Fossa ([#115](https://github.com/nicotine-plus/nicotine-plus/issues/115))
 * Please update Nicotine to work on the latest Ubuntu (20.04) ([#123](https://github.com/nicotine-plus/nicotine-plus/issues/123))
 * Compiled 'Master Branch' - Nicotine is Black Blank Screen? ([#140](https://github.com/nicotine-plus/nicotine-plus/issues/140))
 * Question: 1.4.3 - Columns Hiding? ([#143](https://github.com/nicotine-plus/nicotine-plus/issues/143))
 * info user correct extra typo ([#144](https://github.com/nicotine-plus/nicotine-plus/issues/144))
 * select user transfert does not select anything ([#145](https://github.com/nicotine-plus/nicotine-plus/issues/145))
 * clicking hyperlinks does not open browser ([#146](https://github.com/nicotine-plus/nicotine-plus/issues/146))
 * left click does not work on users nickname in rooms ([#147](https://github.com/nicotine-plus/nicotine-plus/issues/147))
 * Interest tab : text zone too small ([#148](https://github.com/nicotine-plus/nicotine-plus/issues/148))
 * request : adding file chooser preview widget in info user picture setting ([#149](https://github.com/nicotine-plus/nicotine-plus/issues/149))
 * menu separator does not follow gtk+ rules ([#151](https://github.com/nicotine-plus/nicotine-plus/issues/151))
 * 1.4.3 Linux - Hidding Tabs - Always Opens Now Under Buddy List ([#154](https://github.com/nicotine-plus/nicotine-plus/issues/154))
 * strace shows weird file access syscalls ([#155](https://github.com/nicotine-plus/nicotine-plus/issues/155))
 * (world) flags missing at startup / and buddy list ([#161](https://github.com/nicotine-plus/nicotine-plus/issues/161))
 * setup.py: DistutilsFileError ([#164](https://github.com/nicotine-plus/nicotine-plus/issues/164))
 * warnings causes by userlist resizing columns ([#165](https://github.com/nicotine-plus/nicotine-plus/issues/165))
 * Question: No more charsets selection ? ([#180](https://github.com/nicotine-plus/nicotine-plus/issues/180))
 * my gtk3 theme gives checkbuttons looks bigger ([#181](https://github.com/nicotine-plus/nicotine-plus/issues/181))
 * Question - Bug? - Log Window Issue ([#186](https://github.com/nicotine-plus/nicotine-plus/issues/186))
 * wait a minute, only spellchecker is missing ? ([#190](https://github.com/nicotine-plus/nicotine-plus/issues/190))
 * userlist for myself does not display files number ([#192](https://github.com/nicotine-plus/nicotine-plus/issues/192))
 * AttributeError in changecolour(): PrivateChat object has no attribute 'tag_log' ([#194](https://github.com/nicotine-plus/nicotine-plus/issues/194))
 * Add support for >2GB downloads ([#201](https://github.com/nicotine-plus/nicotine-plus/issues/201))
 * IndexError at start on Debian Buster ([#202](https://github.com/nicotine-plus/nicotine-plus/issues/202))
 * Speed up program startup times ([#215](https://github.com/nicotine-plus/nicotine-plus/issues/215))
 * custom tray icons not respected ([#239](https://github.com/nicotine-plus/nicotine-plus/issues/239))
 * Request: Modes Tab Placement? ([#242](https://github.com/nicotine-plus/nicotine-plus/issues/242))
 * text in log aera in chat rooms lag to display from entry ([#253](https://github.com/nicotine-plus/nicotine-plus/issues/253))
 * /now playing does not work after nic+ restart ([#255](https://github.com/nicotine-plus/nicotine-plus/issues/255))
 * add grouping by path ([#269](https://github.com/nicotine-plus/nicotine-plus/issues/269))
 * on kde LMB on tray icon brings menu, not app ([#270](https://github.com/nicotine-plus/nicotine-plus/issues/270))
 * lower on an int? ([#278](https://github.com/nicotine-plus/nicotine-plus/issues/278))
 * right-clicking file that user 2 downloads points to user 1 ([#297](https://github.com/nicotine-plus/nicotine-plus/issues/297))
 * Private Chat tab does not get notified on receiving a message ([#299](https://github.com/nicotine-plus/nicotine-plus/issues/299))
 * RMB doesn't select what's underneath it ([#300](https://github.com/nicotine-plus/nicotine-plus/issues/300))
 * unable to download to created folder ([#301](https://github.com/nicotine-plus/nicotine-plus/issues/301))
 * status never reach 100% becasue of filtered files ([#302](https://github.com/nicotine-plus/nicotine-plus/issues/302))
 * twice downloaded same folder, aborted duplicate files, remove aborted does not remove ([#305](https://github.com/nicotine-plus/nicotine-plus/issues/305))
 * downloading folder from user browse doesn't work ([#311](https://github.com/nicotine-plus/nicotine-plus/issues/311))
 * cannot connect ([#312](https://github.com/nicotine-plus/nicotine-plus/issues/312))
 * In download page, pressing Delete key removes 2 files instead of 1 ([#314](https://github.com/nicotine-plus/nicotine-plus/issues/314))
 * invalid path ([#318](https://github.com/nicotine-plus/nicotine-plus/issues/318))
 * Distrib message type 93 unknown ([#322](https://github.com/nicotine-plus/nicotine-plus/issues/322))
 * Connection issues after search ([#329](https://github.com/nicotine-plus/nicotine-plus/issues/329))
 * Window decorator close button doesn't work ([#330](https://github.com/nicotine-plus/nicotine-plus/issues/330))
 * Question: group by folders vs group by users ([#335](https://github.com/nicotine-plus/nicotine-plus/issues/335))
 * [#312](https://github.com/nicotine-plus/nicotine-plus/issues/312) continued, cannot connect ([#336](https://github.com/nicotine-plus/nicotine-plus/issues/336))
 * Can't find anything from Wu-tang ([#343](https://github.com/nicotine-plus/nicotine-plus/issues/343))
 * download stuck in a weird way ([#344](https://github.com/nicotine-plus/nicotine-plus/issues/344))
 * Peer messages causing socket error ([#346](https://github.com/nicotine-plus/nicotine-plus/issues/346))
 * expand/collapse all missing in upload tab ([#354](https://github.com/nicotine-plus/nicotine-plus/issues/354))
 * AttributeError: 'Uploads' object has no attribute 'transfers' ([#360](https://github.com/nicotine-plus/nicotine-plus/issues/360))
 * remove filtered files when autoremoving ([#374](https://github.com/nicotine-plus/nicotine-plus/issues/374))
 * wishlist searches should notify on finding a result, not on attempting to find something ([#380](https://github.com/nicotine-plus/nicotine-plus/issues/380))
 * Search log window case insensitive. ([#384](https://github.com/nicotine-plus/nicotine-plus/issues/384))
 * Gentoo upnp errors, failed to map the external wan port. ([#385](https://github.com/nicotine-plus/nicotine-plus/issues/385))

Version 1.4.3 (unstable)
-----------------------------

* Rolling development release in preparation for 2.0.0

Version 1.4.2 (17 February 2018)
-----------------------------

Bugs closed on Github

 * Bitrate - Length - Speed ([#45](https://github.com/nicotine-plus/nicotine-plus/issues/45))
 * bug or feature ? ([#47](https://github.com/nicotine-plus/nicotine-plus/issues/47))

Version 1.4.1 (12 February 2017)
-----------------------------

Bugs closed on Github

 * 1.4.0 /usr/bin empty ([#38](https://github.com/nicotine-plus/nicotine-plus/issues/38))
 * Configure - Directories Page 4 of 5 ([#39](https://github.com/nicotine-plus/nicotine-plus/issues/39))
 * Configure - Username ([#40](https://github.com/nicotine-plus/nicotine-plus/issues/40))
 * 1.4.0 Text Off Set Under Columns ([#41](https://github.com/nicotine-plus/nicotine-plus/issues/41))
 * Make nicotine work with FreeBSD (PR [#44](https://github.com/nicotine-plus/nicotine-plus/issues/44))

Version 1.4.0 (31th January 2017)
-----------------------------

Miscellaneous bugs fixed

 * Some files were not shown in shares due to broken metadata of these files.
 * Fix a bug preventing the offline help to open.

Features

 * Windows installer refreshed.

Bugs closed on Github

 * Make proper release ([#26](https://github.com/nicotine-plus/nicotine-plus/issues/26))

Bug closed on Trac (readonly)

 * File Manager / "Open Directory" function in Windows (#717)
 * Open Directory not working (#945)

Version 1.3.2 unstable (14th January 2017)
-----------------------------

Bugs closed on Github

 * Uploads stop working after a while ([#35](https://github.com/nicotine-plus/nicotine-plus/issues/35))
 * Can't download from certain users ([#37](https://github.com/nicotine-plus/nicotine-plus/issues/37))

Bug closed on Trac (readonly)

 * shared files appear not shared to some peers (#744)
 * Stops Downloading After About 15 Minutes (#759)
 * Browse Files from Friemds (#762)
 * Download issue.... (#903)

Version 1.3.1 unstable (10th January 2017)
-----------------------------

Behavior

 * Displaying results of searches should now be faster and not blocking the UI.
 * Send a private message to users who queue a directory has been removed.
 * Hidden directories on Windows are not shared provided you have the pypiwin32 module installed.
 * Tray icons have been modified to be easier to distribute under debian (DFSG compliant).
 * New versions are now checked against the Github releases page.
 * NowPlaying: MPRIS should now be used for Rhythmbox.
 * The MacOS port has been dropped since nobody will step up and maintain it.
 * The pseudo transparency (translux) feature has been removed.
 * Blinking of the trayicon is not recommended and has been removed.
 * Menu icons have been dropped since they are deprecated by GTK.

Features

 * Translations works on Windows.
 * UPnP support out of the box on Windows.
 * Refreshed icon and GTK2 theme on Windows.
 * Gives user the option to load more than 1000 previous chat lines when they rejoin a chat room.
 * Virtual share system implemented.
 * You can now browse your buddy shares via the Share menu.
 * You can now rename your buddy virtual shares via the settings window for shares.
 * Plugins: can now be toggled on/off.
 * Plugins: a reddit plugin has been added.
 * NowPlaying: XMMS Infopipe support has been removed in favor of xmms2.
 * NowPlaying: BMPx support has been removed.
 * NowPlaying: Lastfm support has been updated and require an API key.
 * NowPlaying: Banshee support has been updated.
 * NowPlaying: Foobar support has been updated.

Bugs closed on Github

 * Question - Nicotine Still Being Developed? ([#1](https://github.com/nicotine-plus/nicotine-plus/issues/1))
 * bug in userbrowse.py ([#2](https://github.com/nicotine-plus/nicotine-plus/issues/2))
 * Remove max length on settings password field ([#5](https://github.com/nicotine-plus/nicotine-plus/issues/5), [#7](https://github.com/nicotine-plus/nicotine-plus/issues/7))
 * Randomly kill connections on select() out of range failure ([#6](https://github.com/nicotine-plus/nicotine-plus/issues/6))
 * Fix shares build / crashes caused by bogus metadata ([#10](https://github.com/nicotine-plus/nicotine-plus/issues/10))
 * UPnP Port Mapping piles up in the router ([#11](https://github.com/nicotine-plus/nicotine-plus/issues/11))
 * Currently broken on windows ([#18](https://github.com/nicotine-plus/nicotine-plus/issues/18))
 * File transfers are failing ([#19](https://github.com/nicotine-plus/nicotine-plus/issues/19))
 * Fix variable bitrate detection for MP3 files ([#20](https://github.com/nicotine-plus/nicotine-plus/issues/20))
 * Information On nicotine-plus.org ([#21](https://github.com/nicotine-plus/nicotine-plus/issues/21))
 * Build fails on archlinux, can't copy mo file... ([#22](https://github.com/nicotine-plus/nicotine-plus/issues/22))
 * Hidden directory files now showing up in file shares (Windows) ([#23](https://github.com/nicotine-plus/nicotine-plus/issues/23))
 * upnp functionality is used despite being config'd as False ([#24](https://github.com/nicotine-plus/nicotine-plus/issues/24))
 * userbrowse coredump on GTK 2.24.30+ ([#25](https://github.com/nicotine-plus/nicotine-plus/issues/25))
 * "invalid operation on closed shelf" error on every download ([#27](https://github.com/nicotine-plus/nicotine-plus/issues/27))
 * Unable to save settings ([#32](https://github.com/nicotine-plus/nicotine-plus/issues/32))
 * Clear Finished/Aborted button problem ([#33](https://github.com/nicotine-plus/nicotine-plus/issues/33))
 * Settings window slow to open ([#36](https://github.com/nicotine-plus/nicotine-plus/issues/36))

Bug closed on Trac (readonly)

 * "Abort & Delete" button is mislabeled (#194)
 * No icon found in nicotine.exe (#512)
 * French translation and non-translatable strings (#524)
 * Limiting number of upload slots doesn't work all the time (#651)
 * Add option to override locale dir (#495)
 * File and Fast-Configure keyboard shortcuts are the same (#658)
 * Rescanning shares stalls/fails in some cases (#671)
 * Distressingly, /al is not working in private chat (#678)
 * tab completion of user name does not work in private chat (#679)
 * slskmessages.py:69:__init__:Exception: Programming bug (#697)
 * upload queue size limits can't be set to "unlimited" (#706)
 * Impossible to install nicotine without a mouse (#712)
 * Tray icon is lost after explorer is terminated, doesn't return after explorer is restarted (#715)
 * nicotine crashed with TypeError in PopulateFilters(): value is of wrong type for this column (#726)
 * Dont draw eventbox background for tab labels (#727)
 * Rythmbox Now Playing Error (#750) (#935)
 * Realpath / filename error (#776)
 * Connection limit (#802)
 * Disabled UPnP support due to errors Message (Can We Silence?) (#803)
 * English text refactorizationillisms (#828)
 * Cannot download from soulseekqt users (#912)
 * Corrected Hungarian translation for 1.2.16 (#923)
 * Nicotine+ 1.2.16 on win7SP164bit - German language (#998)

 A bunch of outdated bug reports have been closed on Trac.


Version 1.2.16 (31th October 2010)
----------------------------------

Behaviour

 * Updated most country flags (#599)
 * All messages should now be properly timestamped in the log (#602)
 * Saving user pictures now appends a timestamp so pictures aren't overwritten

Features

 * Foobar support for NowPlaying (#644)

Bugs

 * Division-by-zero errors broke transfers (#561)
 * Some packets were packed incorrectly (#570)
 * Recursive downloads didn't work (#571)
 * Search results were improperly formatted (#594)
 * Copying folder URLS didn't work (#574)
 * Mid sentence tab completion destroyed input (#562)
 * Portmapping with MiniUPnPc (the binary) didn't work (#593)
 * Deprecated raise statements using strings (#613)
 * Transparency wasn't saved properly (#615)
 * Shares didn't work properly with out-of-ASCII characters (#623, #345)
 * Fileshare counter increased on refreshing a filelist (#617)
 * Program failed to start with a corrupt transfer file (#628)
 * Network loop crashed on invalid DistribSearch packets
 * Private rooms often didn't show up in the room list (#641)
 * nicotine.desktop was missing P2P and Network sub categories (#660)


Version 1.2.15 (16th February 2010)
-----------------------------------

Behaviour

 * Changed the description for our .exe files so it shows up as Nicotine+ in
   firewalls (ticket #498)
 * When using an upload slot limit, uploads that don't start within 30 seconds
   are no longer counted as a used slot. This stops a single faulty user from
   preventing other connections
 * The clear button in the upload view now clears erred transfers too
 * Unhide user info tab when a new userinfo is received
 * Transfer views update less frequently reducing the amount of CPU needed.
 * xdg-open is now used by default to open folders and play music

Features

 * Now-Playing support for Amarok2 (Ticket #423)
 * FastConfigure dialog for new users (Ticket #482)
 * Country flags now have tooltips (Ticket #521)
 * Now-Playing support for Banshee

Bugs

 * Collapse mode in upload/download didn't work for newly added files, wasn't
   remembered with restart (ticket #205)
 * The packing/unpacking of network messages has been made more explicit. This
   should make Nicotine+ less likely to fail on different processor types and
   operating systems (Tickets #486 #493 #518 #540 #548)
 * Double quotation marks weren't filtered from filenames on Windows systems
 * Ban list got unintentionally deleted sometimes (Ticket #519)
 * "Show IP" didn't not work on the userinfo page (Ticket #522)
 * Wishlist searches would stop working if the setting "Reopen search tabs" was
   disabled and the user closed the search tab (Ticket #552)
 * Incoming RoomSearch raised exceptions

Translations

 * ><((((*> updated the French translation
 * djbaloo updated the Hungarian translation


Version 1.2.14 (4th October 2009)
---------------------------------

Behaviour

 * A corrupt configuration file will no longer make Nicotine+ fail on startup (ticket #483)
 * Multiple shares can now be loaded from the harddrive at the same time

Features

 * Support for UPnP through MiniUPnPc (ticket #230)

Bugs

 * Search failed to work on certain combinations of OS and processor (ticket #486)
 * Implemented our own filelist iterator, dramatically reducing the amount of
   CPU cycles needed to open filelists. Thanks goes to Nick Voronin (ticket #480)
 * Bitrates for Musepack audio were scanned incorrectly
 * Saving file lists from users with slashes in the name didn't work
 * Filesize was incorrect for files around 2 gigabytes and up in userbrowse.


Version 1.2.13 (22 Sept 2009)
-----------------------------

Behaviour

 * Download queue is stored independently from the normal configuration file (ticket #467)
 * Non-working connections are cleaned up more aggressively (ticket #473)

Features

 * Themes can now use a range of image types, including SVG
 * Ownership of private rooms is now displayed
 * Search chatroom logs by pressing F3
 * ASF Support in case Mutagen is used
 * The location of Nicotine+ is restored on startup
 * Rudimentary download rate limiter
 * The NowPlaying code for Audacious now supports audtool2 as well

Bugs

 * Notifications failed when a user had <> in the name
 * Highlight icon kept on blinking with detached windows
 * Fixed links in the Help menu that didn't work (ticket #459)
 * A few different GUI related bugs that should make Nicotine+ much more
   responsive and use less CPU: Startup time reduced when there is a queue,
   queueing many items at a timer, pressing buttons like "Clear Finished" and
   "Abort User's Upload(s)"
 * ...and lots of tiny bugs

Translations

 * Žygimantas updated Lithuanian translation
 * Kenny updated Dutch translation
 * Nils updated Hungarian translation


Version 1.2.12 (26 May 2009)
----------------------------

Behaviour

 * RGBA mode is no longer on by default, to use it pass the --enable-rgba flag when starting Nicotine+
 * On Windows, configuration files are now stored in the user's Application Data folder instead of the installation folder (bug #330)
 * The configuration screen for shares has been rearranged in order to make it more logical (bug #341)
 * Support for Mutagen has been added. This will result in more accurate information about bitrates and lengths (bug #259)
 * Icons have been replaced, the alt-tab icon is increased.
 * Most external calls now support pipes
 * Improved German (bug #394) and French translation (thanks goes to ><((((*>)
 * The dependency for PyVorbis has been removed in favour of Mutagen (bug #409)
 * Notification popups will no longer stack but a single popup will be updated

Features

 * Built-in Webbrowser (MozEmbed)
 * Ignore by IP
 * Windows components have been improved
 * The language selection now uses normal names instead of abbreviations (bug #332)
 * When switching languages GTK will be translated as well
 * Hash checking to eliminate duplicates. When a file name conflict arises after a download finishes both files are hashed
   to make sure the new file is not identical to the old one.
 * Public Room support has been added
 * The amount of tracked and displayed search results is now limited, which should allow nicotine+ to cope better with overly
   generic search terms. Internally a maximum of 1500 are recorded, of which a maximum of 500 are shown. The other 1000 can be
   retrieved by using the filters. (bug #284)
 * Notebook tabs can be reordered and hidden, and these settings will be remembered.
 * Search results are now limited. There are two different limits:
   1) The show limit. This is the amount of results shown in the search tabs
   2) The store limit. This is the amount of results stored internally. This is useful when using search filters
   These limits are configurable from the configuration screen. (bug #284)
 * Nicotine tries to rename itself from 'python' to 'nicotine' for programs like 'ps' (requires procname module) and 'pkill' (bug #355)
 * 'Remember choice' option in the quit confirmation dialogue
 * It is possible to ignore people based on their IP address
 * Import warnings are now shows in the log window as well as in the console (bug #381)
 * New logging functionality, which means no more messages should get lost in the console
 * You can change your password now (bug #424)
 * Misc. improvements to transfer handling
 * Tab completion can be done by in-line replacement instead of dropdown list
 * Transfer views now have a 'Place in line' column

Bugs

 * The Danish translation is now stored under 'da'
 * Fixed sorting of percentage (bug #322)
 * A number of typographical errors have been corrected (bug #334 and #335)
 * When disabling sound this setting will be loaded correctly now (bug #285)
 * Repaired sayprivate function from the pluginsystem
 * The Windows versions now comes with jpeg62.dll (bug #342)
 * The word '-' is now filtered from search queries (bug #367)
 * Handling of word wrapping of extremely long words is improved
 * Tray icon menu on OSX
 * Private Room handling has improved (bug #432)


Version 1.2.10 (30 December 2008)
---------------------------------

Features

 * Added support for RGBA, enabling Murrine users to use transparency and round menus
 * Tabs can be reorderen and can be hidden

Bugs

 * Fixed bug #177, notification popups are now split into file and directory notifications
 * Fixed bug #274, cancelling and disowning private rooms bug (fr3shpr1nc3)
 * Fixed bug #226, file size dropdown in search filters are more readable now
 * Fixed bug #310, activity icon no longer activates on our own typing
 * Timestamps in private messages now are displayed correctly
 * Room searches work again (was broken in 1.2.10alpha)


Version 1.2.10 alpha (9 November 2008)
--------------------------------------

Features

 * Added last.fm to the now-player (gallows)
 * Added first version of the plugin system
 * Tabs can be closed using the middle mouse button
 * Usernames can be copied from the channel list (right click, select the
   username from the menu)
 * Added a popup that will inform users in case a local port cannot be bound
 * Connections will be dropped when the maximum is approached, decreasing the
   chance for "IOError" messages

Bugs

 * 'Send to player' failed because of missing quotes for finished downloads
 * Fixed a bug with tuple error message causing a traceback
 * Fixed a translation bug, caused by tabs positions top, left, etc that caused
   settings dialog to not work properly
 * Fixed rhytmbox support with "Now Playing" (gallows)
 * Fixed Audacious support with "Now Playing" (gallows)
 * Fixed sending out the wrong username with search results
 * Updated all server references to the new server
 * A inverted port range no longer causes connection failures
 * Removed deprecated GTK calls

Buddylist

 * Radio buttons now allow the buddylist to be toggled as always visible, in own
   tab, or in the chatroom tab.

General Changes

 * The Edit menu has been broken into Edit, View and Shares menus
   (similar to Enr1X's patch http://nicotine-plus.org/ticket/231 )
   Also fixed the duplicate Alt-B hotkey (hide flags is now Alt-G).
 * Committed QuinoX's patch for case-insensitive nick completion (#252)

Chat Rooms

 * Added Server Message 141, enables Private Chat Room Invitations and thus
   allows those you invite to get past the annoying server message that warning
   when a user you've invited 'hasn't enabled private room add'.
 * Blocking a user's IP address is now easier with the addition of a chatroom
   popup menu item
 * Private Rooms: You can now create private rooms via the roomslist popup menu
   and add users to your private rooms via any chatroom user popup-menu. You can
   also drop ownership of a private room and drop membership of another person's
   private room. This feature is currently available on the testing server only.

Search

 * Country flags are shown in search results, metadata dialogs

Settings

 * Upload and Download transfer lists now have customizable double-click options
   in Transfers->Events.
 * A Backup config menu item was added to the Edit menu. This will backup your
   Nicotine+ config and config.alias (if it exists) into a BZ2 archive. If you
   cancel the backup filename saving process, an archive with the format
   'config backup YYYY-MM-DD HH:MM:SS.tar.bz2' will be created.
 * Visible colors have been added to the Colour settings (for those who don't
   read hexadecimal).
 * Separate fonts for Search, Transfers, Browse and a font for all other lists
   can now be set.


Translations

 * Slovak Translation Updated (Jozef)


Version 1.2.9 Release (22 September 2007)
-----------------------------------------

Licensing

 * Relicensed all code under GPLv3 and LGPLv3

General Changes

 * Config menu items that were in the File menu moved to the new Edit menu
 * Added credits and license note to About Nicotine dialog.
 * Disable many widgets (entries, buttons, lists) when disconnected from server
 * User tabs have right-click popup-menus in private, userinfo and userbrowse.
 * libnotify support added (patch by infinito ticket #176 )
   notification-daemon, libnotify and python-notify required
 * Added a 10 second cooldown between responding to Userinfo and Usershares
   requests from the same user (to mitigate damage from DOS attacks and simple
   accidents)
 * Notification text on tabs can be colored
 * Notification icons on tabs can be disabled
 * Close buttons on tabs no longer forced to 18x18px
 * Close buttons are dynamically added and removed when toggled in settings
 * Added global unrecommendations list
 * Merged Amun-Ra's 'Country flag column in Chatroom userlists' (this is a new
   feature on the testing server) but works with manual IP lookups with GeoIP.
   This requires the 242 flag images. Additions to several server messages are
   used instead of GeoIP if they are available.
 * Simplified GeoIP module loading

Userinfo

 * Added popups to user's interests lists (search, add and remove interests)
 * Added a zoom and save popup menu to the Userinfo image.

Shares

 * Shares are precompressed, before they're sent (Nicotine will recover faster
   from many shares requests)
 * Unicode filenames on Win32 are now read and shared properly (should be)

Settings

 * Tooltips can be disabled
 * Settings widgets will now be colored red if their values are invalid.
 * Your client port and server-reported IP address are shown in Server Settings
 * Added an option to Shares for the Upload directory path (needs to be set)
   The upload directory is where your buddies 'uploads' will be saved.
 * Default colours and clear colours buttons added
 * All Notebook Tabs can be repositioned and the labels can be rotated 90⁰
   under Settings->Interface->Notebook Tabs
 * Added Exaile to NowPlaying
 * Added a config option for overriding the default language
 * URL handlers settings rearranged slightly, combo items in the handlers column
 * Rearranged the Settings tree and removed some descriptive panes
 * Added IP blocking and range blocking with * character
 * Some Entry widgets in settings replaced with SpinBoxes
 * Userinfo settings now have size data for image
 * New options to to determine what happens when destroying the main window
   (show a dialog, close to tray, or quit)

Search

 * Search is now a genuine TreeView that supports group-by-user and
   has a expand/collapse all toggle when grouping is enabled.
 * Added a Clear results button
 * Added 'Download containing folder(s) to..' to the search results popup
 * Open a new socket for every outgoing search result to avoid problems with
   shared sockets getting closed.
 * Only close sockets of incoming search results if input/output buffers are
   empty. (this may still result in the transmitting sockets)
 * Added Search and Open Directory items to the uploads popup menu
 * Search results encoding improved (user's encoding, falls back to global)
 * Search results turn red when a user goes offline (configurable)
 * Added a 'multiple users' submenu to search results popup

Transfers

 * Show total time elapsed and remaining in user's parent row instead of the
   current transfer's time elapsed and time remaining.
 * Added a maximum files-per-user limit to the upload queue
 * Added a 'Clear Failed' item to the uploads menu
 * Added 'Clear Filtered' and 'Clear Paused' to the downloads menu
 * Fixed pausing of aborted downloads after reconnecting to the server.
 * Added an 'Auto-retry Failed' checkbox to downloads (3 minute timer)
 * Added an 'Autoclear Finished' checkbox to uploads
 * Notify popups for completed files and completed directories (toggleable)
 * Added a 'multiple users' submenus

Chat

 * Whitespace is now limited to two spaces
 * Show icon, sound, speech and title notifications for "current" chat tab
   if the window is hidden.
 * Notify popups for buddies with "notify" enabled :)
 * Read chatroom logs (and attempt to parse them) when rejoining a room.
   Parsing will not work if the logs do not use the default timestamp format.
   Chat room and Private chat logs are in seperate sub-directories, now.
 * Threaded /aliases and /now commands (GUI no longer freezes)
 * Use the /detach and /attach chatroom commands to pop chatrooms and private
   chats into their own windows.
 * Text-To-Speech support added (configurable under Settings->Misc->Sounds)
   individual chat rooms can be disabled with the text-to-speech toggle button.
   Chat messages are read out, and nick mentions are announced. By default,
   there are commands for flite ( http://www.speech.cs.cmu.edu/flite/ )
   and festival ( http://www.cstr.ed.ac.uk/projects/festival/ ).
 * URL text color is configurable (doesn't effect old links after changing)
 * Timestamps are now configurable, disableable (under Settings->Chat->Logging)
 * Log files' timestamps are also configurable. Default is "%Y-%m-%d %H:%M:%S"
 * Added a help button for chatroom commands
 * Added hide/show buttons in chatrooms for userlist and status log. These
   buttons can be hidden by Edit->Hide chat room log and list toggles
 * Username away color-status in chat can be toggled off
 * Added Auto-Replace list (applies to all outgoing chat message text)
 * Added Censor list (applies to all chat message text)
 * A popup dialog appears after closing the last chat room while the roomlist
   is hidden.
 * URL's are now converted back to plain text by the URL catcher
   (before only %20 were converted to spaces)
 * Usernames in chat logs and private, userinfo and userbrowse tab labels are
   marked offline when disconnected from server
 * Ticker moved to the top-left of the chat room frame;
 * Added settings for tab completion and dropdown completion list
 * Added a completion dropdown list (gtk.EntryCompletion) to chat entries

Bug Fixes

 * Renabled the 'if i.size is None' check which should fix some upload issues
 * Fixed a error message printed after aborting an upload directory popup
 * Fixed a major slowdown in needConfig function (was reading shares data)
 * Pressing enter in Search Filter entry boxes now works again
 * Readded "/" to pasted folder slsk:// URLs
 * Reading slsk.exe's cfg files should now work on Windows


Version 1.2.8 Release (1st June 2007)
-------------------------------------

GENERAL CHANGES

 * Support for Spell Checking in chat added (libsexy and python-sexy required)
 * Other users Interests are now shown in the User Info tab, with expanders
 * Send Message added to trayicon
 * Popup Menus in Private, Chatrooms, and User Browse reorganized
 * The user-entry boxes are now buddy-list combobox entries
 * Users with PyGTK >= 2.10 will use the gtk.StatusIcon instead of
   the old trayicon.so module.
 * Added a filemanager popup item to the self-browse menu; configurable
   under Settings->Advanced->Events
 * Gstreamer-Python support for sound effects added
 * Added Soulseek testing server (port 2242) to the server combobox.
 * Changed the URL Catcher's syntax. The ampersand "&" is no longer needed
   at the end of URL Handlers. The handler entry is now a combobox and
   includes a bunch of webbrowser commands.
 * Userlist Columns are hidable and hidden status is saved.


TRANSFERS

 * Added a "Group by users" check box
 * Added Expand/Collapse all toggle button to transfers
 * Added a popup dialog to the "Clear Queued" transfers buttons

PRIVATE CHAT

 * Added gallows' patch for including your username in the private chat log.
   (ticket #161)
 * Direct private messages (currently only supported by Nicotine+ >= 1.2.7.1)

SEARCH

 * Search now has combo boxes, per-room searching and per-user searching.
 * Added Wishlist and changed remembered search tabs to only display
   when new search results arrive
 * Switch to newly started search tab (ticket #157)

USERINFO

 * gallows added userinfo image zooming via the scrollwheel (ticket #160)

SETTINGS

 * Changed Audio Player Syntax it now uses "$" as the filename
 * Exit dialog can be disabled in Settings->UI
 * When a config option is detected as unset, print it in the log window.
 * Move Icon theme and trayicon settings to a seperate frame
 * Move sound effect and audio player settings to a seperate frame
 * Reopen Settings dialog, if a setting is not set.

NETWORKING

 * On Win32, hyriand's multithreaded socket selector is used. This will allow
   a larger number of sockets to be used, thus increasing stability.
 * Added Server Message 57 (User Interests)
 * Send \r\n with userinfo description instead of just \n

BUGFIXES

 * Uploads to other Nicotine+ users work better
 * Userinfo Description does not scroll to the bottom of the window
 * Fixed a few bugs with the trayicon
 * Fixed server reconnection not actually trying to reconnect (and giving up
   on the first try)

TRANSLATIONS

 * Lithuanian translation updated
 * Euskara translation updated


Version 1.2.7.1 Release (6th March 2007)
----------------------------------------

GENERAL CHANGES

 * The About Nicotine+ dialog now shows the versions of Python, PyGTK and GTK+
 * Copy was added to the right-click menus in chat status and
   debug logs.

BUGFIXES

 * The shares scanning progress bar now disappears after scanning shares a
   little more frequently.
 * Fixed a bug in the way total transfer slots were calculated
 * Improved Remote-Uploading somewhat (was quite buggy with two Nicotine+ clients)
 * Fix directory name cropping in 'upload directory to' in User Browse
 * Attempted to fix the 'interrupted system call' (which sometimes are caused
   by gtk+ file dialogs) from stopping the networking loop.
 * Username hotspots for users who are offline or have left the room aren't
   disabled anymore.

TRANSFERS

 * Downloads have a metadata popup dialog with bitrate / length
 * Right-clicking when nothing is selected will select a row
 * In parent row, display the current transfer's time elapsed and time left.
 * Transfer popups work better on parent rows

TRANSLATIONS

 * Silvio Orta updated the Spanish translation
 * ><((((*> and ManWell updated the French translation
 * nince78 updated the Dutch translation
 * Nicola updated the Italian translation
 * Žygimantas updated the Lithuanian translation


Version 1.2.7 Release (25th February 2007)
------------------------------------------

GENERAL CHANGES

 * Window size is restored on startup
 * Background color of entry boxes, text views and list views is now changeable
   and all lists foreground color changes with the 'list text' option.
 * Added some padding around various widgets
 * Tabs can be reordered on the fly, now (Requires PyGTK 2.10) Also, Chat Room
   tab positions are saved in their reordered position.
 * Per-file identation consistancy was drastically improved. transfers.py,
   slskproto.py and a few others were really bad.

SETTINGS

 * Added an Import Config frame to Settings, which duplicates the functionality
   of nicotine-import-winconfig. User can now easily import config options
   from the official Windows Soulseek client's config directory. Support for importing
   the ignore list was also added to nicotine-import-winconfig.
 * Translux (pseudo-transparent TextViews) is an old easter egg that is now
   customizable in UI Settings.
 * Transfer settings was rearranged and organized with expanders
 * Transfer settings has a new combo box for selecting which users are allowed
   to initiate uploading files to you. Trusted users are set in the buddy list.
 * Added several tooltips to Settings' transfer widgets in hopes of providing
   better explanations of some of the more complex functionality.

USERLIST

 * Comments in Buddy List can now be edited in-list by clicking twice on the
   comment column, not by double-clicking (which would open Private Chat).
 * Trusted checkbox column added to the buddy list. Trusted users are an
   optional selection of users to whom remote uploads can be limited.

CHAT

 * Usernames in the chat room log now have hotspots associated with them,
   meaning they can be left-clicked on to load the same popup as you have in
   the users list.
 * Usernames are also colored based on Online, Away and Offline/In-Room status.
   This option can be disabled in UI Settings.
 * "User is away/online/offline" messages removed from Private Chat


TRANSFERS

 * Transfers are now sub-items in a one-step tree with the user as a parent
 * QuinoX's patch, a download filter: ( http://qtea.nl/tmp/nicotine+ ) was
   reworked a little and given a nice listview to add the Regular Expressions
   (filters) to. This feature will allow you to blacklist certain types of
   files, which may save you from the pointless downloading and cleanup of
   unwanted files.
 * Downloads and Uploads popup menus have a new item under the user submenu,
   "Select User's Transfers".
 * Uploads can be retried
 * The Size column now has the current file position and the total file size
 * Remotely-Initiated-Uploads will no longer be accepted if an Upload Queue
   Notification message has not been sent, first. This means versions of
   Nicotine+ earlier than 1.2.5 will not be able to initiate sending you files,
   no matter what your allowed uploaders is set to.

USER INFO

 * Stats were rearrange and the status of who is allowed to initiate uploads to
   the user was added.

USER BROWSE

 * The browsetreemodels functions were disabled, and file and folder treeviews
   were reimplemented with code from the PyGTK2 museek client, Murmur.
 * Search now works slightly different. Queries match all files in a directory,
   and switch between matching directories each time.
 * Tree lines and a 'Directories' sorting header were added to the Folder Treeview
 * Upload Directories Recursive was added to Folders' Popup
 * An expand / collapse all directories button was added
 * Recursive downloads in User Browse now checks from > 100 files and displays
   a Warning dialog that gives you a chance to cancel downloading.

SEARCH

 * Search has a new popup window for displaying the metadata of search results.
   This popup is accessible after selecting 1 or more files and clicking on the
   "View Metadata of File(s)" popup menu item. From this window, you can also
   download file(s) or initiate browsing of the current file's user's shares.

NETWORKING

 * Handle all peer message unpacking with an exception handler. Should make us
   safer from malformed data sent by users.
 * Close peer connection when userinfo's or browse's close buttons are pressed.
   (This is to save bandwidth)

TRANSLATIONS

 * ><((((*> updated the French translation
 * (._.) and Meokater updated the German translation
 * nince78 updated the Dutch translation
 * Nicola updated the Italian Translation
 * Added Finnish translation by Kalevi
 * Added Lithuanian Translation by Žygimantas
 * Added Euskara (Basque) translation by Julen of librezale.org

BUGFIXES

 * Various minor bugs killed
 * Userlist selection bug fixed
 * Fixed search results from last session being placed in search result tabs in
   new session that match their tickets by using random tickets instead
   starting from 0.
 * Fixed Big memory leak with PixbufLoader in Userinfo (call garbage collector)
 * Fixed large-file (>4GB) file scanning and shares browsing issue


Version 1.2.6
-------------

INTERFACE CHANGES

 * Added a GUI for new built-in NowPlaying scripts and new /now command to use
   them. Supported players: Amarok, Rhythmbox, BMPx, XMMS/Infopipe, MPD/mpc.
   An 'other' player option also exists.
 * Added /buddy, /rem, unbuddy commands to Private Chat and Chat Rooms.
 * The Userinfo Picture file chooser now displays a preview of the image
 * Private Chat does not allow you to send messages while offline. New
   disconnected and reconnected messages appear in the chat log. Another new
   message is displayed if you were sent messages while offline.
 * Users' Shares lists can be saved to disk and then reloaded them, for ease
   and speed. On *nix, these files will be stored in ~/.nicotine/usershares/
 * Display shares-scanning errors in the Log Window
 * Added Titlebar messages on Private Chat and nick mention in Chat Rooms
 * Disabled: Urgency Hint on highlight (Titlebar flashes, or WM tries to get
   your attention) Doesn't work very well, disabled for now.
 * Popup a warning message if the Guide cannot be found
 * Added 'Copy all' menu item to Room Status logs and the debug log
 * Also added icons to the Clear log and the Remove Dislike menu items
 * Enlarged number entry boxes in Transfer Settings
 * Added thread protection to File/Directory Chooser (was getting freezes)

SEARCH

 * Search's Close button also "ignores" the search, like the X button the tab.
 * Fixed bug in "Download file(s) to..." causing the path to be corrupted.

CONFIG

 * Use a safer method to save the config file. Create 'config.new', move old
   'config' to 'config.old', rename 'config.new' to 'config' (from 1.1.0pre1)

PACKAGING

 * Added 4 nicotine-plus-??px.png icons 16px, 32px, 64px and 96px.
 * nicotine.desktop and nicotine-plus-32px.png are installed to
   $PREFIX/share/applications and $PREFIX/share/pixmaps

WINDOWS

 * Added elaborate Unicode filename-reading hack. This should allow
   non-latin files/directories to be added to the shares. (Since this feature
   breaks in Linux, Windows detection is used throughout the filescanner
   converting strings to unicode and back.
 * Always load dbhash module on Windows

NETWORKING

 * Re-enable Server Ping (120 sec) and Timeout for Connection Close (120 sec)
 * Spoof warning now includes the IP and port of the user sending the message.

TRAY ICON

 * Hacked apart Systraywin32 from Gajim to work with Nicotine+ on Windows
   requires pywin32 which you can download from here:
   http://sourceforge.net/project/showfiles.php?group_id=78018
 * Fixed a bug with the Trayicon intially being icon-less

TRANSLATIONS

 * Hungarian translation updated (djbaloo)
 * Portuguese-Brazilian translation finished (SuicideSolution)
 * Slovak Translation Updated (Jozef)

1.2.5.1 September 18th 2006
---------------------------

Bugfix Release

 * Made TrayIcon not attempt to load on 'win32' operating systems
 * Fixed trayicon bug that caused error messages everytime the Settings
   window's Apply or Okay button was pressed when the trayicon isn't loaded.
   (reported by renu_mulitiplus)
 * Fixed displaying your own Userinfo image on Windows.
 * Replace the characters ?, ", :, >, <, |, and * with an underscore _ on
   Windows, to avoid filesystem errors. (Reported by theorem21)
 * Made the Directory Chooser start with the predefined directory set.


Version 1.2.5 September 17th 2006
---------------------------------

GENERAL CHANGES

 * Made columns reorderable (temporarily, they return to the default order
   after a restart)
 * Made the encodings Comboboxes give location or language details in a
   separate column.
 * Made all the popup menus have GTK stock icons.
 * Made most of the Main Menu items have icons.
 * Added three new menu options under help: Offline Nicotine Plus Guide, the
   Nicotine-Plus Trac and the Nicotine Plus Sourceforge Project websites.
 * Added the NicotinePlusGuide to setup.py, so it will be installed
 * Set Firefox as the default http:// URL handler
 * Replaced "pure text" percent column with a CellRendererProgress column in
   the Downloads and Uploads transfer lists.
 * Added option to UI Settings to show/hide the transfer buttons.
 * Added expander to glade2py, so it can now be used.
 * Rearranged the new user entry/buttons to the top left of their tabs, added
   spacing inside tabs.
 * Added more stock GTK icons to Settings and Userinfo, among other places.
 * Added confirmation exit popup dialog when quitting with the window manager.
 * Made the main window's minimum size to be 500x500 px

BUGFIXES

 * Fixed a typo in transferlist.py that caused some transfers to get stuck
   in the Initializing state, even though transfers still work.
 * Fixed the Chatrooms tab hilite bug (reported by Offhand, xrc)

TRAY ICON

 * Made the Tray Icon's popup menu disable menu options based on connection
   status. Also simplified its code to match the way Nicotine normally
   creates menus.
 * Made Trayicon toggleable while running from the UI settings or at startup
   with --enable-trayicon, -t  and --disable-trayicon, -d

SEARCH

 * Made /search commands modify the search history
 * Added 'clear search history' button to search
 * Shortened Search tab length and added a label containing the full query
   next to the "Enable filters" checkbox.

AUDIO

 * Notifications: Now testing 'flite' support, a text-to-speech engine.
   This may or may not be removed. The option is 'speechenabled'
 * Moved Icon theme and Sound theme settings inside separate expanders.
 * Notifications: Added a sound effect, room_nick.ogg, for nick-mention in
   chatrooms (when not in that room) and a separate sound effect, private.ogg,
   for when a private message arrives, and you are not in that tab. Sound
   options are found in the UI settings, and separate sound theme directories
   and audio players can be selected, as well. Ogg files are installed into
   $PREFIX/share/nicotine/$THEMEDIR/

NETWORKING

 * Added support for sending and receiving Soulseek peer message 52, Upload
   Queue Notification, which allows users to notify upload recipients that
   they are attempting to send a file. Also, a log message is printed when a
   user attempts to send you file(s) and an automatic is sent if they aren't
   allowed to.
 * Add a Bool to the GetUserStatus message received from the server, for
   privileges. If 1, add user to list of privileged users.
 * Added SendUploadSpeed (121) message which replaced SendSpeed (34) a long
   time ago. Thanks to sierracat for the info, and to slack---line for testing.
 * Modified CheckVersion function to allow for milli ( X.X.X.X  ) versioning.


Version 1.2.4.1 August 18th 2006
--------------------------------

Bugfix Release

 * Disabled use of 'pwd' module on windows
 * Fixed bug with Buddylist tab not appearing on startup.
 * Fixed bug with double-clicking on a user in the Buddy not switching to the
   correct private chat tab.


Version 1.2.4 August 17th 2006
------------------------------

 * Added new translations for Hungarian (djbaloo) and Slovak (Josef Riha)
 * Made Buddylist toggleable between its own tab and pane on the right side
   of chatrooms
 * Rearranged tabs to the top of the window
 * Rearranged Browse Share's progress bar as in Ziabice's patch
 * Added a Font selector for chat messages under Settings->UI->Interface
   (47th_Ronin's request)
 * Made Nicotine's shares builder ignore ALL dot-files and dot-directories
   (such as the ~/.nicotine/ directory) for security reasons. (Izaak's idea)
 * Warn if home directory is being shared. (Izaak's idea)
 * Added the First in, First out queue from jat's evil cocaine patch (without
   any of the other features)
 * Added gtk stock icons to many buttons
 * Added user entry boxes in Private Chat, User info, and User browse
 * Added new birdy icons which replace the little people icons
 * Added a theme selector to Settings->UI->Interface->Icon Theme Directory
   If any of the theme icons exist in this directory, they'll be used instead
   of the built-in images.
 * Made Copy URL popup menu options use the ctrl-c/ctrl-v clipboard, as well as
the middle-click one
 * Split big Download/Upload Popup menus into submenus
 * Fixed an problem with upload percentages not working properly


Version 1.2.3 July 7th 2006
---------------------------

 * Added abort, retry, ban, clear queued, and clear finished/aborted buttons
   to transfers.
 * Made lists' rows to use the alternating color pattern.
 * Changed all the icons. Most of the new icons are modified from
   Mark James' Silk icon set: http://www.famfamfam.com/lab/icons/silk/
 * Fixed other users sending PM cause the tab to be switched to their message.
 * Fixed erroneously translated internal strings that caused queued downloads
   to fail.


Version 1.2.2 June 15th 2006
----------------------------

 * Renamed "User list" to "Buddy list"
 * Added Double-clicking on a user starts a private message in the chatrooms,
   the userlist, and similar users.
 * Added TrayIcon from unreleased Nicotine 1.1.0pre1, and added a menu to it.
   This is a module and needs to be compiled.
 * Added Speed, Files and Dirs to userinfo
 * Made more strings translatable
 * Added Buddy-only shares


Version 1.2.1 June 10th 2006
----------------------------

 * Added a bunch of hotkeys to the popup menus and normal menus.
 * Added a new menu for Modes (Chat Rooms, Private Chat, etc)
 * Starting a Private message via the Popup menu will now switch you Private
   Chat tab, so you can immediately start typing.
 * Fixed a segfault in User Browse, if you clicked on the folder expanders while
   shares were loading. This was done making the folder pane be disabled while
   refreshing.
 * Updated translations to work with hotkey menu and other changes
 * French translation: systry corrected typos and translated more strings.
 * Added a Send to Player popup menu item, which allows you to send downloading,
   uploading or files in your own shares to an external program, such as a media
   player.


Version 1.2.0b May 11th 2006
----------------------------

 * Added a "Send to Player" popup menu item for downloads and personal shares


Version 1.2.0 May 10th 2006
---------------------------

 * Added New Room and User search messages, and use them instead of sending out
   direct peer searches
 * Fixed all those depreciated Combo() functions, updated all of them to
   PyGTK 2.6 compatible functions.
 * Fixed the CRITICAL pygtk_generic_tree_model warning that has been plaguing
   Nicotine since GTK2.4 came out. The problem was fixed by adding:
   "if not node: node = self.tree"  to the on_iter_nth_child() function.
 * Moved the upload popup-menu item so that it isn't incorrectly disabled from
   sending multiple files.
 * Added two new debugging messages for when someone browses you or gets your
   userinfo, you can see their username. ( Idea/code stolen from "Airn Here",
   pointed out by heni (thanks to both of you) )
 * Fixed a little bug in a popup menu that caused a traceback
 * Added an optional client version message, which is similar to the CTCP
   VERSION message on IRC. It sends your client's version via Private Message to
   a remote  user. You can disable automatic responding of it in the
   Settings->Server.  So far, it works only with this version of Nicotine and
   Museek's Curses client, Mucous. Send it via the popup menu in Private chat,
   or with the command: /ctcpversion


Version 1.0.8-e March 25 2006
-----------------------------

 * Made password to be starred like ***** via cravings' patch
 * Added a Give Privileges popup menu item (taken from the development 1.1.0pre1
   version of nicotine that hyriand never released.)
 * Changed the Upload Files dialog from a textentry to a scrollbox


Version 1.0.8-d Aug 17 2004
---------------------------

 * 1.0.8-d is a combo of 1.0.8z and some new stuff, listing it all here.
 * Added GTK2-Fileselector (Works nicely for Win32)
 * Added many changes to wording of the settings dialogs
 * Added Remote Uploads (Browse yourself, right click on files, upload, type in
   username)
 * Added Remote Downloads (Added Checkbox in Settings->Transfers)
 * Fixed some of the many PyGTK warning messages
 * Removed the PING-OF-BAN

~~~~~~~~~~~~~~~~~~~~~~~~~~~~~~~~~~~~~~~~~~~~~~~~~
Forked
~~~~~~~~~~~~~~~~~~~~~~~~~~~~~~~~~~~~~~~~~~~~~~~~~

Version 1.0.8rc1 May 1 2004
---------------------------

 * Added the missing handler for server-pushed searches
 * Allow users to have negative speed-ratings
 * Double click downloads in searches and browsers, join room in room list


Version 1.0.7 Jan 11 2004
-------------------------

 * Changed hate-list to be network-driven instead of being a filter
 * Updated translations
 * When available, Nicotine will use PyGNOME to launch protocols that
   haven't been configured


Version 1.0.7rc2 Jan 07 2004
----------------------------

 * Moved encoding dropdown-list out of the scrolled area in userinfo tabs
 * Transfer logs (enable in settings->logging)
 * Last 7 lines of a private message log are shown
 * Config file now backed up (to <filename>.old)
 * Check privileges shows days, hours, minutes, seconds
 * Changed default server to server.slsknet.org
   (mail.slsknet.org will be automatically changed)
 * Anti-frumin ticker update (replace newlines with spaces)
 * Added country-code filter to the search filters
 * Added a "Hide tickers" menu entry which hides all tickers
 * Added option to not show the close buttons on the tabs
 * Added option to not lock incoming files
 * Fixed /tick


Version 1.0.7rc1 Jan 02 2004
----------------------------

 * Added room ticker support
 * Alt-A fixed


Version 1.0.6 - Dec 05 2003
---------------------------

 * Probable fix for GUI freeze (thanks stillbirth)
 * Bye bye total queue limit
 * Translations updated


Version 1.0.6rc1 - Nov 18 2003
------------------------------

 * Files that are downloaded should now be encoded
 * Possible fix for a threading race condition
 * Possible fix for listport not defined problem and a million little things
 * Possible fix for yet-another-corrupted-shares-database problem
 * Translation caching
 * Whacked some tracebacks
 * Implemented recommendations system
 * Translation updates
 * Added polish translation (thanks owczi)
 * Fixed bug that made "Queue limits do not apply to friends" not work
 * Fix for the version checking bug


Version 1.0.5 - Nov 7 2003
--------------------------

 * Quickfix for protocol change


Version 1.0.4.1 - Sep 26 2003
-----------------------------

 * Changed default server
 * Fix for online notify
 * Added french translation (thanks flashfr)


Version 1.0.4 - Sep 17 2003
---------------------------

 ---> Can you find the EASTER EGG? <---

 * Show IP address now shows country name instead of code (when GeoIP is
   installed)
 * Fixed sorting in transferlists
 * Clear (room) log window popup menu
 * Room and user encodings (for chats, browse, userinfoetc)
 * Close buttons on sub-tabs
 * Translatable (see the languages/nicotine.pot file)
 * Window icon (normally blue, yellow when highlight)
 * MacOSX OSError / IOError fixups
 * Fix for minimum window size
 * Desktop shortcut (files/nicotine.desktop), not installed by default
 * Possible fix for the "ServerConnection doesn't have fileupl" problem
 * Userinfo is now properly network encoded
 * Bundled a custom version of the ConfigParser that doesn't have problem
   with semi-colons
 * Download to.. for searches now defaults to downloaddir
 * Close tab-button for searches closes and ignores
 * UTF8 log window fixes
 * Fix for invalid server traceback (in settings window)


Version 1.0.3 - Aug 28 2003
---------------------------

 * PyGTK version check (Nicotine requires 1.99.16 or higher)
 * Hide room list menu option (is remembered between sessions)
 * Control-C doesn't kill nicotine anymore (silently ignored)
 * Fix for deprecation warning (PyGTK 1.99.18)
 * Bug-reporting assistant (based on work by
   Gustavo J. A. M. Carneiro)
 * Reduced the sensitivity of the auto-scroller a bit
 * Workaround for missing-menu-labels in tab popup menus
 * Changed PyVorbis warning
 * Check latest (checks if you're using the newest version)
 * Autocompletion of / commands
 * Some small psyco fixes
 * Browse yourself without even being connected
 * Default filter settings
 * Fixed searches for special characters and limit history to 15 entries
 * Long overdue enter-activates-OK in input dialog
 * Make folder button in directory chooser dialog
 * Change %20 in slsk:// urls to spaces (blame Wretched)
 * Copy file and folder URLs in transfer lists and searches
 * Fixed Hide log window on startup
 * Improved the move-from-incomplete-to-download-folder function so that it
   can move across partitions / drives / whatever.
 * Now really included Carlos Laviola's debian control files


Version 1.0.2 - Aug 23 2003
---------------------------

 * Possible fix for freezes
 * Fix for GTK-Critical at startup with hidden log
 * Fixed URL catcher regular expression a bit
 * Added debian control files (by Aubin Paul)
 * Hopefully fixed the missing "2 chars search result directory" thing
 * Fixed roomslist popup menu
 * More UTF8 cleanups (and dumped the need for most of the localencodings
   in the process), should really work on MacOSX again
 * Fixed alt 1-8 / left,right,up,down to work with numlock / scrolllock on
 * Checkboxified all the "Add to user list", "Ban this user" and "Ignore
   this user" context-menu items
 * Fixed small bug in config loader (concerning importing pyslsk-1.2.3 userlist)
 * Fixed small bug in the browse file model
 * Fixed some selection issues
 * Fixed rooms list being sorted A-Za-z instead of Aa-Zz
 * Fixed column-sizes being weird when resizing
 * Removed talkback handler
 * Added handler for slsk:// meta-protocol and the ability to copy slsk://
   urls in browse ("Copy URL").
 * Should work on OSX again
 * Threading issue with rescanning fixed
 * Focus chat line input widget on tab change (chat rooms and private chat)
 * <insert stuff I forgot to add to changelog here>


Version 1.0.1 - Aug 19 2003
---------------------------

 * UTF8 fixes for settings window
 * UTF8 fixes for directory dialog
 * UTF8 fix for private chats in some locales (fr_FR for example)


Version 1.0.0 - Aug 18 2003 (INITIAL PUBLIC RELEASE)
----------------------------------------------------

 * Changed URL to the Nicotine homepage to http://nicotine.thegraveyard.org/
 * Added Alt-H accelerator to hide log


Version 1.0.0rc8 - Aug 18 2003
------------------------------

 * New MP3 header engine (shouldn't crash anymore, and should be faster)
 * Made the default handler for the http protocol more compatible (added
   quotes)


Version 1.0.0rc7 - Aug 17 2003
------------------------------

 * Fixed check privileges (thanks hednod)
 * Userlist context menu issues fixed
 * Several win32 fixups / custom-hacks made for upcoming win32 release


Version 1.0.0rc6 - Aug 16 2003
------------------------------

 * Merged PySoulSeek 1.2.4 core changes
  * Privileged users in userlist
  * Online notify


Version 1.0.0rc5 - Aug 16 2003
------------------------------

 * pytgtk-1.99.16 compatibility fix (thanks alexbk)


Version 1.0.0rc4 - Aug 16 2003
------------------------------

 * Fixed private-chat-shows-status-change-a-million-times
 * Fixed bug concerning GeoIP not being able to look up country code
 * Fixed email address in nicotine "binary"


Version 1.0.0rc3 - Aug 16 2003
------------------------------

 * Geographical blocking works for search results too
 * Geographical blocking settings now automatically uppercased
 * py2exe.bat bundled (used to create a "frozen" .exe on win32)
 * setup.iss bundled (used to create an installer using InnoSetup)
 * Tab menus now show page title instead of Page n
 * More win32 fixups
 * URLs now only respond to left click
 * User-info description field in settings now wraps
 * User-info image no longer writes temporary image file
 * Image data now encapsulated in imagedata.py


Version 1.0.0rc2 - Aug 13 2003
------------------------------

 * Fixed typo


Version 1.0.0rc1 - Aug 13 2003
------------------------------

 * Nasty Bug(tm) fixed
 * URL catcher fixup
 * Server banner is now shown
 * Hide log window menu item
 * Win32 fixups


Version 0.5.1 - Ayg 13 2003
---------------------------

 * URL catching
 * Bugfix: /ip no longer shows None
 * Bugfix: CheckUser would fuck up when disconnected
 * Fixed date for 0.5.0


Version 0.5.0 - Aug 13 2003
---------------------------

 * Geographical blocking using GeoIP (optional)
 * Userlist only sharing
 * Userlist values are reset after disconnect
 * Small bugfixes and typos
 * Instead of printing certain bugreports to the console,
   it now sends a private message to hyriand instead


Version 0.4.9 - Aug 11 2003
---------------------------

 * Python 2,2,0 compatibility
 * Python 2.3 deprecation warning fixed
 * Minor bugfixes (mainly in transfer lists, I hope they work)
 * Fixed the setup.py to install images
 * Added browse files to search results context menu
 * Added abort & remove file to downloads context menu
 * KB/GB/MB is now done at 1000 instead of 1024 (producing 0.99 MB instead
   of 1000 KB)


Version 0.4.8 - Aug 10 2003
---------------------------

 * Minor bugfixes and de-glitchifications


Version 0.4.7 - Aug 9 2003
--------------------------

 * New logo and icon (thanks (va)*10^3)
 * Generate profiler log when using nicotine --profile
   (profiler log will be saved as <configfile>.profile)


Version 0.4.6 - Aug 8 2003
--------------------------

 * Room user lists are filled again when reconnected
 * User is offline/away/online in private chats
 * Right-click on tab shows tab list
 * Auto-reply implemented
 * Added *1000 factor for auto-search interval *oops*


Version 0.4.5 - Aug 7 2003
--------------------------

 * Page Up / Down scrolls chats
 * // at the start of a chat line will "escape" the / used by commands
 * Evil typos corrected (tnx SmackleFunky)
 * Bugfixes
 * Search filter history


Version 0.4.4 - Aug 7 2003
--------------------------

 * Bugfixes
 * About dialogs


Version 0.4.3 - Aug 5 2003
--------------------------

 * Small bugfixes (sorting, UpdateColours, ChooseDir)


Version 0.4.2 - Aug 5 2003
--------------------------

 * First changelog entry.. Basically everything implemented :)<|MERGE_RESOLUTION|>--- conflicted
+++ resolved
@@ -3,8 +3,7 @@
 
 As per GCS § 6.7, this file contains a list of user-visible, noteworthy changes. Note that this is not the same as a changelog.
 
-<<<<<<< HEAD
-Version 3.x.x (master branch)
+Version 3.3.0 (master branch)
 -----------------------------
 
 Changes
@@ -26,7 +25,7 @@
  * Question: Listening port range open on router, yet Check Port Status test fails ([#1868](https://github.com/nicotine-plus/nicotine-plus/issues/1868))
  * Make "PRIVATE FILE" a translatable string ([#1893](https://github.com/nicotine-plus/nicotine-plus/issues/1893))
  * ModuleNotFoundError: No module named 'pynicotine' ([#1953](https://github.com/nicotine-plus/nicotine-plus/issues/1953))
-=======
+
 Version 3.2.2 (Release Candidate 2)
 -----------------------------------
 
@@ -72,7 +71,6 @@
  * Departure during the copy action Nicotine+ 3.3.0.dev1 ([#1938](https://github.com/nicotine-plus/nicotine-plus/issues/1938))
  * Note editing no longer opens by double-clicking? 3.3.0.dev1 ([#1939](https://github.com/nicotine-plus/nicotine-plus/issues/1939))
  * Nicotine+ does not preserve the folder structure when downloading ([#1940](https://github.com/nicotine-plus/nicotine-plus/issues/1940))
->>>>>>> 7f342577
 
 Version 3.2.1 (February 10, 2022)
 ---------------------------------
